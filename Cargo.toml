--- conflicted
+++ resolved
@@ -1,81 +1,8 @@
-<<<<<<< HEAD
-[features]
-# Treat warnings as a build error.
-strict = []
-avx = []
-neon = []
 
-[package]
-name = "kifmm"
-version = "0.1.0"
-edition = "2021"
-authors = ["Srinath Kailasa <srinathkailasa@gmail.com>"]
-description = "Kernel-independent fast multipole method"
-license = "BSD-3-Clause"
-homepage = "https://github.com/bempp/kifmm"
-repository = "https://github.com/bempp/kifmm"
-readme = "README.md"
-keywords = ["numerics"]
-categories = ["mathematics", "science"]
-
-[lib]
-name = "kifmm"
-crate-type = ["lib", "cdylib"]
-
-[dependencies]
-itertools = "0.10"
-num = "0.4"
-cauchy = "0.4.*"
-approx = "0.5"
-rayon = "1.9"
-mpi = "0.6.*"
-rand = "0.8.5"
-float-cmp = "0.9.0"
-num_cpus = "1"
-superslice = "1"
-libc = "0.2"
-thiserror="1.*"
-rlst = { git = "https://github.com/linalg-rs/rlst.git" }
-fftw = { git = "https://github.com/skailasa/fftw.git" }
-green-kernels = { git = "https://github.com/bempp/green-kernels" }
-csv = "1.3.0"
-serde = { version = "1.0.197", features = ["derive"] }
-
-[dev-dependencies]
-approx_eq = "0.1.8"
-criterion = { version = "0.3", features = ["html_reports"]}
-
-[[bench]]
-name = "single_node"
-harness = false
-
-[[example]]
-name = "single_node_laplace"
-path = "examples/single_node_laplace.rs"
-
-[[example]]
-name = "geometries"
-path = "examples/geometries.rs"
-
-[package.metadata.docs.rs]
-cargo-args = ["-Zunstable-options", "-Zrustdoc-scrape-examples"]
-
-[target.aarch64-apple-darwin.dev-dependencies]
-blas-src = { version = "0.9", features = ["accelerate"]}
-lapack-src = { version = "0.9", features = ["accelerate"]}
-
-[target.x86_64-unknown-linux-gnu.dev-dependencies]
-blas-src = { version = "0.9", features = ["blis"]}
-lapack-src = { version = "0.9", features = ["netlib"]}
-
-[lints.clippy]
-wildcard_imports = "forbid"
-=======
 [workspace]
 resolver =  "2"
 members = [
     "kifmm",
     "fftw-src",
     "fftw-sys"
-]
->>>>>>> 3fb504d8
+]