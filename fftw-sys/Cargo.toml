--- conflicted
+++ resolved
@@ -5,21 +5,13 @@
 homepage = "https://github.com/bempp/kifmm"
 repository = "https://github.com/bempp/kifmm"
 authors = ["Srinath Kailasa <srinathkailasa@gmail.com>"]
-<<<<<<< HEAD
-version = "0.1.0"
-=======
 version = "0.1.0-dev"
->>>>>>> c924b500
 edition = "2021"
 
 # See more keys and their definitions at https://doc.rust-lang.org/cargo/reference/manifest.html
 
 [dependencies]
-<<<<<<< HEAD
-kifmm-fftw-src = { version = "0.1" }
-=======
 kifmm-fftw-src = { path = "../fftw-src" }
->>>>>>> c924b500
 libc = "0.2.153"
 num-complex = "0.4.5"
 
