--- conflicted
+++ resolved
@@ -5,11 +5,7 @@
 
 [package]
 name = "kifmm"
-<<<<<<< HEAD
-version = "1.0.0"
-=======
-version = "1.0.0-dev"
->>>>>>> b539c10a
+version = "1.0.1"
 edition = "2021"
 authors = ["Srinath Kailasa <srinathkailasa@gmail.com>"]
 description = "Kernel-independent fast multipole method"
