--- conflicted
+++ resolved
@@ -2138,7 +2138,6 @@
         assert!(rel_error < 1e-5);
     }
 
-<<<<<<< HEAD
     // #[test]
     // fn test_blas_field_translation_helmholtz() {
     //     // Setup random sources and targets
@@ -2147,11 +2146,11 @@
     //     let sources = points_fixture::<f64>(nsources, None, None, Some(1));
     //     let targets = points_fixture::<f64>(ntargets, None, None, Some(1));
 
-    //     // FMM parameters
-    //     let n_crit = Some(100);
-    //     let expansion_order = 6;
-    //     let sparse = true;
-    //     let wavenumber = 2.5;
+        // // FMM parameters
+        // let n_crit = Some(100);
+        // let expansion_order = 6;
+        // let prune_empty = true;
+        // let wavenumber = 2.5;
 
     //     // Charge data
     //     let nvecs = 1;
@@ -2159,19 +2158,19 @@
     //     let mut charges = rlst_dynamic_array2!(c64, [nsources, nvecs]);
     //     charges.data_mut().iter_mut().for_each(|c| *c = rng.gen());
 
-    //     let fmm = SingleNodeBuilder::new()
-    //         .tree(&sources, &targets, n_crit, sparse)
-    //         .unwrap()
-    //         .parameters(
-    //             &charges,
-    //             expansion_order,
-    //             Helmholtz3dKernel::new(wavenumber),
-    //             EvalType::Value,
-    //             BlasFieldTranslationIa::new(None),
-    //         )
-    //         .unwrap()
-    //         .build()
-    //         .unwrap();
+        // let fmm = SingleNodeBuilder::new()
+        //     .tree(sources.data(), targets.data(), n_crit, prune_empty)
+        //     .unwrap()
+        //     .parameters(
+        //         charges.data(),
+        //         expansion_order,
+        //         Helmholtz3dKernel::new(wavenumber),
+        //         EvalType::Value,
+        //         BlasFieldTranslationIa::new(None),
+        //     )
+        //     .unwrap()
+        //     .build()
+        //     .unwrap();
 
     //     let level = 2;
 
@@ -2240,109 +2239,6 @@
     //     println!("abs {:?} rel {:?}", abs_error, rel_error);
     //     assert!(rel_error < 1e-5);
     // }
-=======
-    #[test]
-    fn test_blas_field_translation_helmholtz() {
-        // Setup random sources and targets
-        let nsources = 10000;
-        let ntargets = 10000;
-        let sources = points_fixture::<f64>(nsources, None, None, Some(1));
-        let targets = points_fixture::<f64>(ntargets, None, None, Some(1));
-
-        // FMM parameters
-        let n_crit = Some(100);
-        let expansion_order = 6;
-        let prune_empty = true;
-        let wavenumber = 2.5;
-
-        // Charge data
-        let nvecs = 1;
-        let mut rng = StdRng::seed_from_u64(0);
-        let mut charges = rlst_dynamic_array2!(c64, [nsources, nvecs]);
-        charges.data_mut().iter_mut().for_each(|c| *c = rng.gen());
-
-        let fmm = SingleNodeBuilder::new()
-            .tree(sources.data(), targets.data(), n_crit, prune_empty)
-            .unwrap()
-            .parameters(
-                charges.data(),
-                expansion_order,
-                Helmholtz3dKernel::new(wavenumber),
-                EvalType::Value,
-                BlasFieldTranslationIa::new(None),
-            )
-            .unwrap()
-            .build()
-            .unwrap();
-
-        let level = 2;
-
-        let target = fmm.tree.target_tree().keys(level).unwrap()[0];
-
-        let interaction_list = target
-            .parent()
-            .neighbors()
-            .iter()
-            .flat_map(|pn| pn.children())
-            .filter(|pnc| {
-                !target.is_adjacent(pnc)
-                    && fmm.tree.source_tree().all_keys_set().unwrap().contains(pnc)
-            })
-            .collect_vec();
-
-        let source = interaction_list[0];
-        let transfer_vector = source.find_transfer_vector(&target).unwrap();
-
-        let transfer_vectors = compute_transfer_vectors_at_level::<f64>(level).unwrap();
-
-        let m2l_operator_index = fmm.m2l_operator_index(level);
-
-        // Lookup correct components of SVD compressed M2L operator matrix
-        let c_idx = transfer_vectors
-            .iter()
-            .position(|x| x.hash == transfer_vector)
-            .unwrap();
-
-        let u = &fmm.source_to_target.metadata[m2l_operator_index].u[c_idx];
-        let vt = &fmm.source_to_target.metadata[m2l_operator_index].vt[c_idx];
-
-        let mut multipole = rlst_dynamic_array2!(c64, [fmm.ncoeffs, 1]);
-        for i in 0..fmm.ncoeffs {
-            *multipole.get_mut([i, 0]).unwrap() = c64::from(i as f64);
-        }
-
-        let check_potential = empty_array::<c64, 2>().simple_mult_into_resize(
-            u.view(),
-            empty_array::<c64, 2>().simple_mult_into_resize(vt.view(), multipole.view()),
-        );
-
-        let alpha = ALPHA_INNER;
-
-        let sources = source.surface_grid(expansion_order, &fmm.tree.domain, alpha);
-        let targets = target.surface_grid(expansion_order, &fmm.tree.domain, alpha);
-
-        let mut direct = vec![c64::zero(); fmm.ncoeffs];
-
-        fmm.kernel.evaluate_st(
-            EvalType::Value,
-            &sources[..],
-            &targets[..],
-            multipole.data(),
-            &mut direct[..],
-        );
-
-        let abs_error: f64 = check_potential
-            .data()
-            .iter()
-            .zip(direct.iter())
-            .map(|(a, b)| (a - b).abs())
-            .sum();
-        let rel_error: f64 = abs_error / (direct.iter().sum::<c64>().abs());
-
-        println!("abs {:?} rel {:?}", abs_error, rel_error);
-        assert!(rel_error < 1e-5);
-    }
->>>>>>> eb822a3b
 
     #[test]
     fn test_kernel_rearrangement() {
@@ -2415,13 +2311,8 @@
 
         // FMM parameters
         let n_crit = Some(100);
-<<<<<<< HEAD
-        let expansion_order = 2;
-        let sparse = true;
-=======
         let expansion_order = 6;
         let prune_empty = true;
->>>>>>> eb822a3b
 
         // Charge data
         let nvecs = 1;
@@ -2549,158 +2440,154 @@
             .sum();
         let rel_error: f64 = abs_error / (direct.iter().sum::<f64>());
 
-<<<<<<< HEAD
-        println!("rel error {:?} \n {:?}", &result[0..5], &direct[0..5]);
-=======
         assert!(rel_error < 1e-15);
     }
 
-    #[test]
-    fn test_fft_field_translation_helmholtz() {
-        // Setup random sources and targets
-        let nsources = 10000;
-        let ntargets = 10000;
-        let sources = points_fixture::<f64>(nsources, None, None, Some(1));
-        let targets = points_fixture::<f64>(ntargets, None, None, Some(1));
-
-        // FMM parameters
-        let n_crit = Some(100);
-        let expansion_order = 6;
-        let prune_empty = true;
-        let wavenumber = 1.0;
-
-        // Charge data
-        let nvecs = 1;
-        let mut rng = StdRng::seed_from_u64(0);
-        let mut charges = rlst_dynamic_array2!(c64, [nsources, nvecs]);
-        charges.data_mut().iter_mut().for_each(|c| *c = rng.gen());
-
-        let fmm = SingleNodeBuilder::new()
-            .tree(sources.data(), targets.data(), n_crit, prune_empty)
-            .unwrap()
-            .parameters(
-                charges.data(),
-                expansion_order,
-                Helmholtz3dKernel::new(wavenumber),
-                EvalType::Value,
-                FftFieldTranslation::new(),
-            )
-            .unwrap()
-            .build()
-            .unwrap();
-
-        let mut multipole = rlst_dynamic_array2!(c64, [fmm.ncoeffs, 1]);
-
-        for i in 0..fmm.ncoeffs {
-            *multipole.get_mut([i, 0]).unwrap() = c64::from(i as f64);
-        }
-
-        let level = 2;
-        let source = fmm.tree().source_tree().keys(level).unwrap()[0];
-
-        let v_list: HashSet<MortonKey<_>> = source
-            .parent()
-            .neighbors()
-            .iter()
-            .flat_map(|pn| pn.children())
-            .filter(|pnc| {
-                !source.is_adjacent(pnc) && fmm.tree().source_tree().keys_set.contains(pnc)
-            })
-            .collect();
-
-        let v_list = v_list.into_iter().collect_vec();
-        let target = v_list[0];
-
-        // Compute FFT of the representative signal
-        let mut signal = fmm.evaluate_charges_convolution_grid(expansion_order, multipole.data());
-        let [m, n, o] = signal.shape();
-        let mut signal_hat = rlst_dynamic_array3!(Complex<f64>, [m, n, o]);
-
-        let _ = c64::forward_dft(signal.data_mut(), signal_hat.data_mut(), &[m, n, o]);
-
-        let source_equivalent_surface =
-            source.surface_grid(expansion_order, &fmm.tree.source_tree.domain, ALPHA_INNER);
-        let target_check_surface =
-            target.surface_grid(expansion_order, &fmm.tree.source_tree.domain, ALPHA_INNER);
-        let ntargets = target_check_surface.len() / 3;
-
-        // Compute conv grid
-        let conv_point_corner_index = 7;
-        let corners = find_corners(&source_equivalent_surface[..]);
-        let conv_point_corner = [
-            corners[conv_point_corner_index],
-            corners[8 + conv_point_corner_index],
-            corners[16 + conv_point_corner_index],
-        ];
-
-        let (conv_grid, _) = source.convolution_grid(
-            expansion_order,
-            &fmm.tree.source_tree.domain,
-            ALPHA_INNER,
-            &conv_point_corner,
-            conv_point_corner_index,
-        );
-
-        let kernel_point_index = 0;
-        let kernel_point = [
-            target_check_surface[kernel_point_index],
-            target_check_surface[ntargets + kernel_point_index],
-            target_check_surface[2 * ntargets + kernel_point_index],
-        ];
-
-        // Compute kernel
-        let kernel =
-            fmm.evaluate_greens_fct_convolution_grid(expansion_order, &conv_grid, kernel_point);
-        let [m, n, o] = kernel.shape();
-
-        let mut kernel = flip3(&kernel);
-
-        // Compute FFT of padded kernel
-        let mut kernel_hat = rlst_dynamic_array3!(Complex<f64>, [m, n, o]);
-        let _ = c64::forward_dft(kernel.data_mut(), kernel_hat.data_mut(), &[m, n, o]);
-
-        let mut hadamard_product = rlst_dynamic_array3!(Complex<f64>, [m, n, o]);
-        for k in 0..o {
-            for j in 0..n {
-                for i in 0..m {
-                    *hadamard_product.get_mut([i, j, k]).unwrap() =
-                        kernel_hat.get([i, j, k]).unwrap() * signal_hat.get([i, j, k]).unwrap();
-                }
-            }
-        }
-        let mut potentials = rlst_dynamic_array3!(c64, [m, n, o]);
-
-        let _ = c64::backward_dft(
-            hadamard_product.data_mut(),
-            potentials.data_mut(),
-            &[m, n, o],
-        );
-
-        let mut result = vec![c64::zero(); ntargets];
-        for (i, &idx) in fmm.source_to_target.conv_to_surf_map.iter().enumerate() {
-            result[i] = potentials.data()[idx];
-        }
-
-        // Get direct evaluations for testing
-        let mut direct = vec![c64::zero(); fmm.ncoeffs];
-        fmm.kernel.evaluate_st(
-            EvalType::Value,
-            &source_equivalent_surface[..],
-            &target_check_surface[..],
-            multipole.data(),
-            &mut direct[..],
-        );
-
-        let abs_error: f64 = result
-            .iter()
-            .zip(direct.iter())
-            .map(|(a, b)| (a - b).abs())
-            .sum();
-        let rel_error: f64 = abs_error / (direct.iter().sum::<c64>().abs());
->>>>>>> eb822a3b
-
-        assert!(rel_error < 1e-15);
-    }
+    // #[test]
+    // fn test_fft_field_translation_helmholtz() {
+    //     // Setup random sources and targets
+    //     let nsources = 10000;
+    //     let ntargets = 10000;
+    //     let sources = points_fixture::<f64>(nsources, None, None, Some(1));
+    //     let targets = points_fixture::<f64>(ntargets, None, None, Some(1));
+
+    //     // FMM parameters
+    //     let n_crit = Some(100);
+    //     let expansion_order = 6;
+    //     let prune_empty = true;
+    //     let wavenumber = 1.0;
+
+    //     // Charge data
+    //     let nvecs = 1;
+    //     let mut rng = StdRng::seed_from_u64(0);
+    //     let mut charges = rlst_dynamic_array2!(c64, [nsources, nvecs]);
+    //     charges.data_mut().iter_mut().for_each(|c| *c = rng.gen());
+
+    //     let fmm = SingleNodeBuilder::new()
+    //         .tree(sources.data(), targets.data(), n_crit, prune_empty)
+    //         .unwrap()
+    //         .parameters(
+    //             charges.data(),
+    //             expansion_order,
+    //             Helmholtz3dKernel::new(wavenumber),
+    //             EvalType::Value,
+    //             FftFieldTranslation::new(),
+    //         )
+    //         .unwrap()
+    //         .build()
+    //         .unwrap();
+
+    //     let mut multipole = rlst_dynamic_array2!(c64, [fmm.ncoeffs, 1]);
+
+    //     for i in 0..fmm.ncoeffs {
+    //         *multipole.get_mut([i, 0]).unwrap() = c64::from(i as f64);
+    //     }
+
+    //     let level = 2;
+    //     let source = fmm.tree().source_tree().keys(level).unwrap()[0];
+
+    //     let v_list: HashSet<MortonKey<_>> = source
+    //         .parent()
+    //         .neighbors()
+    //         .iter()
+    //         .flat_map(|pn| pn.children())
+    //         .filter(|pnc| {
+    //             !source.is_adjacent(pnc) && fmm.tree().source_tree().keys_set.contains(pnc)
+    //         })
+    //         .collect();
+
+    //     let v_list = v_list.into_iter().collect_vec();
+    //     let target = v_list[0];
+
+    //     // Compute FFT of the representative signal
+    //     let mut signal = fmm.evaluate_charges_convolution_grid(expansion_order, multipole.data());
+    //     let [m, n, o] = signal.shape();
+    //     let mut signal_hat = rlst_dynamic_array3!(Complex<f64>, [m, n, o]);
+
+    //     let _ = c64::forward_dft(signal.data_mut(), signal_hat.data_mut(), &[m, n, o]);
+
+    //     let source_equivalent_surface =
+    //         source.surface_grid(expansion_order, &fmm.tree.source_tree.domain, ALPHA_INNER);
+    //     let target_check_surface =
+    //         target.surface_grid(expansion_order, &fmm.tree.source_tree.domain, ALPHA_INNER);
+    //     let ntargets = target_check_surface.len() / 3;
+
+    //     // Compute conv grid
+    //     let conv_point_corner_index = 7;
+    //     let corners = find_corners(&source_equivalent_surface[..]);
+    //     let conv_point_corner = [
+    //         corners[conv_point_corner_index],
+    //         corners[8 + conv_point_corner_index],
+    //         corners[16 + conv_point_corner_index],
+    //     ];
+
+    //     let (conv_grid, _) = source.convolution_grid(
+    //         expansion_order,
+    //         &fmm.tree.source_tree.domain,
+    //         ALPHA_INNER,
+    //         &conv_point_corner,
+    //         conv_point_corner_index,
+    //     );
+
+    //     let kernel_point_index = 0;
+    //     let kernel_point = [
+    //         target_check_surface[kernel_point_index],
+    //         target_check_surface[ntargets + kernel_point_index],
+    //         target_check_surface[2 * ntargets + kernel_point_index],
+    //     ];
+
+    //     // Compute kernel
+    //     let kernel =
+    //         fmm.evaluate_greens_fct_convolution_grid(expansion_order, &conv_grid, kernel_point);
+    //     let [m, n, o] = kernel.shape();
+
+    //     let mut kernel = flip3(&kernel);
+
+    //     // Compute FFT of padded kernel
+    //     let mut kernel_hat = rlst_dynamic_array3!(Complex<f64>, [m, n, o]);
+    //     let _ = c64::forward_dft(kernel.data_mut(), kernel_hat.data_mut(), &[m, n, o]);
+
+    //     let mut hadamard_product = rlst_dynamic_array3!(Complex<f64>, [m, n, o]);
+    //     for k in 0..o {
+    //         for j in 0..n {
+    //             for i in 0..m {
+    //                 *hadamard_product.get_mut([i, j, k]).unwrap() =
+    //                     kernel_hat.get([i, j, k]).unwrap() * signal_hat.get([i, j, k]).unwrap();
+    //             }
+    //         }
+    //     }
+    //     let mut potentials = rlst_dynamic_array3!(c64, [m, n, o]);
+
+    //     let _ = c64::backward_dft(
+    //         hadamard_product.data_mut(),
+    //         potentials.data_mut(),
+    //         &[m, n, o],
+    //     );
+
+    //     let mut result = vec![c64::zero(); ntargets];
+    //     for (i, &idx) in fmm.source_to_target.conv_to_surf_map.iter().enumerate() {
+    //         result[i] = potentials.data()[idx];
+    //     }
+
+    //     // Get direct evaluations for testing
+    //     let mut direct = vec![c64::zero(); fmm.ncoeffs];
+    //     fmm.kernel.evaluate_st(
+    //         EvalType::Value,
+    //         &source_equivalent_surface[..],
+    //         &target_check_surface[..],
+    //         multipole.data(),
+    //         &mut direct[..],
+    //     );
+
+    //     let abs_error: f64 = result
+    //         .iter()
+    //         .zip(direct.iter())
+    //         .map(|(a, b)| (a - b).abs())
+    //         .sum();
+    //     let rel_error: f64 = abs_error / (direct.iter().sum::<c64>().abs());
+
+    //     assert!(rel_error < 1e-15);
+    // }
 
     // #[test]
     // fn test_fft_field_translation_helmholtz() {
