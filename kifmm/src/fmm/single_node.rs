--- conflicted
+++ resolved
@@ -832,7 +832,6 @@
         }
     }
 
-<<<<<<< HEAD
     // #[test]
     // fn test_upward_pass_vector_helmholtz() {
     //     // Setup random sources and targets
@@ -841,10 +840,10 @@
     //     let sources = points_fixture::<f64>(nsources, None, None, Some(1));
     //     let targets = points_fixture::<f64>(ntargets, None, None, Some(1));
 
-    //     // FMM parameters
-    //     let n_crit = Some(100);
-    //     let expansion_order = 6;
-    //     let sparse = true;
+        // FMM parameters
+        // let n_crit = Some(100);
+        // let expansion_order = 6;
+        // let prune_empty = true;
 
     //     // Charge data
     //     let nvecs = 1;
@@ -854,19 +853,19 @@
 
     //     let wavenumber = 2.5;
 
-    //     let fmm_fft = SingleNodeBuilder::new()
-    //         .tree(&sources, &targets, n_crit, sparse)
-    //         .unwrap()
-    //         .parameters(
-    //             &charges,
-    //             expansion_order,
-    //             Helmholtz3dKernel::new(wavenumber),
-    //             EvalType::Value,
-    //             FftFieldTranslation::new(),
-    //         )
-    //         .unwrap()
-    //         .build()
-    //         .unwrap();
+        // let fmm_fft = SingleNodeBuilder::new()
+        //     .tree(sources.data(), targets.data(), n_crit, prune_empty)
+        //     .unwrap()
+        //     .parameters(
+        //         charges.data(),
+        //         expansion_order,
+        //         Helmholtz3dKernel::new(wavenumber),
+        //         EvalType::Value,
+        //         FftFieldTranslation::new(),
+        //     )
+        //     .unwrap()
+        //     .build()
+        //     .unwrap();
 
     //     fmm_fft.evaluate(false).unwrap();
     //     let fmm_fft = Box::new(fmm_fft);
@@ -883,11 +882,11 @@
     //     let threshold = 1e-5;
     //     let threshold_deriv = 1e-3;
 
-    //     // FMM parameters
-    //     let n_crit = Some(100);
-    //     let expansion_order = 6;
-    //     let sparse = true;
-    //     let wavenumber = 2.5;
+        // // FMM parameters
+        // let n_crit = Some(100);
+        // let expansion_order = 6;
+        // let prune_empty = true;
+        // let wavenumber = 2.5;
 
     //     // Charge data
     //     let nvecs = 1;
@@ -895,23 +894,23 @@
     //     let mut charges = rlst_dynamic_array2!(c64, [nsources, nvecs]);
     //     charges.data_mut().iter_mut().for_each(|c| *c = rng.gen());
 
-    //     // BLAS based field translation
-    //     {
-    //         // Evaluate potentials
-    //         let fmm = SingleNodeBuilder::new()
-    //             .tree(&sources, &targets, n_crit, sparse)
-    //             .unwrap()
-    //             .parameters(
-    //                 &charges,
-    //                 expansion_order,
-    //                 Helmholtz3dKernel::new(wavenumber),
-    //                 EvalType::Value,
-    //                 BlasFieldTranslationIa::new(None),
-    //             )
-    //             .unwrap()
-    //             .build()
-    //             .unwrap();
-    //         fmm.evaluate(false).unwrap();
+        // BLAS based field translation
+        // {
+            // // Evaluate potentials
+            // let fmm = SingleNodeBuilder::new()
+            //     .tree(sources.data(), targets.data(), n_crit, prune_empty)
+            //     .unwrap()
+            //     .parameters(
+            //         charges.data(),
+            //         expansion_order,
+            //         Helmholtz3dKernel::new(wavenumber),
+            //         EvalType::Value,
+            //         BlasFieldTranslationIa::new(None),
+            //     )
+            //     .unwrap()
+            //     .build()
+            //     .unwrap();
+            // fmm.evaluate(false).unwrap();
 
     //         let fmm: Box<_> = Box::new(fmm);
     //         let eval_type = fmm.kernel_eval_type;
@@ -919,49 +918,49 @@
     //             fmm, eval_type, &sources, &charges, threshold,
     //         );
 
-    //         // Evaluate potentials + derivatives
-    //         let fmm = SingleNodeBuilder::new()
-    //             .tree(&sources, &targets, n_crit, sparse)
-    //             .unwrap()
-    //             .parameters(
-    //                 &charges,
-    //                 expansion_order,
-    //                 Helmholtz3dKernel::new(wavenumber),
-    //                 EvalType::ValueDeriv,
-    //                 BlasFieldTranslationIa::new(None),
-    //             )
-    //             .unwrap()
-    //             .build()
-    //             .unwrap();
-    //         fmm.evaluate(false).unwrap();
-    //         let eval_type = fmm.kernel_eval_type;
-    //         let fmm = Box::new(fmm);
-    //         test_single_node_helmholtz_fmm_vector_helper::<c64>(
-    //             fmm,
-    //             eval_type,
-    //             &sources,
-    //             &charges,
-    //             threshold_deriv,
-    //         );
-    //     }
-
-    //     // FFT based field translation
-    //     {
-    //         // Evaluate potentials
-    //         let fmm = SingleNodeBuilder::new()
-    //             .tree(&sources, &targets, n_crit, sparse)
-    //             .unwrap()
-    //             .parameters(
-    //                 &charges,
-    //                 expansion_order,
-    //                 Helmholtz3dKernel::new(wavenumber),
-    //                 EvalType::Value,
-    //                 FftFieldTranslation::new(),
-    //             )
-    //             .unwrap()
-    //             .build()
-    //             .unwrap();
-    //         fmm.evaluate(false).unwrap();
+        //     // Evaluate potentials + derivatives
+        //     let fmm = SingleNodeBuilder::new()
+        //         .tree(sources.data(), targets.data(), n_crit, prune_empty)
+        //         .unwrap()
+        //         .parameters(
+        //             charges.data(),
+        //             expansion_order,
+        //             Helmholtz3dKernel::new(wavenumber),
+        //             EvalType::ValueDeriv,
+        //             BlasFieldTranslationIa::new(None),
+        //         )
+        //         .unwrap()
+        //         .build()
+        //         .unwrap();
+        //     fmm.evaluate(false).unwrap();
+        //     let eval_type = fmm.kernel_eval_type;
+        //     let fmm = Box::new(fmm);
+        //     test_single_node_helmholtz_fmm_vector_helper::<c64>(
+        //         fmm,
+        //         eval_type,
+        //         &sources,
+        //         &charges,
+        //         threshold_deriv,
+        //     );
+        // }
+
+        // FFT based field translation
+        // {
+        //     // Evaluate potentials
+        //     let fmm = SingleNodeBuilder::new()
+        //         .tree(sources.data(), targets.data(), n_crit, prune_empty)
+        //         .unwrap()
+        //         .parameters(
+        //             charges.data(),
+        //             expansion_order,
+        //             Helmholtz3dKernel::new(wavenumber),
+        //             EvalType::Value,
+        //             FftFieldTranslation::new(),
+        //         )
+        //         .unwrap()
+        //         .build()
+        //         .unwrap();
+        //     fmm.evaluate(false).unwrap();
 
     //         let fmm: Box<_> = Box::new(fmm);
     //         let eval_type = fmm.kernel_eval_type;
@@ -969,196 +968,32 @@
     //             fmm, eval_type, &sources, &charges, 1e-5,
     //         );
 
-    //         // Evaluate potentials + derivatives
-    //         let fmm = SingleNodeBuilder::new()
-    //             .tree(&sources, &targets, n_crit, sparse)
-    //             .unwrap()
-    //             .parameters(
-    //                 &charges,
-    //                 expansion_order,
-    //                 Helmholtz3dKernel::new(wavenumber),
-    //                 EvalType::ValueDeriv,
-    //                 FftFieldTranslation::new(),
-    //             )
-    //             .unwrap()
-    //             .build()
-    //             .unwrap();
-    //         fmm.evaluate(false).unwrap();
-    //         let eval_type = fmm.kernel_eval_type;
-    //         let fmm = Box::new(fmm);
-    //         test_single_node_helmholtz_fmm_vector_helper::<c64>(
-    //             fmm,
-    //             eval_type,
-    //             &sources,
-    //             &charges,
-    //             threshold_deriv,
-    //         );
-    //     }
+        //     // Evaluate potentials + derivatives
+        //     let fmm = SingleNodeBuilder::new()
+        //         .tree(sources.data(), targets.data(), n_crit, prune_empty)
+        //         .unwrap()
+        //         .parameters(
+        //             charges.data(),
+        //             expansion_order,
+        //             Helmholtz3dKernel::new(wavenumber),
+        //             EvalType::ValueDeriv,
+        //             FftFieldTranslation::new(),
+        //         )
+        //         .unwrap()
+        //         .build()
+        //         .unwrap();
+        //     fmm.evaluate(false).unwrap();
+        //     let eval_type = fmm.kernel_eval_type;
+        //     let fmm = Box::new(fmm);
+        //     test_single_node_helmholtz_fmm_vector_helper::<c64>(
+        //         fmm,
+        //         eval_type,
+        //         &sources,
+        //         &charges,
+        //         threshold_deriv,
+        //     );
+        // }
     // }
-=======
-    #[test]
-    fn test_upward_pass_vector_helmholtz() {
-        // Setup random sources and targets
-        let nsources = 10000;
-        let ntargets = 10000;
-        let sources = points_fixture::<f64>(nsources, None, None, Some(1));
-        let targets = points_fixture::<f64>(ntargets, None, None, Some(1));
-
-        // FMM parameters
-        let n_crit = Some(100);
-        let expansion_order = 6;
-        let prune_empty = true;
-
-        // Charge data
-        let nvecs = 1;
-        let mut rng = StdRng::seed_from_u64(0);
-        let mut charges = rlst_dynamic_array2!(c64, [nsources, nvecs]);
-        charges.data_mut().iter_mut().for_each(|c| *c = rng.gen());
-
-        let wavenumber = 2.5;
-
-        let fmm_fft = SingleNodeBuilder::new()
-            .tree(sources.data(), targets.data(), n_crit, prune_empty)
-            .unwrap()
-            .parameters(
-                charges.data(),
-                expansion_order,
-                Helmholtz3dKernel::new(wavenumber),
-                EvalType::Value,
-                FftFieldTranslation::new(),
-            )
-            .unwrap()
-            .build()
-            .unwrap();
-
-        fmm_fft.evaluate(false).unwrap();
-        let fmm_fft = Box::new(fmm_fft);
-        test_root_multipole_helmholtz_single_node(fmm_fft, &sources, &charges, 1e-5);
-    }
-
-    #[test]
-    fn test_helmholtz_fmm_vector() {
-        // Setup random sources and targets
-        let nsources = 9000;
-        let ntargets = 10000;
-        let sources = points_fixture::<f64>(nsources, None, None, Some(1));
-        let targets = points_fixture::<f64>(ntargets, None, None, Some(1));
-        let threshold = 1e-5;
-        let threshold_deriv = 1e-3;
-
-        // FMM parameters
-        let n_crit = Some(100);
-        let expansion_order = 6;
-        let prune_empty = true;
-        let wavenumber = 2.5;
-
-        // Charge data
-        let nvecs = 1;
-        let mut rng = StdRng::seed_from_u64(0);
-        let mut charges = rlst_dynamic_array2!(c64, [nsources, nvecs]);
-        charges.data_mut().iter_mut().for_each(|c| *c = rng.gen());
-
-        // BLAS based field translation
-        {
-            // Evaluate potentials
-            let fmm = SingleNodeBuilder::new()
-                .tree(sources.data(), targets.data(), n_crit, prune_empty)
-                .unwrap()
-                .parameters(
-                    charges.data(),
-                    expansion_order,
-                    Helmholtz3dKernel::new(wavenumber),
-                    EvalType::Value,
-                    BlasFieldTranslationIa::new(None),
-                )
-                .unwrap()
-                .build()
-                .unwrap();
-            fmm.evaluate(false).unwrap();
-
-            let fmm: Box<_> = Box::new(fmm);
-            let eval_type = fmm.kernel_eval_type;
-            test_single_node_helmholtz_fmm_vector_helper::<c64>(
-                fmm, eval_type, &sources, &charges, threshold,
-            );
-
-            // Evaluate potentials + derivatives
-            let fmm = SingleNodeBuilder::new()
-                .tree(sources.data(), targets.data(), n_crit, prune_empty)
-                .unwrap()
-                .parameters(
-                    charges.data(),
-                    expansion_order,
-                    Helmholtz3dKernel::new(wavenumber),
-                    EvalType::ValueDeriv,
-                    BlasFieldTranslationIa::new(None),
-                )
-                .unwrap()
-                .build()
-                .unwrap();
-            fmm.evaluate(false).unwrap();
-            let eval_type = fmm.kernel_eval_type;
-            let fmm = Box::new(fmm);
-            test_single_node_helmholtz_fmm_vector_helper::<c64>(
-                fmm,
-                eval_type,
-                &sources,
-                &charges,
-                threshold_deriv,
-            );
-        }
-
-        // FFT based field translation
-        {
-            // Evaluate potentials
-            let fmm = SingleNodeBuilder::new()
-                .tree(sources.data(), targets.data(), n_crit, prune_empty)
-                .unwrap()
-                .parameters(
-                    charges.data(),
-                    expansion_order,
-                    Helmholtz3dKernel::new(wavenumber),
-                    EvalType::Value,
-                    FftFieldTranslation::new(),
-                )
-                .unwrap()
-                .build()
-                .unwrap();
-            fmm.evaluate(false).unwrap();
-
-            let fmm: Box<_> = Box::new(fmm);
-            let eval_type = fmm.kernel_eval_type;
-            test_single_node_helmholtz_fmm_vector_helper::<c64>(
-                fmm, eval_type, &sources, &charges, 1e-5,
-            );
-
-            // Evaluate potentials + derivatives
-            let fmm = SingleNodeBuilder::new()
-                .tree(sources.data(), targets.data(), n_crit, prune_empty)
-                .unwrap()
-                .parameters(
-                    charges.data(),
-                    expansion_order,
-                    Helmholtz3dKernel::new(wavenumber),
-                    EvalType::ValueDeriv,
-                    FftFieldTranslation::new(),
-                )
-                .unwrap()
-                .build()
-                .unwrap();
-            fmm.evaluate(false).unwrap();
-            let eval_type = fmm.kernel_eval_type;
-            let fmm = Box::new(fmm);
-            test_single_node_helmholtz_fmm_vector_helper::<c64>(
-                fmm,
-                eval_type,
-                &sources,
-                &charges,
-                threshold_deriv,
-            );
-        }
-    }
->>>>>>> eb822a3b
 
     #[test]
     fn test_laplace_fmm_matrix() {
@@ -1238,7 +1073,6 @@
         }
     }
 
-<<<<<<< HEAD
     // #[test]
     // fn test_helmholtz_fmm_matrix() {
     //     // Setup random sources and targets
@@ -1250,14 +1084,14 @@
     //     let sources = points_fixture::<f64>(nsources, min, max, Some(0));
     //     let targets = points_fixture::<f64>(ntargets, min, max, Some(1));
 
-    //     // FMM parameters
-    //     let n_crit = Some(10);
-    //     let expansion_order = 6;
-    //     let sparse = true;
-    //     let threshold = 1e-5;
-    //     let threshold_deriv = 1e-3;
-    //     let singular_value_threshold = Some(1e-2);
-    //     let wavenumber = 1.0;
+        // FMM parameters
+        // let n_crit = Some(10);
+        // let expansion_order = 6;
+        // let prune_empty = true;
+        // let threshold = 1e-5;
+        // let threshold_deriv = 1e-3;
+        // let singular_value_threshold = Some(1e-2);
+        // let wavenumber = 1.0;
 
     //     // Charge data
     //     let nvecs = 2;
@@ -1268,135 +1102,54 @@
     //         .chunks_exact_mut(nsources)
     //         .for_each(|chunk| chunk.iter_mut().for_each(|elem| *elem += rng.gen::<c64>()));
 
-    //     // fmm with blas based field translation
-    //     {
-    //         // Evaluate potentials
-    //         let eval_type = EvalType::Value;
-    //         let fmm_blas = SingleNodeBuilder::new()
-    //             .tree(&sources, &targets, n_crit, sparse)
-    //             .unwrap()
-    //             .parameters(
-    //                 &charges,
-    //                 expansion_order,
-    //                 Helmholtz3dKernel::new(wavenumber),
-    //                 eval_type,
-    //                 BlasFieldTranslationIa::new(singular_value_threshold),
-    //             )
-    //             .unwrap()
-    //             .build()
-    //             .unwrap();
-    //         fmm_blas.evaluate(false).unwrap();
+        // fmm with blas based field translation
+        // {
+        //     // Evaluate potentials
+        //     let eval_type = EvalType::Value;
+        //     let fmm_blas = SingleNodeBuilder::new()
+        //         .tree(sources.data(), targets.data(), n_crit, prune_empty)
+        //         .unwrap()
+        //         .parameters(
+        //             charges.data(),
+        //             expansion_order,
+        //             Helmholtz3dKernel::new(wavenumber),
+        //             eval_type,
+        //             BlasFieldTranslationIa::new(singular_value_threshold),
+        //         )
+        //         .unwrap()
+        //         .build()
+        //         .unwrap();
+        //     fmm_blas.evaluate(false).unwrap();
 
     //         let fmm_blas = Box::new(fmm_blas);
     //         test_single_node_helmholtz_fmm_matrix_helper::<c64>(
     //             fmm_blas, eval_type, &sources, &charges, threshold,
     //         );
 
-    //         // Evaluate potentials + derivatives
-    //         let eval_type = EvalType::ValueDeriv;
-    //         let fmm_blas = SingleNodeBuilder::new()
-    //             .tree(&sources, &targets, n_crit, sparse)
-    //             .unwrap()
-    //             .parameters(
-    //                 &charges,
-    //                 expansion_order,
-    //                 Helmholtz3dKernel::new(wavenumber),
-    //                 eval_type,
-    //                 BlasFieldTranslationIa::new(singular_value_threshold),
-    //             )
-    //             .unwrap()
-    //             .build()
-    //             .unwrap();
-    //         fmm_blas.evaluate(false).unwrap();
-    //         let fmm_blas = Box::new(fmm_blas);
-    //         test_single_node_helmholtz_fmm_matrix_helper::<c64>(
-    //             fmm_blas,
-    //             eval_type,
-    //             &sources,
-    //             &charges,
-    //             threshold_deriv,
-    //         );
-    //     }
+        //     // Evaluate potentials + derivatives
+        //     let eval_type = EvalType::ValueDeriv;
+        //     let fmm_blas = SingleNodeBuilder::new()
+        //         .tree(sources.data(), targets.data(), n_crit, prune_empty)
+        //         .unwrap()
+        //         .parameters(
+        //             charges.data(),
+        //             expansion_order,
+        //             Helmholtz3dKernel::new(wavenumber),
+        //             eval_type,
+        //             BlasFieldTranslationIa::new(singular_value_threshold),
+        //         )
+        //         .unwrap()
+        //         .build()
+        //         .unwrap();
+        //     fmm_blas.evaluate(false).unwrap();
+        //     let fmm_blas = Box::new(fmm_blas);
+        //     test_single_node_helmholtz_fmm_matrix_helper::<c64>(
+        //         fmm_blas,
+        //         eval_type,
+        //         &sources,
+        //         &charges,
+        //         threshold_deriv,
+        //     );
+        // }
     // }
-=======
-    #[test]
-    fn test_helmholtz_fmm_matrix() {
-        // Setup random sources and targets
-        let nsources = 9000;
-        let ntargets = 10000;
-
-        let min = None;
-        let max = None;
-        let sources = points_fixture::<f64>(nsources, min, max, Some(0));
-        let targets = points_fixture::<f64>(ntargets, min, max, Some(1));
-
-        // FMM parameters
-        let n_crit = Some(10);
-        let expansion_order = 6;
-        let prune_empty = true;
-        let threshold = 1e-5;
-        let threshold_deriv = 1e-3;
-        let singular_value_threshold = Some(1e-2);
-        let wavenumber = 1.0;
-
-        // Charge data
-        let nvecs = 2;
-        let mut rng = StdRng::seed_from_u64(0);
-        let mut charges = rlst_dynamic_array2!(c64, [nsources, nvecs]);
-        charges
-            .data_mut()
-            .chunks_exact_mut(nsources)
-            .for_each(|chunk| chunk.iter_mut().for_each(|elem| *elem += rng.gen::<c64>()));
-
-        // fmm with blas based field translation
-        {
-            // Evaluate potentials
-            let eval_type = EvalType::Value;
-            let fmm_blas = SingleNodeBuilder::new()
-                .tree(sources.data(), targets.data(), n_crit, prune_empty)
-                .unwrap()
-                .parameters(
-                    charges.data(),
-                    expansion_order,
-                    Helmholtz3dKernel::new(wavenumber),
-                    eval_type,
-                    BlasFieldTranslationIa::new(singular_value_threshold),
-                )
-                .unwrap()
-                .build()
-                .unwrap();
-            fmm_blas.evaluate(false).unwrap();
-
-            let fmm_blas = Box::new(fmm_blas);
-            test_single_node_helmholtz_fmm_matrix_helper::<c64>(
-                fmm_blas, eval_type, &sources, &charges, threshold,
-            );
-
-            // Evaluate potentials + derivatives
-            let eval_type = EvalType::ValueDeriv;
-            let fmm_blas = SingleNodeBuilder::new()
-                .tree(sources.data(), targets.data(), n_crit, prune_empty)
-                .unwrap()
-                .parameters(
-                    charges.data(),
-                    expansion_order,
-                    Helmholtz3dKernel::new(wavenumber),
-                    eval_type,
-                    BlasFieldTranslationIa::new(singular_value_threshold),
-                )
-                .unwrap()
-                .build()
-                .unwrap();
-            fmm_blas.evaluate(false).unwrap();
-            let fmm_blas = Box::new(fmm_blas);
-            test_single_node_helmholtz_fmm_matrix_helper::<c64>(
-                fmm_blas,
-                eval_type,
-                &sources,
-                &charges,
-                threshold_deriv,
-            );
-        }
-    }
->>>>>>> eb822a3b
 }