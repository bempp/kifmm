--- conflicted
+++ resolved
@@ -63,12 +63,6 @@
         n_crit: Option<u64>,
         prune_empty: bool,
     ) -> Result<Self, std::io::Error> {
-<<<<<<< HEAD
-        let [dims, nsources] = sources.shape();
-        let [dimt, ntargets] = targets.shape();
-
-        if dims != 3 || dimt != 3 {
-=======
         let dim = 3;
         let nsources = sources.len() / dim;
         let ntargets = targets.len() / dim;
@@ -77,7 +71,6 @@
         let dimt = targets.len() % dim;
 
         if dims != 0 || dimt != 0 {
->>>>>>> eb822a3b
             Err(std::io::Error::new(
                 std::io::ErrorKind::InvalidData,
                 "Only 3D FMM supported",
@@ -88,15 +81,9 @@
                 "Must have a positive number of source or target particles",
             ))
         } else {
-<<<<<<< HEAD
-            // Source and target trees calculated over the same domain
-            let source_domain = Domain::from_local_points(sources.data());
-            let target_domain = Domain::from_local_points(targets.data());
-=======
             // Source and target trees calcualted over the same domain
             let source_domain = Domain::from_local_points(sources);
             let target_domain = Domain::from_local_points(targets);
->>>>>>> eb822a3b
 
             // Calculate union of domains for source and target points, needed to define operators
             let domain = source_domain.union(&target_domain);
@@ -104,11 +91,6 @@
 
             // If not specified estimate from point data estimate critical value
             let n_crit = n_crit.unwrap_or(DEFAULT_NCRIT);
-<<<<<<< HEAD
-            let [_, nsources] = sources.shape();
-            let [_, ntargets] = targets.shape();
-=======
->>>>>>> eb822a3b
 
             // Estimate depth based on a uniform distribution
             let source_depth =
@@ -117,13 +99,8 @@
                 SingleNodeTree::<Scalar::Real>::minimum_depth(ntargets as u64, n_crit);
             let depth = source_depth.max(target_depth); // refine source and target trees to same depth
 
-<<<<<<< HEAD
-            let source_tree = SingleNodeTree::new(sources.data(), depth, prune_empty, self.domain)?;
-            let target_tree = SingleNodeTree::new(targets.data(), depth, prune_empty, self.domain)?;
-=======
             let source_tree = SingleNodeTree::new(sources, depth, prune_empty, self.domain)?;
             let target_tree = SingleNodeTree::new(targets, depth, prune_empty, self.domain)?;
->>>>>>> eb822a3b
 
             let fmm_tree = SingleNodeFmmTree {
                 source_tree,
