--- conflicted
+++ resolved
@@ -107,16 +107,12 @@
                 }
 
                 let fmm = SingleNodeBuilder::new()
-<<<<<<< HEAD
-                    .tree(&sources_arr, &targets_arr, Some(n_crit), prune_empty)
-=======
                     .tree(
                         sources.as_slice().unwrap(),
                         targets.as_slice().unwrap(),
                         Some(n_crit),
                         prune_empty,
                     )
->>>>>>> eb822a3b
                     .unwrap()
                     .parameters(
                         charges.as_slice().unwrap(),
@@ -200,16 +196,12 @@
                 };
 
                 let fmm = SingleNodeBuilder::new()
-<<<<<<< HEAD
-                    .tree(&sources_arr, &targets_arr, Some(n_crit), prune_empty)
-=======
                     .tree(
                         sources.as_slice().unwrap(),
                         targets.as_slice().unwrap(),
                         Some(n_crit),
                         prune_empty,
                     )
->>>>>>> eb822a3b
                     .unwrap()
                     .parameters(
                         charges.as_slice().unwrap(),
@@ -313,16 +305,12 @@
                 }
 
                 let fmm = SingleNodeBuilder::new()
-<<<<<<< HEAD
-                    .tree(&sources_arr, &targets_arr, Some(n_crit), prune_empty)
-=======
                     .tree(
                         sources.as_slice().unwrap(),
                         targets.as_slice().unwrap(),
                         Some(n_crit),
                         prune_empty,
                     )
->>>>>>> eb822a3b
                     .unwrap()
                     .parameters(
                         charges.as_slice().unwrap(),
@@ -417,16 +405,12 @@
                 }
 
                 let fmm = SingleNodeBuilder::new()
-<<<<<<< HEAD
-                    .tree(&sources_arr, &targets_arr, Some(n_crit), prune_empty)
-=======
                     .tree(
                         sources.as_slice().unwrap(),
                         targets.as_slice().unwrap(),
                         Some(n_crit),
                         prune_empty,
                     )
->>>>>>> eb822a3b
                     .unwrap()
                     .parameters(
                         charges.as_slice().unwrap(),
