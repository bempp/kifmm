{
 "cells": [
  {
   "cell_type": "markdown",
   "id": "62aefbe6-e4da-4d62-88d0-2994c3872298",
   "metadata": {},
   "source": [
    "# Python API for KiFMM-rs\n",
    "\n",
    "We provide a full, object oriented, Python API for our Rust library. Below are a number of examples of how to achieve different functionality."
   ]
  },
  {
   "cell_type": "code",
   "execution_count": 2,
   "id": "b3701203-9472-4fb0-ba09-4ee2c84c80c1",
   "metadata": {},
   "outputs": [],
   "source": [
    "%gui qt\n",
    "import numpy as np\n",
    "from mayavi import mlab\n",
    "import matplotlib.pyplot as plt\n",
    "\n",
    "from kifmm_py import (\n",
    "    KiFmm,\n",
    "    LaplaceKernel,\n",
    "    HelmholtzKernel,\n",
    "    SingleNodeTree,\n",
    "    EvalType,\n",
    "    BlasFieldTranslation,\n",
    "    FftFieldTranslation,\n",
    ")"
   ]
  },
  {
   "cell_type": "markdown",
   "id": "2e8c7b6d-5cd7-4ef7-ba90-fb707c6c5577",
   "metadata": {},
   "source": [
    "## Setup\n",
    "\n",
    "Setting up an FMM requires some coordinate data associated with source and target particles, which we expect as a flat Fortran ordered buffer of shape (n_coordinates, 3), where each column corresponds to the component of each axis.\n",
    "\n",
    "Additionally the user needs to choose some basic parameters, principally\n",
    "\n",
    "## Kernel\n",
    "\n",
    "We support both `LaplaceKernel` and `HelmholtzKernel`, which has been is an active area of development for low-frequencies and for now offers no speed or convergence guarantees.\n",
    "\n",
    "## Field Translation\n",
    "\n",
    "Users must specify the acceleration schemes for the multipole to local (M2L) field translation step of the FMM.\n",
    "\n",
    "We currently offer `FftFieldTranslation`, and `BlasFieldTranslation`, where the matrices associated with `BlasFieldTranslation` can optionally be compressed with a randomised SVD, or a deterministic SVD.\n",
    "\n",
    "## Tree\n",
    "\n",
    "Only `SingleNodeTree`s are provided at present, users can optionally discretise with a specified critical value of particles per leaf box `n_crit`, or by explicitly setting the tree's `depth`. In the latter case `expansion_order` must be set for each level of the tree, allowing for the option to set variable expansion order by level. This can be efficacious for the `HelmholtzKernel`.\n"
   ]
  },
  {
   "cell_type": "markdown",
   "id": "96cdf276-1357-4b73-bd5e-ab575b9e5796",
   "metadata": {},
   "source": [
    "## Basic Example (Laplace FMM + FFT M2L)\n",
    "\n",
    "Here we use a FFT based M2L field translation, explicitly setting a block size for the field translation algorithm. We discretise the octree with an `n_crit` parameter, which defines the maximum number of particles per leaf box. Here we set `EvalType` to `Value`, meaning that we evaluate only potentials."
   ]
  },
  {
   "cell_type": "code",
<<<<<<< HEAD
   "execution_count": 7,
=======
   "execution_count": 3,
>>>>>>> d04bf4b1
   "id": "2df68582-77d0-41f0-8e2a-702264d8b216",
   "metadata": {},
   "outputs": [
    {
<<<<<<< HEAD
     "name": "stdout",
     "output_type": "stream",
     "text": [
      "operator runtimes:  {'L2P': 0, 'M2M(2)': 0, 'M2L(2)': 2, 'P2M': 0, 'M2M(1)': 0, 'P2P': 0}\n",
      "\n",
      "metadata setup times:  {'displacement_map': 0, 'source_to_target_data': 265, 'source_data': 2, 'target_data': 2, 'buffers_and_pointers': 0}\n",
      "\n",
      "comm heavy setup times:  {'source_domain': 0, 'target_domain': 0, 'target_tree': 0, 'source_tree': 0}\n"
     ]
=======
     "data": {
      "text/plain": [
       "{'P2M': 0, 'M2M(2)': 0, 'M2M(1)': 0, 'M2L(2)': 5, 'P2P': 0, 'L2P': 0}"
      ]
     },
     "execution_count": 3,
     "metadata": {},
     "output_type": "execute_result"
>>>>>>> d04bf4b1
    }
   ],
   "source": [
    "np.random.seed(0)\n",
    "\n",
    "dim = 3\n",
    "dtype = np.float32\n",
    "\n",
    "# Set FMM Parameters\n",
    "expansion_order = np.array([6], np.uint64)  # Single expansion order as using n_crit\n",
    "n_vec = 1\n",
    "n_crit = 150\n",
    "n_sources = 1000\n",
    "n_targets = 2000\n",
    "prune_empty = True  # Optionally remove empty leaf boxes, their siblings, and ancestors, from the Tree\n",
    "\n",
    "# Setup source/target/charge data in Fortran order\n",
    "sources = np.random.rand(n_sources * dim).astype(dtype)\n",
    "targets = np.random.rand(n_targets * dim).astype(dtype)\n",
    "charges = np.random.rand(n_sources * n_vec).astype(dtype)\n",
    "\n",
    "eval_type = EvalType.Value\n",
    "\n",
    "# EvalType computes either potentials (EvalType.Value) or potentials + derivatives (EvalType.ValueDeriv)\n",
    "kernel = LaplaceKernel(dtype, eval_type)\n",
    "\n",
    "tree = SingleNodeTree(sources, targets, charges, n_crit=n_crit, prune_empty=prune_empty)\n",
    "\n",
    "field_translation = FftFieldTranslation(kernel, block_size=32)\n",
    "\n",
    "# Create FMM runtime object\n",
    "fmm = KiFmm(expansion_order, tree, field_translation, timed=True)\n",
    "\n",
    "# Evaluate potentials\n",
    "fmm.evaluate()\n",
    "\n",
    "# Examine potentials\n",
    "fmm.all_potentials\n",
    "\n",
    "# Examine operator times rounded in milliseconds\n",
<<<<<<< HEAD
    "print(\"operator runtimes: \", fmm.operator_times())\n",
    "print()\n",
    "\n",
    "# Similarly examine metadata setup times\n",
    "print(\"metadata setup times: \", fmm.metadata_times())\n",
    "print()\n",
    "\n",
    "# Examine comm heavy setup times (tree creation etc)\n",
    "print(\"comm heavy setup times: \", fmm.communication_times())"
=======
    "fmm.operator_times()"
   ]
  },
  {
   "cell_type": "code",
   "execution_count": 4,
   "id": "dc3d5d28-5de2-4b29-8784-200f4109d049",
   "metadata": {},
   "outputs": [
    {
     "data": {
      "text/plain": [
       "{'source_data': 9, 'target_data': 2, 'source_to_target_data': 259}"
      ]
     },
     "execution_count": 4,
     "metadata": {},
     "output_type": "execute_result"
    }
   ],
   "source": [
    "fmm.metadata_times()"
   ]
  },
  {
   "cell_type": "code",
   "execution_count": 5,
   "id": "0f2234b8-f3a2-4cf5-b018-b581ee729b73",
   "metadata": {},
   "outputs": [
    {
     "data": {
      "text/plain": [
       "{'source_domain': 0, 'target_domain': 0, 'source_tree': 0, 'target_tree': 0}"
      ]
     },
     "execution_count": 5,
     "metadata": {},
     "output_type": "execute_result"
    }
   ],
   "source": [
    "fmm.communication_times()"
>>>>>>> d04bf4b1
   ]
  },
  {
   "cell_type": "markdown",
   "id": "9d3ea7b0-5c68-4539-8260-59d14f87668d",
   "metadata": {},
   "source": [
    "## Compare with Direct Evaluation\n",
    "\n",
    "Note, as a part of the FMM input coordinate data is sorted into a `Morton' defined order, as a part of tree construction. Therefore to compare with direct evaluation, the evaluated potentials must be unpermuted as a post processing step"
   ]
  },
  {
   "cell_type": "code",
<<<<<<< HEAD
   "execution_count": 10,
=======
   "execution_count": 6,
>>>>>>> d04bf4b1
   "id": "1da87e6a-8c63-42e7-8ea9-bf60ca593218",
   "metadata": {},
   "outputs": [],
   "source": [
    "# Examine unsorted potentials\n",
    "fmm.all_potentials_u\n",
    "\n",
    "# Direct evaluation\n",
    "direct = np.zeros(n_targets * eval_type.value).astype(dtype)\n",
    "fmm.evaluate_kernel_mt(EvalType.Value, sources, targets, charges, direct)\n",
    "\n",
    "assert np.allclose(fmm.all_potentials_u[0][:, 0], direct)"
   ]
  },
  {
   "cell_type": "markdown",
   "id": "5117b3cb-58c8-4230-bce1-2ec53c028d6d",
   "metadata": {},
   "source": [
    "#### Clear Charge Data\n",
    "\n",
    "We offer the option to clear associated charge/potential data and re-run the FMM for the same set of points with new charge data."
   ]
  },
  {
   "cell_type": "code",
<<<<<<< HEAD
   "execution_count": 11,
=======
   "execution_count": 7,
>>>>>>> d04bf4b1
   "id": "ba46ad80-72ce-4f5c-a3bd-5f93b030f248",
   "metadata": {},
   "outputs": [],
   "source": [
    "charges = np.random.rand(n_sources * n_vec).astype(dtype)\n",
    "fmm.clear()  # Can be re-evaluated\n",
    "fmm.attach_charges_unordered(charges)\n",
    "fmm.evaluate()\n",
    "\n",
    "# Direct evaluation\n",
    "direct = np.zeros(n_targets * eval_type.value).astype(dtype)\n",
    "fmm.evaluate_kernel_mt(EvalType.Value, sources, targets, charges, direct)\n",
    "\n",
    "assert np.allclose(fmm.all_potentials_u[0][:, 0], direct)"
   ]
  },
  {
   "cell_type": "markdown",
   "id": "21fdc077-3656-48e6-8465-cc99a06b92a3",
   "metadata": {},
   "source": [
    "## 3D Plot with MayaVi"
   ]
  },
  {
   "cell_type": "code",
<<<<<<< HEAD
   "execution_count": 12,
=======
   "execution_count": 8,
>>>>>>> d04bf4b1
   "id": "df5236c6-ccb7-495b-958e-b5b7569f1372",
   "metadata": {},
   "outputs": [],
   "source": [
    "from kifmm_py import read_stl_triangle_mesh_vertices"
   ]
  },
  {
   "cell_type": "markdown",
   "id": "d55042a5-4515-4128-aeef-077552661d87",
   "metadata": {},
   "source": [
    "#### Read example mesh from a file"
   ]
  },
  {
   "cell_type": "code",
<<<<<<< HEAD
   "execution_count": 13,
=======
   "execution_count": 9,
>>>>>>> d04bf4b1
   "id": "89147a31-182c-4bd0-920e-000fb5ff5f9f",
   "metadata": {},
   "outputs": [],
   "source": [
    "(sources, faces) = read_stl_triangle_mesh_vertices(\"example.stl\")\n",
    "x = sources[:, 0]\n",
    "y = sources[:, 1]\n",
    "z = sources[:, 2]\n",
    "sources = sources.flatten()"
   ]
  },
  {
   "cell_type": "markdown",
   "id": "7cf4a1df-0cbc-4a12-9952-559fb0910b1b",
   "metadata": {},
   "source": [
    "#### Plot Data"
   ]
  },
  {
   "cell_type": "code",
<<<<<<< HEAD
   "execution_count": 14,
=======
   "execution_count": 12,
>>>>>>> d04bf4b1
   "id": "333eaf61-cb42-45d2-ae37-382cf866e9d6",
   "metadata": {},
   "outputs": [],
   "source": [
    "mlab.view(azimuth=40, elevation=70, distance=\"auto\", focalpoint=\"auto\")\n",
    "fig = mlab.figure(\n",
    "    size=(960, 1080), bgcolor=(1, 1, 1)\n",
    ")  # This sets the window size for rendering\n",
    "plot = mlab.triangular_mesh(\n",
    "    x, y, z, faces, color=(0.5, 0.5, 0.5), representation=\"surface\", figure=fig\n",
    ")\n",
    "mlab.show()"
   ]
  },
  {
   "cell_type": "markdown",
   "id": "5567623c-fd44-47ee-a8c0-13139a7f7df1",
   "metadata": {},
   "source": [
    "#### Setup FMM and Evaluate"
   ]
  },
  {
   "cell_type": "code",
<<<<<<< HEAD
   "execution_count": 15,
=======
   "execution_count": 13,
>>>>>>> d04bf4b1
   "id": "363d8d4b-f967-44dd-b93e-c97192295ff4",
   "metadata": {},
   "outputs": [],
   "source": [
    "dim = 3\n",
    "dtype = np.float32\n",
    "\n",
    "# Set FMM Parameters\n",
    "expansion_order = np.array([6])\n",
    "n_vec = 1\n",
    "n_crit = 150\n",
    "n_sources = len(sources) // dim\n",
    "\n",
    "# Set Random charges\n",
    "charges = np.random.rand(n_sources).astype(dtype)\n",
    "\n",
    "kernel = LaplaceKernel(dtype, EvalType.Value)\n",
    "\n",
    "field_translation = FftFieldTranslation(kernel, block_size=32)\n",
    "tree = SingleNodeTree(sources, sources, charges, n_crit=n_crit, prune_empty=True)\n",
    "\n",
    "# Create FMM runtime object\n",
    "fmm = KiFmm(expansion_order, tree, field_translation, timed=True)\n",
    "\n",
    "fmm.evaluate()"
   ]
  },
  {
   "cell_type": "markdown",
   "id": "5860ef5f-bbe6-4208-b10b-f8cb79b9a77f",
   "metadata": {},
   "source": [
    "#### Plot Solution"
   ]
  },
  {
   "cell_type": "code",
<<<<<<< HEAD
   "execution_count": 16,
=======
   "execution_count": 18,
>>>>>>> d04bf4b1
   "id": "25d4692c-d7ab-4f03-b2aa-ca92da29b961",
   "metadata": {},
   "outputs": [],
   "source": [
    "mlab.view(azimuth=40, elevation=70, distance=\"auto\", focalpoint=\"auto\")\n",
    "fig = mlab.figure(\n",
    "    size=(960, 1080), bgcolor=(1, 1, 1)\n",
    ")  # This sets the window size for rendering\n",
    "solution = mlab.triangular_mesh(\n",
    "    x,\n",
    "    y,\n",
    "    z,\n",
    "    faces,\n",
    "    scalars=np.log(fmm.all_potentials_u).flatten(),\n",
    "    representation=\"surface\",\n",
    ")"
   ]
  },
  {
   "cell_type": "markdown",
   "id": "f440d57b-26be-47aa-9ba0-4230cf8d151f",
   "metadata": {},
   "source": [
    "# More Complex Examples"
   ]
  },
  {
   "cell_type": "markdown",
   "id": "823df83b-e1f9-4fb2-96dd-023d74ddff86",
   "metadata": {},
   "source": [
    "### 1) FMM With Multiple Charge Vectors\n",
    "\n",
    "Here we evaluate multiple charge vectors for the Laplace FMM, with the same set of source/target points. In this case `BlasFieldTranslation`s must be used for the M2L field translation. Additionally we evaluate `EvalType.ValueDeriv`, computing both the potentials and potential derivatives."
   ]
  },
  {
   "cell_type": "code",
   "execution_count": 17,
   "id": "cecccd0e-f229-4d1a-9849-7c73c725b58f",
   "metadata": {},
   "outputs": [
    {
     "name": "stdout",
     "output_type": "stream",
     "text": [
      "Multiple charge vectors only supported with BlasFieldTranslation\n"
     ]
    }
   ],
   "source": [
    "np.random.seed(0)\n",
    "\n",
    "dim = 3\n",
    "dtype = np.float32\n",
    "\n",
    "# Set FMM Parameters\n",
    "expansion_order = np.array([6], np.uint64)  # Single expansion order as using n_crit\n",
    "n_vec = 5\n",
    "n_crit = 150\n",
    "n_sources = 1000\n",
    "n_targets = 2000\n",
    "\n",
    "# Setup source/target/charge data in Fortran order\n",
    "sources = np.random.rand(n_sources * dim).astype(dtype)\n",
    "targets = np.random.rand(n_targets * dim).astype(dtype)\n",
    "charges = np.random.rand(n_sources * n_vec).astype(dtype)\n",
    "\n",
    "svd_threshold = 1e-7\n",
    "\n",
    "eval_type = EvalType.ValueDeriv\n",
    "\n",
    "# EvalType computes either potentials (EvalType.Value) or potentials + derivatives (EvalType.ValueDeriv)\n",
    "kernel = LaplaceKernel(dtype, eval_type)\n",
    "\n",
    "tree = SingleNodeTree(sources, targets, charges, n_crit=n_crit, prune_empty=True)\n",
    "\n",
    "try:\n",
    "    # Will raise TypeError\n",
    "    field_translation = FftFieldTranslation(kernel, block_size=32)\n",
    "    # Create FMM runtime object\n",
    "    fmm = KiFmm(expansion_order, tree, field_translation, timed=True)\n",
    "except TypeError as e:\n",
    "    print(e)\n",
    "    field_translation = BlasFieldTranslation(kernel, svd_threshold, random=False)\n",
    "    # Create FMM runtime object\n",
    "    fmm = KiFmm(expansion_order, tree, field_translation, timed=True)\n",
    "\n",
    "\n",
    "# Run FMM\n",
    "fmm.evaluate()\n",
    "\n",
    "# Check wrt to direct evaluation\n",
    "\n",
    "leaf = fmm.leaves_target_tree[0]\n",
    "leaf_potentials = fmm.leaf_potentials(leaf)\n",
    "leaf_targets = fmm.coordinates_target_tree(leaf)\n",
    "n_targets = len(leaf_targets) // 3\n",
    "\n",
    "for i, evaluated in enumerate(leaf_potentials):\n",
    "    direct = np.zeros(n_targets * eval_type.value).astype(dtype)\n",
    "    fmm.evaluate_kernel_mt(\n",
    "        eval_type,\n",
    "        fmm._tree.sources,\n",
    "        leaf_targets,\n",
    "        fmm._tree.charges[i * n_sources : (i + 1) * n_sources],\n",
    "        direct,\n",
    "    )\n",
    "    assert np.allclose(evaluated, direct, 1e-2)"
   ]
  },
  {
   "cell_type": "markdown",
   "id": "8bd93a06-5d86-478d-9ac2-4a93b50a559c",
   "metadata": {},
   "source": [
    "### 2) Helmholtz FMM\n",
    "\n",
    "Support for the low frequency Helmholtz FMM is an active area of development, there are currently no (speed) performance guarantees, and the API is offered as is."
   ]
  },
  {
   "cell_type": "code",
   "execution_count": 18,
   "id": "78dff441-27d3-4354-8ac9-766e9150f070",
   "metadata": {},
   "outputs": [],
   "source": [
    "np.random.seed(0)\n",
    "\n",
    "dim = 3\n",
    "dtype = np.float32\n",
    "ctype = np.complex64\n",
    "\n",
    "# Set FMM Parameters\n",
    "expansion_order = np.array([6], np.uint64)  # Single expansion order as using n_crit\n",
    "n_vec = 1\n",
    "n_crit = 150\n",
    "n_sources = 1000\n",
    "n_targets = 2000\n",
    "wavenumber = dtype(10)\n",
    "prune_empty = True\n",
    "\n",
    "# Setup source/target/charge data in Fortran order\n",
    "sources = np.random.rand(n_sources * dim).astype(dtype)\n",
    "targets = np.random.rand(n_targets * dim).astype(dtype)\n",
    "charges = np.random.rand(n_sources * n_vec).astype(ctype)\n",
    "\n",
    "eval_type = EvalType.Value\n",
    "\n",
    "# EvalType computes either potentials (EvalType.Value) or potentials + derivatives (EvalType.ValueDeriv)\n",
    "kernel = HelmholtzKernel(dtype, wavenumber, eval_type)\n",
    "\n",
    "tree = SingleNodeTree(sources, targets, charges, n_crit=n_crit, prune_empty=prune_empty)\n",
    "\n",
    "field_translation = FftFieldTranslation(kernel, block_size=32)\n",
    "\n",
    "# Create FMM runtime object\n",
    "fmm = KiFmm(expansion_order, tree, field_translation, timed=True)\n",
    "\n",
    "# Evaluate FMM\n",
    "fmm.evaluate()\n",
    "\n",
    "# Direct evaluation check\n",
    "direct = np.zeros(n_targets * eval_type.value).astype(ctype)\n",
    "fmm.evaluate_kernel_mt(EvalType.Value, sources, targets, charges, direct)\n",
    "\n",
    "assert np.allclose(np.abs(direct), np.abs(fmm.all_potentials_u[0].T), 1e-3)"
   ]
  },
  {
   "cell_type": "markdown",
   "id": "6191bb15-81c4-4516-92e8-491ef6cc765a",
   "metadata": {},
   "source": [
    "## Randomised SVD"
   ]
  },
  {
   "cell_type": "code",
   "execution_count": 19,
   "id": "24a5eb2e-b718-4b14-9a6b-e270666df62d",
   "metadata": {},
   "outputs": [],
   "source": [
    "np.random.seed(0)\n",
    "\n",
    "dim = 3\n",
    "dtype = np.float32\n",
    "ctype = np.complex64\n",
    "\n",
    "# Set FMM Parameters\n",
    "expansion_order = np.array([6], np.uint64)  # Single expansion order as using n_crit\n",
    "n_vec = 1\n",
    "n_crit = 150\n",
    "n_sources = 1000\n",
    "n_targets = 2000\n",
    "wavenumber = dtype(10)\n",
    "prune_empty = True\n",
    "svd_threshold=1e-5\n",
    "\n",
    "# Setup source/target/charge data in Fortran order\n",
    "sources = np.random.rand(n_sources * dim).astype(dtype)\n",
    "targets = np.random.rand(n_targets * dim).astype(dtype)\n",
    "charges = np.random.rand(n_sources * n_vec).astype(ctype)\n",
    "\n",
    "eval_type = EvalType.Value\n",
    "\n",
    "# EvalType computes either potentials (EvalType.Value) or potentials + derivatives (EvalType.ValueDeriv)\n",
    "kernel = HelmholtzKernel(dtype, wavenumber, eval_type)\n",
    "\n",
    "tree = SingleNodeTree(sources, targets, charges, n_crit=n_crit, prune_empty=prune_empty)\n",
    "\n",
    "field_translation = BlasFieldTranslation(kernel, svd_threshold, random=True)\n",
    "\n",
    "# Create FMM runtime object\n",
    "fmm = KiFmm(expansion_order, tree, field_translation, timed=True)\n",
    "\n",
    "# Evaluate FMM\n",
    "fmm.evaluate()\n",
    "\n",
    "# Direct evaluation check\n",
    "direct = np.zeros(n_targets * eval_type.value).astype(ctype)\n",
    "fmm.evaluate_kernel_mt(EvalType.Value, sources, targets, charges, direct)\n",
    "\n",
    "assert np.allclose(np.abs(direct), np.abs(fmm.all_potentials_u[0].T), 1e-3)"
   ]
  },
  {
   "cell_type": "code",
   "execution_count": null,
   "id": "2155f6db-dc42-4004-bcb1-0e23518e3857",
   "metadata": {},
   "outputs": [],
   "source": []
  },
  {
   "cell_type": "code",
   "execution_count": null,
   "id": "6ac47382-e2b3-4f19-a319-7909a823d0aa",
   "metadata": {},
   "outputs": [],
   "source": []
  }
 ],
 "metadata": {
  "kernelspec": {
   "display_name": "Python 3 (ipykernel)",
   "language": "python",
   "name": "python3"
  },
  "language_info": {
   "codemirror_mode": {
    "name": "ipython",
    "version": 3
   },
   "file_extension": ".py",
   "mimetype": "text/x-python",
   "name": "python",
   "nbconvert_exporter": "python",
   "pygments_lexer": "ipython3",
   "version": "3.10.17"
  }
 },
 "nbformat": 4,
 "nbformat_minor": 5
}<|MERGE_RESOLUTION|>--- conflicted
+++ resolved
@@ -71,26 +71,11 @@
   },
   {
    "cell_type": "code",
-<<<<<<< HEAD
-   "execution_count": 7,
-=======
    "execution_count": 3,
->>>>>>> d04bf4b1
    "id": "2df68582-77d0-41f0-8e2a-702264d8b216",
    "metadata": {},
    "outputs": [
     {
-<<<<<<< HEAD
-     "name": "stdout",
-     "output_type": "stream",
-     "text": [
-      "operator runtimes:  {'L2P': 0, 'M2M(2)': 0, 'M2L(2)': 2, 'P2M': 0, 'M2M(1)': 0, 'P2P': 0}\n",
-      "\n",
-      "metadata setup times:  {'displacement_map': 0, 'source_to_target_data': 265, 'source_data': 2, 'target_data': 2, 'buffers_and_pointers': 0}\n",
-      "\n",
-      "comm heavy setup times:  {'source_domain': 0, 'target_domain': 0, 'target_tree': 0, 'source_tree': 0}\n"
-     ]
-=======
      "data": {
       "text/plain": [
        "{'P2M': 0, 'M2M(2)': 0, 'M2M(1)': 0, 'M2L(2)': 5, 'P2P': 0, 'L2P': 0}"
@@ -99,7 +84,6 @@
      "execution_count": 3,
      "metadata": {},
      "output_type": "execute_result"
->>>>>>> d04bf4b1
     }
    ],
    "source": [
@@ -140,17 +124,6 @@
     "fmm.all_potentials\n",
     "\n",
     "# Examine operator times rounded in milliseconds\n",
-<<<<<<< HEAD
-    "print(\"operator runtimes: \", fmm.operator_times())\n",
-    "print()\n",
-    "\n",
-    "# Similarly examine metadata setup times\n",
-    "print(\"metadata setup times: \", fmm.metadata_times())\n",
-    "print()\n",
-    "\n",
-    "# Examine comm heavy setup times (tree creation etc)\n",
-    "print(\"comm heavy setup times: \", fmm.communication_times())"
-=======
     "fmm.operator_times()"
    ]
   },
@@ -194,7 +167,6 @@
    ],
    "source": [
     "fmm.communication_times()"
->>>>>>> d04bf4b1
    ]
   },
   {
@@ -209,11 +181,7 @@
   },
   {
    "cell_type": "code",
-<<<<<<< HEAD
-   "execution_count": 10,
-=======
    "execution_count": 6,
->>>>>>> d04bf4b1
    "id": "1da87e6a-8c63-42e7-8ea9-bf60ca593218",
    "metadata": {},
    "outputs": [],
@@ -240,11 +208,7 @@
   },
   {
    "cell_type": "code",
-<<<<<<< HEAD
-   "execution_count": 11,
-=======
    "execution_count": 7,
->>>>>>> d04bf4b1
    "id": "ba46ad80-72ce-4f5c-a3bd-5f93b030f248",
    "metadata": {},
    "outputs": [],
@@ -271,11 +235,7 @@
   },
   {
    "cell_type": "code",
-<<<<<<< HEAD
-   "execution_count": 12,
-=======
    "execution_count": 8,
->>>>>>> d04bf4b1
    "id": "df5236c6-ccb7-495b-958e-b5b7569f1372",
    "metadata": {},
    "outputs": [],
@@ -293,11 +253,7 @@
   },
   {
    "cell_type": "code",
-<<<<<<< HEAD
-   "execution_count": 13,
-=======
    "execution_count": 9,
->>>>>>> d04bf4b1
    "id": "89147a31-182c-4bd0-920e-000fb5ff5f9f",
    "metadata": {},
    "outputs": [],
@@ -319,11 +275,7 @@
   },
   {
    "cell_type": "code",
-<<<<<<< HEAD
-   "execution_count": 14,
-=======
    "execution_count": 12,
->>>>>>> d04bf4b1
    "id": "333eaf61-cb42-45d2-ae37-382cf866e9d6",
    "metadata": {},
    "outputs": [],
@@ -348,11 +300,7 @@
   },
   {
    "cell_type": "code",
-<<<<<<< HEAD
-   "execution_count": 15,
-=======
    "execution_count": 13,
->>>>>>> d04bf4b1
    "id": "363d8d4b-f967-44dd-b93e-c97192295ff4",
    "metadata": {},
    "outputs": [],
@@ -390,11 +338,7 @@
   },
   {
    "cell_type": "code",
-<<<<<<< HEAD
-   "execution_count": 16,
-=======
    "execution_count": 18,
->>>>>>> d04bf4b1
    "id": "25d4692c-d7ab-4f03-b2aa-ca92da29b961",
    "metadata": {},
    "outputs": [],
