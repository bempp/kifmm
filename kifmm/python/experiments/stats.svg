<<<<<<< HEAD
=======
<?xml version="1.0" encoding="utf-8" standalone="no"?>
<!DOCTYPE svg PUBLIC "-//W3C//DTD SVG 1.1//EN"
  "http://www.w3.org/Graphics/SVG/1.1/DTD/svg11.dtd">
<svg xmlns:xlink="http://www.w3.org/1999/xlink" width="576pt" height="432pt" viewBox="0 0 576 432" xmlns="http://www.w3.org/2000/svg" version="1.1">
 <metadata>
  <rdf:RDF xmlns:dc="http://purl.org/dc/elements/1.1/" xmlns:cc="http://creativecommons.org/ns#" xmlns:rdf="http://www.w3.org/1999/02/22-rdf-syntax-ns#">
   <cc:Work>
    <dc:type rdf:resource="http://purl.org/dc/dcmitype/StillImage"/>
    <dc:date>2025-05-14T15:36:39.031649</dc:date>
    <dc:format>image/svg+xml</dc:format>
    <dc:creator>
     <cc:Agent>
      <dc:title>Matplotlib v3.10.3, https://matplotlib.org/</dc:title>
     </cc:Agent>
    </dc:creator>
   </cc:Work>
  </rdf:RDF>
 </metadata>
 <defs>
  <style type="text/css">*{stroke-linejoin: round; stroke-linecap: butt}</style>
 </defs>
 <g id="figure_1">
  <g id="patch_1">
   <path d="M 0 432 
L 576 432 
L 576 0 
L 0 0 
z
" style="fill: #ffffff"/>
  </g>
  <g id="axes_1">
   <g id="patch_2">
    <path d="M 54.81 377.676 
L 563.04 377.676 
L 563.04 17.28 
L 54.81 17.28 
z
" style="fill: #ffffff"/>
   </g>
   <g id="matplotlib.axis_1">
    <g id="xtick_1">
     <g id="line2d_1">
      <path d="M 83.580969 377.676 
L 83.580969 17.28 
" clip-path="url(#p4cd6003951)" style="fill: none; stroke: #cccccc; stroke-linecap: round"/>
     </g>
     <g id="text_1">
      <!-- $\mathdefault{10^{1}}$ -->
      <g style="fill: #262626" transform="translate(73.900969 395.534281) scale(0.11 -0.11)">
       <defs>
        <path id="DejaVuSans-31" d="M 794 531 
L 1825 531 
L 1825 4091 
L 703 3866 
L 703 4441 
L 1819 4666 
L 2450 4666 
L 2450 531 
L 3481 531 
L 3481 0 
L 794 0 
L 794 531 
z
" transform="scale(0.015625)"/>
        <path id="DejaVuSans-30" d="M 2034 4250 
Q 1547 4250 1301 3770 
Q 1056 3291 1056 2328 
Q 1056 1369 1301 889 
Q 1547 409 2034 409 
Q 2525 409 2770 889 
Q 3016 1369 3016 2328 
Q 3016 3291 2770 3770 
Q 2525 4250 2034 4250 
z
M 2034 4750 
Q 2819 4750 3233 4129 
Q 3647 3509 3647 2328 
Q 3647 1150 3233 529 
Q 2819 -91 2034 -91 
Q 1250 -91 836 529 
Q 422 1150 422 2328 
Q 422 3509 836 4129 
Q 1250 4750 2034 4750 
z
" transform="scale(0.015625)"/>
       </defs>
       <use xlink:href="#DejaVuSans-31" transform="translate(0 0.684375)"/>
       <use xlink:href="#DejaVuSans-30" transform="translate(63.623047 0.684375)"/>
       <use xlink:href="#DejaVuSans-31" transform="translate(128.203125 38.965625) scale(0.7)"/>
      </g>
     </g>
    </g>
    <g id="xtick_2">
     <g id="line2d_2">
      <path d="M 207.486488 377.676 
L 207.486488 17.28 
" clip-path="url(#p4cd6003951)" style="fill: none; stroke: #cccccc; stroke-linecap: round"/>
     </g>
     <g id="text_2">
      <!-- $\mathdefault{10^{2}}$ -->
      <g style="fill: #262626" transform="translate(197.806488 395.534281) scale(0.11 -0.11)">
       <defs>
        <path id="DejaVuSans-32" d="M 1228 531 
L 3431 531 
L 3431 0 
L 469 0 
L 469 531 
Q 828 903 1448 1529 
Q 2069 2156 2228 2338 
Q 2531 2678 2651 2914 
Q 2772 3150 2772 3378 
Q 2772 3750 2511 3984 
Q 2250 4219 1831 4219 
Q 1534 4219 1204 4116 
Q 875 4013 500 3803 
L 500 4441 
Q 881 4594 1212 4672 
Q 1544 4750 1819 4750 
Q 2544 4750 2975 4387 
Q 3406 4025 3406 3419 
Q 3406 3131 3298 2873 
Q 3191 2616 2906 2266 
Q 2828 2175 2409 1742 
Q 1991 1309 1228 531 
z
" transform="scale(0.015625)"/>
       </defs>
       <use xlink:href="#DejaVuSans-31" transform="translate(0 0.765625)"/>
       <use xlink:href="#DejaVuSans-30" transform="translate(63.623047 0.765625)"/>
       <use xlink:href="#DejaVuSans-32" transform="translate(128.203125 39.046875) scale(0.7)"/>
      </g>
     </g>
    </g>
    <g id="xtick_3">
     <g id="line2d_3">
      <path d="M 331.392006 377.676 
L 331.392006 17.28 
" clip-path="url(#p4cd6003951)" style="fill: none; stroke: #cccccc; stroke-linecap: round"/>
     </g>
     <g id="text_3">
      <!-- $\mathdefault{10^{3}}$ -->
      <g style="fill: #262626" transform="translate(321.712006 395.534281) scale(0.11 -0.11)">
       <defs>
        <path id="DejaVuSans-33" d="M 2597 2516 
Q 3050 2419 3304 2112 
Q 3559 1806 3559 1356 
Q 3559 666 3084 287 
Q 2609 -91 1734 -91 
Q 1441 -91 1130 -33 
Q 819 25 488 141 
L 488 750 
Q 750 597 1062 519 
Q 1375 441 1716 441 
Q 2309 441 2620 675 
Q 2931 909 2931 1356 
Q 2931 1769 2642 2001 
Q 2353 2234 1838 2234 
L 1294 2234 
L 1294 2753 
L 1863 2753 
Q 2328 2753 2575 2939 
Q 2822 3125 2822 3475 
Q 2822 3834 2567 4026 
Q 2313 4219 1838 4219 
Q 1578 4219 1281 4162 
Q 984 4106 628 3988 
L 628 4550 
Q 988 4650 1302 4700 
Q 1616 4750 1894 4750 
Q 2613 4750 3031 4423 
Q 3450 4097 3450 3541 
Q 3450 3153 3228 2886 
Q 3006 2619 2597 2516 
z
" transform="scale(0.015625)"/>
       </defs>
       <use xlink:href="#DejaVuSans-31" transform="translate(0 0.765625)"/>
       <use xlink:href="#DejaVuSans-30" transform="translate(63.623047 0.765625)"/>
       <use xlink:href="#DejaVuSans-33" transform="translate(128.203125 39.046875) scale(0.7)"/>
      </g>
     </g>
    </g>
    <g id="xtick_4">
     <g id="line2d_4">
      <path d="M 455.297525 377.676 
L 455.297525 17.28 
" clip-path="url(#p4cd6003951)" style="fill: none; stroke: #cccccc; stroke-linecap: round"/>
     </g>
     <g id="text_4">
      <!-- $\mathdefault{10^{4}}$ -->
      <g style="fill: #262626" transform="translate(445.617525 395.534281) scale(0.11 -0.11)">
       <defs>
        <path id="DejaVuSans-34" d="M 2419 4116 
L 825 1625 
L 2419 1625 
L 2419 4116 
z
M 2253 4666 
L 3047 4666 
L 3047 1625 
L 3713 1625 
L 3713 1100 
L 3047 1100 
L 3047 0 
L 2419 0 
L 2419 1100 
L 313 1100 
L 313 1709 
L 2253 4666 
z
" transform="scale(0.015625)"/>
       </defs>
       <use xlink:href="#DejaVuSans-31" transform="translate(0 0.684375)"/>
       <use xlink:href="#DejaVuSans-30" transform="translate(63.623047 0.684375)"/>
       <use xlink:href="#DejaVuSans-34" transform="translate(128.203125 38.965625) scale(0.7)"/>
      </g>
     </g>
    </g>
    <g id="xtick_5"/>
    <g id="xtick_6"/>
    <g id="xtick_7"/>
    <g id="xtick_8"/>
    <g id="xtick_9"/>
    <g id="xtick_10"/>
    <g id="xtick_11"/>
    <g id="xtick_12"/>
    <g id="xtick_13"/>
    <g id="xtick_14"/>
    <g id="xtick_15"/>
    <g id="xtick_16"/>
    <g id="xtick_17"/>
    <g id="xtick_18"/>
    <g id="xtick_19"/>
    <g id="xtick_20"/>
    <g id="xtick_21"/>
    <g id="xtick_22"/>
    <g id="xtick_23"/>
    <g id="xtick_24"/>
    <g id="xtick_25"/>
    <g id="xtick_26"/>
    <g id="xtick_27"/>
    <g id="xtick_28"/>
    <g id="xtick_29"/>
    <g id="xtick_30"/>
    <g id="xtick_31"/>
    <g id="xtick_32"/>
    <g id="xtick_33"/>
    <g id="xtick_34"/>
    <g id="xtick_35"/>
    <g id="xtick_36"/>
    <g id="xtick_37"/>
    <g id="xtick_38"/>
    <g id="text_5">
     <!-- Points Per Leaf Box -->
     <g style="fill: #262626" transform="translate(237.464062 413.219594) scale(0.15 -0.15)">
      <defs>
       <path id="DejaVuSans-50" d="M 1259 4147 
L 1259 2394 
L 2053 2394 
Q 2494 2394 2734 2622 
Q 2975 2850 2975 3272 
Q 2975 3691 2734 3919 
Q 2494 4147 2053 4147 
L 1259 4147 
z
M 628 4666 
L 2053 4666 
Q 2838 4666 3239 4311 
Q 3641 3956 3641 3272 
Q 3641 2581 3239 2228 
Q 2838 1875 2053 1875 
L 1259 1875 
L 1259 0 
L 628 0 
L 628 4666 
z
" transform="scale(0.015625)"/>
       <path id="DejaVuSans-6f" d="M 1959 3097 
Q 1497 3097 1228 2736 
Q 959 2375 959 1747 
Q 959 1119 1226 758 
Q 1494 397 1959 397 
Q 2419 397 2687 759 
Q 2956 1122 2956 1747 
Q 2956 2369 2687 2733 
Q 2419 3097 1959 3097 
z
M 1959 3584 
Q 2709 3584 3137 3096 
Q 3566 2609 3566 1747 
Q 3566 888 3137 398 
Q 2709 -91 1959 -91 
Q 1206 -91 779 398 
Q 353 888 353 1747 
Q 353 2609 779 3096 
Q 1206 3584 1959 3584 
z
" transform="scale(0.015625)"/>
       <path id="DejaVuSans-69" d="M 603 3500 
L 1178 3500 
L 1178 0 
L 603 0 
L 603 3500 
z
M 603 4863 
L 1178 4863 
L 1178 4134 
L 603 4134 
L 603 4863 
z
" transform="scale(0.015625)"/>
       <path id="DejaVuSans-6e" d="M 3513 2113 
L 3513 0 
L 2938 0 
L 2938 2094 
Q 2938 2591 2744 2837 
Q 2550 3084 2163 3084 
Q 1697 3084 1428 2787 
Q 1159 2491 1159 1978 
L 1159 0 
L 581 0 
L 581 3500 
L 1159 3500 
L 1159 2956 
Q 1366 3272 1645 3428 
Q 1925 3584 2291 3584 
Q 2894 3584 3203 3211 
Q 3513 2838 3513 2113 
z
" transform="scale(0.015625)"/>
       <path id="DejaVuSans-74" d="M 1172 4494 
L 1172 3500 
L 2356 3500 
L 2356 3053 
L 1172 3053 
L 1172 1153 
Q 1172 725 1289 603 
Q 1406 481 1766 481 
L 2356 481 
L 2356 0 
L 1766 0 
Q 1100 0 847 248 
Q 594 497 594 1153 
L 594 3053 
L 172 3053 
L 172 3500 
L 594 3500 
L 594 4494 
L 1172 4494 
z
" transform="scale(0.015625)"/>
       <path id="DejaVuSans-73" d="M 2834 3397 
L 2834 2853 
Q 2591 2978 2328 3040 
Q 2066 3103 1784 3103 
Q 1356 3103 1142 2972 
Q 928 2841 928 2578 
Q 928 2378 1081 2264 
Q 1234 2150 1697 2047 
L 1894 2003 
Q 2506 1872 2764 1633 
Q 3022 1394 3022 966 
Q 3022 478 2636 193 
Q 2250 -91 1575 -91 
Q 1294 -91 989 -36 
Q 684 19 347 128 
L 347 722 
Q 666 556 975 473 
Q 1284 391 1588 391 
Q 1994 391 2212 530 
Q 2431 669 2431 922 
Q 2431 1156 2273 1281 
Q 2116 1406 1581 1522 
L 1381 1569 
Q 847 1681 609 1914 
Q 372 2147 372 2553 
Q 372 3047 722 3315 
Q 1072 3584 1716 3584 
Q 2034 3584 2315 3537 
Q 2597 3491 2834 3397 
z
" transform="scale(0.015625)"/>
       <path id="DejaVuSans-20" transform="scale(0.015625)"/>
       <path id="DejaVuSans-65" d="M 3597 1894 
L 3597 1613 
L 953 1613 
Q 991 1019 1311 708 
Q 1631 397 2203 397 
Q 2534 397 2845 478 
Q 3156 559 3463 722 
L 3463 178 
Q 3153 47 2828 -22 
Q 2503 -91 2169 -91 
Q 1331 -91 842 396 
Q 353 884 353 1716 
Q 353 2575 817 3079 
Q 1281 3584 2069 3584 
Q 2775 3584 3186 3129 
Q 3597 2675 3597 1894 
z
M 3022 2063 
Q 3016 2534 2758 2815 
Q 2500 3097 2075 3097 
Q 1594 3097 1305 2825 
Q 1016 2553 972 2059 
L 3022 2063 
z
" transform="scale(0.015625)"/>
       <path id="DejaVuSans-72" d="M 2631 2963 
Q 2534 3019 2420 3045 
Q 2306 3072 2169 3072 
Q 1681 3072 1420 2755 
Q 1159 2438 1159 1844 
L 1159 0 
L 581 0 
L 581 3500 
L 1159 3500 
L 1159 2956 
Q 1341 3275 1631 3429 
Q 1922 3584 2338 3584 
Q 2397 3584 2469 3576 
Q 2541 3569 2628 3553 
L 2631 2963 
z
" transform="scale(0.015625)"/>
       <path id="DejaVuSans-4c" d="M 628 4666 
L 1259 4666 
L 1259 531 
L 3531 531 
L 3531 0 
L 628 0 
L 628 4666 
z
" transform="scale(0.015625)"/>
       <path id="DejaVuSans-61" d="M 2194 1759 
Q 1497 1759 1228 1600 
Q 959 1441 959 1056 
Q 959 750 1161 570 
Q 1363 391 1709 391 
Q 2188 391 2477 730 
Q 2766 1069 2766 1631 
L 2766 1759 
L 2194 1759 
z
M 3341 1997 
L 3341 0 
L 2766 0 
L 2766 531 
Q 2569 213 2275 61 
Q 1981 -91 1556 -91 
Q 1019 -91 701 211 
Q 384 513 384 1019 
Q 384 1609 779 1909 
Q 1175 2209 1959 2209 
L 2766 2209 
L 2766 2266 
Q 2766 2663 2505 2880 
Q 2244 3097 1772 3097 
Q 1472 3097 1187 3025 
Q 903 2953 641 2809 
L 641 3341 
Q 956 3463 1253 3523 
Q 1550 3584 1831 3584 
Q 2591 3584 2966 3190 
Q 3341 2797 3341 1997 
z
" transform="scale(0.015625)"/>
       <path id="DejaVuSans-66" d="M 2375 4863 
L 2375 4384 
L 1825 4384 
Q 1516 4384 1395 4259 
Q 1275 4134 1275 3809 
L 1275 3500 
L 2222 3500 
L 2222 3053 
L 1275 3053 
L 1275 0 
L 697 0 
L 697 3053 
L 147 3053 
L 147 3500 
L 697 3500 
L 697 3744 
Q 697 4328 969 4595 
Q 1241 4863 1831 4863 
L 2375 4863 
z
" transform="scale(0.015625)"/>
       <path id="DejaVuSans-42" d="M 1259 2228 
L 1259 519 
L 2272 519 
Q 2781 519 3026 730 
Q 3272 941 3272 1375 
Q 3272 1813 3026 2020 
Q 2781 2228 2272 2228 
L 1259 2228 
z
M 1259 4147 
L 1259 2741 
L 2194 2741 
Q 2656 2741 2882 2914 
Q 3109 3088 3109 3444 
Q 3109 3797 2882 3972 
Q 2656 4147 2194 4147 
L 1259 4147 
z
M 628 4666 
L 2241 4666 
Q 2963 4666 3353 4366 
Q 3744 4066 3744 3513 
Q 3744 3084 3544 2831 
Q 3344 2578 2956 2516 
Q 3422 2416 3680 2098 
Q 3938 1781 3938 1306 
Q 3938 681 3513 340 
Q 3088 0 2303 0 
L 628 0 
L 628 4666 
z
" transform="scale(0.015625)"/>
       <path id="DejaVuSans-78" d="M 3513 3500 
L 2247 1797 
L 3578 0 
L 2900 0 
L 1881 1375 
L 863 0 
L 184 0 
L 1544 1831 
L 300 3500 
L 978 3500 
L 1906 2253 
L 2834 3500 
L 3513 3500 
z
" transform="scale(0.015625)"/>
      </defs>
      <use xlink:href="#DejaVuSans-50"/>
      <use xlink:href="#DejaVuSans-6f" transform="translate(56.677734 0)"/>
      <use xlink:href="#DejaVuSans-69" transform="translate(117.859375 0)"/>
      <use xlink:href="#DejaVuSans-6e" transform="translate(145.642578 0)"/>
      <use xlink:href="#DejaVuSans-74" transform="translate(209.021484 0)"/>
      <use xlink:href="#DejaVuSans-73" transform="translate(248.230469 0)"/>
      <use xlink:href="#DejaVuSans-20" transform="translate(300.330078 0)"/>
      <use xlink:href="#DejaVuSans-50" transform="translate(332.117188 0)"/>
      <use xlink:href="#DejaVuSans-65" transform="translate(388.794922 0)"/>
      <use xlink:href="#DejaVuSans-72" transform="translate(450.318359 0)"/>
      <use xlink:href="#DejaVuSans-20" transform="translate(491.431641 0)"/>
      <use xlink:href="#DejaVuSans-4c" transform="translate(523.21875 0)"/>
      <use xlink:href="#DejaVuSans-65" transform="translate(577.181641 0)"/>
      <use xlink:href="#DejaVuSans-61" transform="translate(638.705078 0)"/>
      <use xlink:href="#DejaVuSans-66" transform="translate(699.984375 0)"/>
      <use xlink:href="#DejaVuSans-20" transform="translate(735.189453 0)"/>
      <use xlink:href="#DejaVuSans-42" transform="translate(766.976562 0)"/>
      <use xlink:href="#DejaVuSans-6f" transform="translate(835.580078 0)"/>
      <use xlink:href="#DejaVuSans-78" transform="translate(893.636719 0)"/>
     </g>
    </g>
   </g>
   <g id="matplotlib.axis_2">
    <g id="ytick_1">
     <g id="line2d_5">
      <path d="M 54.81 377.676 
L 563.04 377.676 
" clip-path="url(#p4cd6003951)" style="fill: none; stroke: #cccccc; stroke-linecap: round"/>
     </g>
     <g id="text_6">
      <!-- 0 -->
      <g style="fill: #262626" transform="translate(38.31125 381.855141) scale(0.11 -0.11)">
       <use xlink:href="#DejaVuSans-30"/>
      </g>
     </g>
    </g>
    <g id="ytick_2">
     <g id="line2d_6">
      <path d="M 54.81 332.6265 
L 563.04 332.6265 
" clip-path="url(#p4cd6003951)" style="fill: none; stroke: #cccccc; stroke-linecap: round"/>
     </g>
     <g id="text_7">
      <!-- 5 -->
      <g style="fill: #262626" transform="translate(38.31125 336.805641) scale(0.11 -0.11)">
       <defs>
        <path id="DejaVuSans-35" d="M 691 4666 
L 3169 4666 
L 3169 4134 
L 1269 4134 
L 1269 2991 
Q 1406 3038 1543 3061 
Q 1681 3084 1819 3084 
Q 2600 3084 3056 2656 
Q 3513 2228 3513 1497 
Q 3513 744 3044 326 
Q 2575 -91 1722 -91 
Q 1428 -91 1123 -41 
Q 819 9 494 109 
L 494 744 
Q 775 591 1075 516 
Q 1375 441 1709 441 
Q 2250 441 2565 725 
Q 2881 1009 2881 1497 
Q 2881 1984 2565 2268 
Q 2250 2553 1709 2553 
Q 1456 2553 1204 2497 
Q 953 2441 691 2322 
L 691 4666 
z
" transform="scale(0.015625)"/>
       </defs>
       <use xlink:href="#DejaVuSans-35"/>
      </g>
     </g>
    </g>
    <g id="ytick_3">
     <g id="line2d_7">
      <path d="M 54.81 287.577 
L 563.04 287.577 
" clip-path="url(#p4cd6003951)" style="fill: none; stroke: #cccccc; stroke-linecap: round"/>
     </g>
     <g id="text_8">
      <!-- 10 -->
      <g style="fill: #262626" transform="translate(31.3125 291.756141) scale(0.11 -0.11)">
       <use xlink:href="#DejaVuSans-31"/>
       <use xlink:href="#DejaVuSans-30" transform="translate(63.623047 0)"/>
      </g>
     </g>
    </g>
    <g id="ytick_4">
     <g id="line2d_8">
      <path d="M 54.81 242.5275 
L 563.04 242.5275 
" clip-path="url(#p4cd6003951)" style="fill: none; stroke: #cccccc; stroke-linecap: round"/>
     </g>
     <g id="text_9">
      <!-- 15 -->
      <g style="fill: #262626" transform="translate(31.3125 246.706641) scale(0.11 -0.11)">
       <use xlink:href="#DejaVuSans-31"/>
       <use xlink:href="#DejaVuSans-35" transform="translate(63.623047 0)"/>
      </g>
     </g>
    </g>
    <g id="ytick_5">
     <g id="line2d_9">
      <path d="M 54.81 197.478 
L 563.04 197.478 
" clip-path="url(#p4cd6003951)" style="fill: none; stroke: #cccccc; stroke-linecap: round"/>
     </g>
     <g id="text_10">
      <!-- 20 -->
      <g style="fill: #262626" transform="translate(31.3125 201.657141) scale(0.11 -0.11)">
       <use xlink:href="#DejaVuSans-32"/>
       <use xlink:href="#DejaVuSans-30" transform="translate(63.623047 0)"/>
      </g>
     </g>
    </g>
    <g id="ytick_6">
     <g id="line2d_10">
      <path d="M 54.81 152.4285 
L 563.04 152.4285 
" clip-path="url(#p4cd6003951)" style="fill: none; stroke: #cccccc; stroke-linecap: round"/>
     </g>
     <g id="text_11">
      <!-- 25 -->
      <g style="fill: #262626" transform="translate(31.3125 156.607641) scale(0.11 -0.11)">
       <use xlink:href="#DejaVuSans-32"/>
       <use xlink:href="#DejaVuSans-35" transform="translate(63.623047 0)"/>
      </g>
     </g>
    </g>
    <g id="ytick_7">
     <g id="line2d_11">
      <path d="M 54.81 107.379 
L 563.04 107.379 
" clip-path="url(#p4cd6003951)" style="fill: none; stroke: #cccccc; stroke-linecap: round"/>
     </g>
     <g id="text_12">
      <!-- 30 -->
      <g style="fill: #262626" transform="translate(31.3125 111.558141) scale(0.11 -0.11)">
       <use xlink:href="#DejaVuSans-33"/>
       <use xlink:href="#DejaVuSans-30" transform="translate(63.623047 0)"/>
      </g>
     </g>
    </g>
    <g id="ytick_8">
     <g id="line2d_12">
      <path d="M 54.81 62.3295 
L 563.04 62.3295 
" clip-path="url(#p4cd6003951)" style="fill: none; stroke: #cccccc; stroke-linecap: round"/>
     </g>
     <g id="text_13">
      <!-- 35 -->
      <g style="fill: #262626" transform="translate(31.3125 66.508641) scale(0.11 -0.11)">
       <use xlink:href="#DejaVuSans-33"/>
       <use xlink:href="#DejaVuSans-35" transform="translate(63.623047 0)"/>
      </g>
     </g>
    </g>
    <g id="ytick_9">
     <g id="line2d_13">
      <path d="M 54.81 17.28 
L 563.04 17.28 
" clip-path="url(#p4cd6003951)" style="fill: none; stroke: #cccccc; stroke-linecap: round"/>
     </g>
     <g id="text_14">
      <!-- 40 -->
      <g style="fill: #262626" transform="translate(31.3125 21.459141) scale(0.11 -0.11)">
       <use xlink:href="#DejaVuSans-34"/>
       <use xlink:href="#DejaVuSans-30" transform="translate(63.623047 0)"/>
      </g>
     </g>
    </g>
    <g id="text_15">
     <!-- Count -->
     <g style="fill: #262626" transform="translate(24.192969 219.750656) rotate(-90) scale(0.15 -0.15)">
      <defs>
       <path id="DejaVuSans-43" d="M 4122 4306 
L 4122 3641 
Q 3803 3938 3442 4084 
Q 3081 4231 2675 4231 
Q 1875 4231 1450 3742 
Q 1025 3253 1025 2328 
Q 1025 1406 1450 917 
Q 1875 428 2675 428 
Q 3081 428 3442 575 
Q 3803 722 4122 1019 
L 4122 359 
Q 3791 134 3420 21 
Q 3050 -91 2638 -91 
Q 1578 -91 968 557 
Q 359 1206 359 2328 
Q 359 3453 968 4101 
Q 1578 4750 2638 4750 
Q 3056 4750 3426 4639 
Q 3797 4528 4122 4306 
z
" transform="scale(0.015625)"/>
       <path id="DejaVuSans-75" d="M 544 1381 
L 544 3500 
L 1119 3500 
L 1119 1403 
Q 1119 906 1312 657 
Q 1506 409 1894 409 
Q 2359 409 2629 706 
Q 2900 1003 2900 1516 
L 2900 3500 
L 3475 3500 
L 3475 0 
L 2900 0 
L 2900 538 
Q 2691 219 2414 64 
Q 2138 -91 1772 -91 
Q 1169 -91 856 284 
Q 544 659 544 1381 
z
M 1991 3584 
L 1991 3584 
z
" transform="scale(0.015625)"/>
      </defs>
      <use xlink:href="#DejaVuSans-43"/>
      <use xlink:href="#DejaVuSans-6f" transform="translate(69.824219 0)"/>
      <use xlink:href="#DejaVuSans-75" transform="translate(131.005859 0)"/>
      <use xlink:href="#DejaVuSans-6e" transform="translate(194.384766 0)"/>
      <use xlink:href="#DejaVuSans-74" transform="translate(257.763672 0)"/>
     </g>
    </g>
   </g>
   <g id="patch_3">
    <path d="M 77.911364 377.676 
L 78.631032 377.676 
L 78.631032 368.6661 
L 77.911364 368.6661 
z
" clip-path="url(#p4cd6003951)" style="fill-opacity: 0.75; stroke: #ffffff; stroke-width: 0.063212; stroke-linejoin: miter"/>
   </g>
   <g id="patch_4">
    <path d="M 78.631032 377.676 
L 79.350701 377.676 
L 79.350701 377.676 
L 78.631032 377.676 
z
" clip-path="url(#p4cd6003951)" style="fill-opacity: 0.75; stroke: #ffffff; stroke-width: 0.063212; stroke-linejoin: miter"/>
   </g>
   <g id="patch_5">
    <path d="M 79.350701 377.676 
L 80.07037 377.676 
L 80.07037 377.676 
L 79.350701 377.676 
z
" clip-path="url(#p4cd6003951)" style="fill-opacity: 0.75; stroke: #ffffff; stroke-width: 0.063212; stroke-linejoin: miter"/>
   </g>
   <g id="patch_6">
    <path d="M 80.07037 377.676 
L 80.790038 377.676 
L 80.790038 377.676 
L 80.07037 377.676 
z
" clip-path="url(#p4cd6003951)" style="fill-opacity: 0.75; stroke: #ffffff; stroke-width: 0.063212; stroke-linejoin: miter"/>
   </g>
   <g id="patch_7">
    <path d="M 80.790038 377.676 
L 81.509707 377.676 
L 81.509707 377.676 
L 80.790038 377.676 
z
" clip-path="url(#p4cd6003951)" style="fill-opacity: 0.75; stroke: #ffffff; stroke-width: 0.063212; stroke-linejoin: miter"/>
   </g>
   <g id="patch_8">
    <path d="M 81.509707 377.676 
L 82.229376 377.676 
L 82.229376 377.676 
L 81.509707 377.676 
z
" clip-path="url(#p4cd6003951)" style="fill-opacity: 0.75; stroke: #ffffff; stroke-width: 0.063212; stroke-linejoin: miter"/>
   </g>
   <g id="patch_9">
    <path d="M 82.229376 377.676 
L 82.949044 377.676 
L 82.949044 377.676 
L 82.229376 377.676 
z
" clip-path="url(#p4cd6003951)" style="fill-opacity: 0.75; stroke: #ffffff; stroke-width: 0.063212; stroke-linejoin: miter"/>
   </g>
   <g id="patch_10">
    <path d="M 82.949044 377.676 
L 83.668713 377.676 
L 83.668713 377.676 
L 82.949044 377.676 
z
" clip-path="url(#p4cd6003951)" style="fill-opacity: 0.75; stroke: #ffffff; stroke-width: 0.063212; stroke-linejoin: miter"/>
   </g>
   <g id="patch_11">
    <path d="M 83.668713 377.676 
L 84.388381 377.676 
L 84.388381 377.676 
L 83.668713 377.676 
z
" clip-path="url(#p4cd6003951)" style="fill-opacity: 0.75; stroke: #ffffff; stroke-width: 0.063212; stroke-linejoin: miter"/>
   </g>
   <g id="patch_12">
    <path d="M 84.388381 377.676 
L 85.10805 377.676 
L 85.10805 377.676 
L 84.388381 377.676 
z
" clip-path="url(#p4cd6003951)" style="fill-opacity: 0.75; stroke: #ffffff; stroke-width: 0.063212; stroke-linejoin: miter"/>
   </g>
   <g id="patch_13">
    <path d="M 85.10805 377.676 
L 85.827719 377.676 
L 85.827719 377.676 
L 85.10805 377.676 
z
" clip-path="url(#p4cd6003951)" style="fill-opacity: 0.75; stroke: #ffffff; stroke-width: 0.063212; stroke-linejoin: miter"/>
   </g>
   <g id="patch_14">
    <path d="M 85.827719 377.676 
L 86.547387 377.676 
L 86.547387 377.676 
L 85.827719 377.676 
z
" clip-path="url(#p4cd6003951)" style="fill-opacity: 0.75; stroke: #ffffff; stroke-width: 0.063212; stroke-linejoin: miter"/>
   </g>
   <g id="patch_15">
    <path d="M 86.547387 377.676 
L 87.267056 377.676 
L 87.267056 377.676 
L 86.547387 377.676 
z
" clip-path="url(#p4cd6003951)" style="fill-opacity: 0.75; stroke: #ffffff; stroke-width: 0.063212; stroke-linejoin: miter"/>
   </g>
   <g id="patch_16">
    <path d="M 87.267056 377.676 
L 87.986725 377.676 
L 87.986725 377.676 
L 87.267056 377.676 
z
" clip-path="url(#p4cd6003951)" style="fill-opacity: 0.75; stroke: #ffffff; stroke-width: 0.063212; stroke-linejoin: miter"/>
   </g>
   <g id="patch_17">
    <path d="M 87.986725 377.676 
L 88.706393 377.676 
L 88.706393 377.676 
L 87.986725 377.676 
z
" clip-path="url(#p4cd6003951)" style="fill-opacity: 0.75; stroke: #ffffff; stroke-width: 0.063212; stroke-linejoin: miter"/>
   </g>
   <g id="patch_18">
    <path d="M 88.706393 377.676 
L 89.426062 377.676 
L 89.426062 377.676 
L 88.706393 377.676 
z
" clip-path="url(#p4cd6003951)" style="fill-opacity: 0.75; stroke: #ffffff; stroke-width: 0.063212; stroke-linejoin: miter"/>
   </g>
   <g id="patch_19">
    <path d="M 89.426062 377.676 
L 90.145731 377.676 
L 90.145731 377.676 
L 89.426062 377.676 
z
" clip-path="url(#p4cd6003951)" style="fill-opacity: 0.75; stroke: #ffffff; stroke-width: 0.063212; stroke-linejoin: miter"/>
   </g>
   <g id="patch_20">
    <path d="M 90.145731 377.676 
L 90.865399 377.676 
L 90.865399 377.676 
L 90.145731 377.676 
z
" clip-path="url(#p4cd6003951)" style="fill-opacity: 0.75; stroke: #ffffff; stroke-width: 0.063212; stroke-linejoin: miter"/>
   </g>
   <g id="patch_21">
    <path d="M 90.865399 377.676 
L 91.585068 377.676 
L 91.585068 377.676 
L 90.865399 377.676 
z
" clip-path="url(#p4cd6003951)" style="fill-opacity: 0.75; stroke: #ffffff; stroke-width: 0.063212; stroke-linejoin: miter"/>
   </g>
   <g id="patch_22">
    <path d="M 91.585068 377.676 
L 92.304737 377.676 
L 92.304737 377.676 
L 91.585068 377.676 
z
" clip-path="url(#p4cd6003951)" style="fill-opacity: 0.75; stroke: #ffffff; stroke-width: 0.063212; stroke-linejoin: miter"/>
   </g>
   <g id="patch_23">
    <path d="M 92.304737 377.676 
L 93.024405 377.676 
L 93.024405 377.676 
L 92.304737 377.676 
z
" clip-path="url(#p4cd6003951)" style="fill-opacity: 0.75; stroke: #ffffff; stroke-width: 0.063212; stroke-linejoin: miter"/>
   </g>
   <g id="patch_24">
    <path d="M 93.024405 377.676 
L 93.744074 377.676 
L 93.744074 359.6562 
L 93.024405 359.6562 
z
" clip-path="url(#p4cd6003951)" style="fill-opacity: 0.75; stroke: #ffffff; stroke-width: 0.063212; stroke-linejoin: miter"/>
   </g>
   <g id="patch_25">
    <path d="M 93.744074 377.676 
L 94.463743 377.676 
L 94.463743 377.676 
L 93.744074 377.676 
z
" clip-path="url(#p4cd6003951)" style="fill-opacity: 0.75; stroke: #ffffff; stroke-width: 0.063212; stroke-linejoin: miter"/>
   </g>
   <g id="patch_26">
    <path d="M 94.463743 377.676 
L 95.183411 377.676 
L 95.183411 377.676 
L 94.463743 377.676 
z
" clip-path="url(#p4cd6003951)" style="fill-opacity: 0.75; stroke: #ffffff; stroke-width: 0.063212; stroke-linejoin: miter"/>
   </g>
   <g id="patch_27">
    <path d="M 95.183411 377.676 
L 95.90308 377.676 
L 95.90308 377.676 
L 95.183411 377.676 
z
" clip-path="url(#p4cd6003951)" style="fill-opacity: 0.75; stroke: #ffffff; stroke-width: 0.063212; stroke-linejoin: miter"/>
   </g>
   <g id="patch_28">
    <path d="M 95.90308 377.676 
L 96.622749 377.676 
L 96.622749 377.676 
L 95.90308 377.676 
z
" clip-path="url(#p4cd6003951)" style="fill-opacity: 0.75; stroke: #ffffff; stroke-width: 0.063212; stroke-linejoin: miter"/>
   </g>
   <g id="patch_29">
    <path d="M 96.622749 377.676 
L 97.342417 377.676 
L 97.342417 377.676 
L 96.622749 377.676 
z
" clip-path="url(#p4cd6003951)" style="fill-opacity: 0.75; stroke: #ffffff; stroke-width: 0.063212; stroke-linejoin: miter"/>
   </g>
   <g id="patch_30">
    <path d="M 97.342417 377.676 
L 98.062086 377.676 
L 98.062086 377.676 
L 97.342417 377.676 
z
" clip-path="url(#p4cd6003951)" style="fill-opacity: 0.75; stroke: #ffffff; stroke-width: 0.063212; stroke-linejoin: miter"/>
   </g>
   <g id="patch_31">
    <path d="M 98.062086 377.676 
L 98.781754 377.676 
L 98.781754 377.676 
L 98.062086 377.676 
z
" clip-path="url(#p4cd6003951)" style="fill-opacity: 0.75; stroke: #ffffff; stroke-width: 0.063212; stroke-linejoin: miter"/>
   </g>
   <g id="patch_32">
    <path d="M 98.781754 377.676 
L 99.501423 377.676 
L 99.501423 377.676 
L 98.781754 377.676 
z
" clip-path="url(#p4cd6003951)" style="fill-opacity: 0.75; stroke: #ffffff; stroke-width: 0.063212; stroke-linejoin: miter"/>
   </g>
   <g id="patch_33">
    <path d="M 99.501423 377.676 
L 100.221092 377.676 
L 100.221092 377.676 
L 99.501423 377.676 
z
" clip-path="url(#p4cd6003951)" style="fill-opacity: 0.75; stroke: #ffffff; stroke-width: 0.063212; stroke-linejoin: miter"/>
   </g>
   <g id="patch_34">
    <path d="M 100.221092 377.676 
L 100.94076 377.676 
L 100.94076 377.676 
L 100.221092 377.676 
z
" clip-path="url(#p4cd6003951)" style="fill-opacity: 0.75; stroke: #ffffff; stroke-width: 0.063212; stroke-linejoin: miter"/>
   </g>
   <g id="patch_35">
    <path d="M 100.94076 377.676 
L 101.660429 377.676 
L 101.660429 377.676 
L 100.94076 377.676 
z
" clip-path="url(#p4cd6003951)" style="fill-opacity: 0.75; stroke: #ffffff; stroke-width: 0.063212; stroke-linejoin: miter"/>
   </g>
   <g id="patch_36">
    <path d="M 101.660429 377.676 
L 102.380098 377.676 
L 102.380098 377.676 
L 101.660429 377.676 
z
" clip-path="url(#p4cd6003951)" style="fill-opacity: 0.75; stroke: #ffffff; stroke-width: 0.063212; stroke-linejoin: miter"/>
   </g>
   <g id="patch_37">
    <path d="M 102.380098 377.676 
L 103.099766 377.676 
L 103.099766 377.676 
L 102.380098 377.676 
z
" clip-path="url(#p4cd6003951)" style="fill-opacity: 0.75; stroke: #ffffff; stroke-width: 0.063212; stroke-linejoin: miter"/>
   </g>
   <g id="patch_38">
    <path d="M 103.099766 377.676 
L 103.819435 377.676 
L 103.819435 377.676 
L 103.099766 377.676 
z
" clip-path="url(#p4cd6003951)" style="fill-opacity: 0.75; stroke: #ffffff; stroke-width: 0.063212; stroke-linejoin: miter"/>
   </g>
   <g id="patch_39">
    <path d="M 103.819435 377.676 
L 104.539104 377.676 
L 104.539104 377.676 
L 103.819435 377.676 
z
" clip-path="url(#p4cd6003951)" style="fill-opacity: 0.75; stroke: #ffffff; stroke-width: 0.063212; stroke-linejoin: miter"/>
   </g>
   <g id="patch_40">
    <path d="M 104.539104 377.676 
L 105.258772 377.676 
L 105.258772 377.676 
L 104.539104 377.676 
z
" clip-path="url(#p4cd6003951)" style="fill-opacity: 0.75; stroke: #ffffff; stroke-width: 0.063212; stroke-linejoin: miter"/>
   </g>
   <g id="patch_41">
    <path d="M 105.258772 377.676 
L 105.978441 377.676 
L 105.978441 377.676 
L 105.258772 377.676 
z
" clip-path="url(#p4cd6003951)" style="fill-opacity: 0.75; stroke: #ffffff; stroke-width: 0.063212; stroke-linejoin: miter"/>
   </g>
   <g id="patch_42">
    <path d="M 105.978441 377.676 
L 106.69811 377.676 
L 106.69811 377.676 
L 105.978441 377.676 
z
" clip-path="url(#p4cd6003951)" style="fill-opacity: 0.75; stroke: #ffffff; stroke-width: 0.063212; stroke-linejoin: miter"/>
   </g>
   <g id="patch_43">
    <path d="M 106.69811 377.676 
L 107.417778 377.676 
L 107.417778 377.676 
L 106.69811 377.676 
z
" clip-path="url(#p4cd6003951)" style="fill-opacity: 0.75; stroke: #ffffff; stroke-width: 0.063212; stroke-linejoin: miter"/>
   </g>
   <g id="patch_44">
    <path d="M 107.417778 377.676 
L 108.137447 377.676 
L 108.137447 377.676 
L 107.417778 377.676 
z
" clip-path="url(#p4cd6003951)" style="fill-opacity: 0.75; stroke: #ffffff; stroke-width: 0.063212; stroke-linejoin: miter"/>
   </g>
   <g id="patch_45">
    <path d="M 108.137447 377.676 
L 108.857116 377.676 
L 108.857116 377.676 
L 108.137447 377.676 
z
" clip-path="url(#p4cd6003951)" style="fill-opacity: 0.75; stroke: #ffffff; stroke-width: 0.063212; stroke-linejoin: miter"/>
   </g>
   <g id="patch_46">
    <path d="M 108.857116 377.676 
L 109.576784 377.676 
L 109.576784 377.676 
L 108.857116 377.676 
z
" clip-path="url(#p4cd6003951)" style="fill-opacity: 0.75; stroke: #ffffff; stroke-width: 0.063212; stroke-linejoin: miter"/>
   </g>
   <g id="patch_47">
    <path d="M 109.576784 377.676 
L 110.296453 377.676 
L 110.296453 377.676 
L 109.576784 377.676 
z
" clip-path="url(#p4cd6003951)" style="fill-opacity: 0.75; stroke: #ffffff; stroke-width: 0.063212; stroke-linejoin: miter"/>
   </g>
   <g id="patch_48">
    <path d="M 110.296453 377.676 
L 111.016121 377.676 
L 111.016121 377.676 
L 110.296453 377.676 
z
" clip-path="url(#p4cd6003951)" style="fill-opacity: 0.75; stroke: #ffffff; stroke-width: 0.063212; stroke-linejoin: miter"/>
   </g>
   <g id="patch_49">
    <path d="M 111.016121 377.676 
L 111.73579 377.676 
L 111.73579 377.676 
L 111.016121 377.676 
z
" clip-path="url(#p4cd6003951)" style="fill-opacity: 0.75; stroke: #ffffff; stroke-width: 0.063212; stroke-linejoin: miter"/>
   </g>
   <g id="patch_50">
    <path d="M 111.73579 377.676 
L 112.455459 377.676 
L 112.455459 377.676 
L 111.73579 377.676 
z
" clip-path="url(#p4cd6003951)" style="fill-opacity: 0.75; stroke: #ffffff; stroke-width: 0.063212; stroke-linejoin: miter"/>
   </g>
   <g id="patch_51">
    <path d="M 112.455459 377.676 
L 113.175127 377.676 
L 113.175127 377.676 
L 112.455459 377.676 
z
" clip-path="url(#p4cd6003951)" style="fill-opacity: 0.75; stroke: #ffffff; stroke-width: 0.063212; stroke-linejoin: miter"/>
   </g>
   <g id="patch_52">
    <path d="M 113.175127 377.676 
L 113.894796 377.676 
L 113.894796 377.676 
L 113.175127 377.676 
z
" clip-path="url(#p4cd6003951)" style="fill-opacity: 0.75; stroke: #ffffff; stroke-width: 0.063212; stroke-linejoin: miter"/>
   </g>
   <g id="patch_53">
    <path d="M 113.894796 377.676 
L 114.614465 377.676 
L 114.614465 377.676 
L 113.894796 377.676 
z
" clip-path="url(#p4cd6003951)" style="fill-opacity: 0.75; stroke: #ffffff; stroke-width: 0.063212; stroke-linejoin: miter"/>
   </g>
   <g id="patch_54">
    <path d="M 114.614465 377.676 
L 115.334133 377.676 
L 115.334133 125.3988 
L 114.614465 125.3988 
z
" clip-path="url(#p4cd6003951)" style="fill-opacity: 0.75; stroke: #ffffff; stroke-width: 0.063212; stroke-linejoin: miter"/>
   </g>
   <g id="patch_55">
    <path d="M 115.334133 377.676 
L 116.053802 377.676 
L 116.053802 377.676 
L 115.334133 377.676 
z
" clip-path="url(#p4cd6003951)" style="fill-opacity: 0.75; stroke: #ffffff; stroke-width: 0.063212; stroke-linejoin: miter"/>
   </g>
   <g id="patch_56">
    <path d="M 116.053802 377.676 
L 116.773471 377.676 
L 116.773471 377.676 
L 116.053802 377.676 
z
" clip-path="url(#p4cd6003951)" style="fill-opacity: 0.75; stroke: #ffffff; stroke-width: 0.063212; stroke-linejoin: miter"/>
   </g>
   <g id="patch_57">
    <path d="M 116.773471 377.676 
L 117.493139 377.676 
L 117.493139 377.676 
L 116.773471 377.676 
z
" clip-path="url(#p4cd6003951)" style="fill-opacity: 0.75; stroke: #ffffff; stroke-width: 0.063212; stroke-linejoin: miter"/>
   </g>
   <g id="patch_58">
    <path d="M 117.493139 377.676 
L 118.212808 377.676 
L 118.212808 377.676 
L 117.493139 377.676 
z
" clip-path="url(#p4cd6003951)" style="fill-opacity: 0.75; stroke: #ffffff; stroke-width: 0.063212; stroke-linejoin: miter"/>
   </g>
   <g id="patch_59">
    <path d="M 118.212808 377.676 
L 118.932477 377.676 
L 118.932477 377.676 
L 118.212808 377.676 
z
" clip-path="url(#p4cd6003951)" style="fill-opacity: 0.75; stroke: #ffffff; stroke-width: 0.063212; stroke-linejoin: miter"/>
   </g>
   <g id="patch_60">
    <path d="M 118.932477 377.676 
L 119.652145 377.676 
L 119.652145 377.676 
L 118.932477 377.676 
z
" clip-path="url(#p4cd6003951)" style="fill-opacity: 0.75; stroke: #ffffff; stroke-width: 0.063212; stroke-linejoin: miter"/>
   </g>
   <g id="patch_61">
    <path d="M 119.652145 377.676 
L 120.371814 377.676 
L 120.371814 377.676 
L 119.652145 377.676 
z
" clip-path="url(#p4cd6003951)" style="fill-opacity: 0.75; stroke: #ffffff; stroke-width: 0.063212; stroke-linejoin: miter"/>
   </g>
   <g id="patch_62">
    <path d="M 120.371814 377.676 
L 121.091483 377.676 
L 121.091483 377.676 
L 120.371814 377.676 
z
" clip-path="url(#p4cd6003951)" style="fill-opacity: 0.75; stroke: #ffffff; stroke-width: 0.063212; stroke-linejoin: miter"/>
   </g>
   <g id="patch_63">
    <path d="M 121.091483 377.676 
L 121.811151 377.676 
L 121.811151 377.676 
L 121.091483 377.676 
z
" clip-path="url(#p4cd6003951)" style="fill-opacity: 0.75; stroke: #ffffff; stroke-width: 0.063212; stroke-linejoin: miter"/>
   </g>
   <g id="patch_64">
    <path d="M 121.811151 377.676 
L 122.53082 377.676 
L 122.53082 377.676 
L 121.811151 377.676 
z
" clip-path="url(#p4cd6003951)" style="fill-opacity: 0.75; stroke: #ffffff; stroke-width: 0.063212; stroke-linejoin: miter"/>
   </g>
   <g id="patch_65">
    <path d="M 122.53082 377.676 
L 123.250489 377.676 
L 123.250489 377.676 
L 122.53082 377.676 
z
" clip-path="url(#p4cd6003951)" style="fill-opacity: 0.75; stroke: #ffffff; stroke-width: 0.063212; stroke-linejoin: miter"/>
   </g>
   <g id="patch_66">
    <path d="M 123.250489 377.676 
L 123.970157 377.676 
L 123.970157 368.6661 
L 123.250489 368.6661 
z
" clip-path="url(#p4cd6003951)" style="fill-opacity: 0.75; stroke: #ffffff; stroke-width: 0.063212; stroke-linejoin: miter"/>
   </g>
   <g id="patch_67">
    <path d="M 123.970157 377.676 
L 124.689826 377.676 
L 124.689826 377.676 
L 123.970157 377.676 
z
" clip-path="url(#p4cd6003951)" style="fill-opacity: 0.75; stroke: #ffffff; stroke-width: 0.063212; stroke-linejoin: miter"/>
   </g>
   <g id="patch_68">
    <path d="M 124.689826 377.676 
L 125.409494 377.676 
L 125.409494 377.676 
L 124.689826 377.676 
z
" clip-path="url(#p4cd6003951)" style="fill-opacity: 0.75; stroke: #ffffff; stroke-width: 0.063212; stroke-linejoin: miter"/>
   </g>
   <g id="patch_69">
    <path d="M 125.409494 377.676 
L 126.129163 377.676 
L 126.129163 377.676 
L 125.409494 377.676 
z
" clip-path="url(#p4cd6003951)" style="fill-opacity: 0.75; stroke: #ffffff; stroke-width: 0.063212; stroke-linejoin: miter"/>
   </g>
   <g id="patch_70">
    <path d="M 126.129163 377.676 
L 126.848832 377.676 
L 126.848832 377.676 
L 126.129163 377.676 
z
" clip-path="url(#p4cd6003951)" style="fill-opacity: 0.75; stroke: #ffffff; stroke-width: 0.063212; stroke-linejoin: miter"/>
   </g>
   <g id="patch_71">
    <path d="M 126.848832 377.676 
L 127.5685 377.676 
L 127.5685 377.676 
L 126.848832 377.676 
z
" clip-path="url(#p4cd6003951)" style="fill-opacity: 0.75; stroke: #ffffff; stroke-width: 0.063212; stroke-linejoin: miter"/>
   </g>
   <g id="patch_72">
    <path d="M 127.5685 377.676 
L 128.288169 377.676 
L 128.288169 377.676 
L 127.5685 377.676 
z
" clip-path="url(#p4cd6003951)" style="fill-opacity: 0.75; stroke: #ffffff; stroke-width: 0.063212; stroke-linejoin: miter"/>
   </g>
   <g id="patch_73">
    <path d="M 128.288169 377.676 
L 129.007838 377.676 
L 129.007838 377.676 
L 128.288169 377.676 
z
" clip-path="url(#p4cd6003951)" style="fill-opacity: 0.75; stroke: #ffffff; stroke-width: 0.063212; stroke-linejoin: miter"/>
   </g>
   <g id="patch_74">
    <path d="M 129.007838 377.676 
L 129.727506 377.676 
L 129.727506 377.676 
L 129.007838 377.676 
z
" clip-path="url(#p4cd6003951)" style="fill-opacity: 0.75; stroke: #ffffff; stroke-width: 0.063212; stroke-linejoin: miter"/>
   </g>
   <g id="patch_75">
    <path d="M 129.727506 377.676 
L 130.447175 377.676 
L 130.447175 377.676 
L 129.727506 377.676 
z
" clip-path="url(#p4cd6003951)" style="fill-opacity: 0.75; stroke: #ffffff; stroke-width: 0.063212; stroke-linejoin: miter"/>
   </g>
   <g id="patch_76">
    <path d="M 130.447175 377.676 
L 131.166844 377.676 
L 131.166844 350.6463 
L 130.447175 350.6463 
z
" clip-path="url(#p4cd6003951)" style="fill-opacity: 0.75; stroke: #ffffff; stroke-width: 0.063212; stroke-linejoin: miter"/>
   </g>
   <g id="patch_77">
    <path d="M 131.166844 377.676 
L 131.886512 377.676 
L 131.886512 377.676 
L 131.166844 377.676 
z
" clip-path="url(#p4cd6003951)" style="fill-opacity: 0.75; stroke: #ffffff; stroke-width: 0.063212; stroke-linejoin: miter"/>
   </g>
   <g id="patch_78">
    <path d="M 131.886512 377.676 
L 132.606181 377.676 
L 132.606181 377.676 
L 131.886512 377.676 
z
" clip-path="url(#p4cd6003951)" style="fill-opacity: 0.75; stroke: #ffffff; stroke-width: 0.063212; stroke-linejoin: miter"/>
   </g>
   <g id="patch_79">
    <path d="M 132.606181 377.676 
L 133.32585 377.676 
L 133.32585 377.676 
L 132.606181 377.676 
z
" clip-path="url(#p4cd6003951)" style="fill-opacity: 0.75; stroke: #ffffff; stroke-width: 0.063212; stroke-linejoin: miter"/>
   </g>
   <g id="patch_80">
    <path d="M 133.32585 377.676 
L 134.045518 377.676 
L 134.045518 377.676 
L 133.32585 377.676 
z
" clip-path="url(#p4cd6003951)" style="fill-opacity: 0.75; stroke: #ffffff; stroke-width: 0.063212; stroke-linejoin: miter"/>
   </g>
   <g id="patch_81">
    <path d="M 134.045518 377.676 
L 134.765187 377.676 
L 134.765187 377.676 
L 134.045518 377.676 
z
" clip-path="url(#p4cd6003951)" style="fill-opacity: 0.75; stroke: #ffffff; stroke-width: 0.063212; stroke-linejoin: miter"/>
   </g>
   <g id="patch_82">
    <path d="M 134.765187 377.676 
L 135.484856 377.676 
L 135.484856 377.676 
L 134.765187 377.676 
z
" clip-path="url(#p4cd6003951)" style="fill-opacity: 0.75; stroke: #ffffff; stroke-width: 0.063212; stroke-linejoin: miter"/>
   </g>
   <g id="patch_83">
    <path d="M 135.484856 377.676 
L 136.204524 377.676 
L 136.204524 377.676 
L 135.484856 377.676 
z
" clip-path="url(#p4cd6003951)" style="fill-opacity: 0.75; stroke: #ffffff; stroke-width: 0.063212; stroke-linejoin: miter"/>
   </g>
   <g id="patch_84">
    <path d="M 136.204524 377.676 
L 136.924193 377.676 
L 136.924193 377.676 
L 136.204524 377.676 
z
" clip-path="url(#p4cd6003951)" style="fill-opacity: 0.75; stroke: #ffffff; stroke-width: 0.063212; stroke-linejoin: miter"/>
   </g>
   <g id="patch_85">
    <path d="M 136.924193 377.676 
L 137.643862 377.676 
L 137.643862 368.6661 
L 136.924193 368.6661 
z
" clip-path="url(#p4cd6003951)" style="fill-opacity: 0.75; stroke: #ffffff; stroke-width: 0.063212; stroke-linejoin: miter"/>
   </g>
   <g id="patch_86">
    <path d="M 137.643862 377.676 
L 138.36353 377.676 
L 138.36353 377.676 
L 137.643862 377.676 
z
" clip-path="url(#p4cd6003951)" style="fill-opacity: 0.75; stroke: #ffffff; stroke-width: 0.063212; stroke-linejoin: miter"/>
   </g>
   <g id="patch_87">
    <path d="M 138.36353 377.676 
L 139.083199 377.676 
L 139.083199 377.676 
L 138.36353 377.676 
z
" clip-path="url(#p4cd6003951)" style="fill-opacity: 0.75; stroke: #ffffff; stroke-width: 0.063212; stroke-linejoin: miter"/>
   </g>
   <g id="patch_88">
    <path d="M 139.083199 377.676 
L 139.802867 377.676 
L 139.802867 377.676 
L 139.083199 377.676 
z
" clip-path="url(#p4cd6003951)" style="fill-opacity: 0.75; stroke: #ffffff; stroke-width: 0.063212; stroke-linejoin: miter"/>
   </g>
   <g id="patch_89">
    <path d="M 139.802867 377.676 
L 140.522536 377.676 
L 140.522536 377.676 
L 139.802867 377.676 
z
" clip-path="url(#p4cd6003951)" style="fill-opacity: 0.75; stroke: #ffffff; stroke-width: 0.063212; stroke-linejoin: miter"/>
   </g>
   <g id="patch_90">
    <path d="M 140.522536 377.676 
L 141.242205 377.676 
L 141.242205 377.676 
L 140.522536 377.676 
z
" clip-path="url(#p4cd6003951)" style="fill-opacity: 0.75; stroke: #ffffff; stroke-width: 0.063212; stroke-linejoin: miter"/>
   </g>
   <g id="patch_91">
    <path d="M 141.242205 377.676 
L 141.961873 377.676 
L 141.961873 377.676 
L 141.242205 377.676 
z
" clip-path="url(#p4cd6003951)" style="fill-opacity: 0.75; stroke: #ffffff; stroke-width: 0.063212; stroke-linejoin: miter"/>
   </g>
   <g id="patch_92">
    <path d="M 141.961873 377.676 
L 142.681542 377.676 
L 142.681542 377.676 
L 141.961873 377.676 
z
" clip-path="url(#p4cd6003951)" style="fill-opacity: 0.75; stroke: #ffffff; stroke-width: 0.063212; stroke-linejoin: miter"/>
   </g>
   <g id="patch_93">
    <path d="M 142.681542 377.676 
L 143.401211 377.676 
L 143.401211 359.6562 
L 142.681542 359.6562 
z
" clip-path="url(#p4cd6003951)" style="fill-opacity: 0.75; stroke: #ffffff; stroke-width: 0.063212; stroke-linejoin: miter"/>
   </g>
   <g id="patch_94">
    <path d="M 143.401211 377.676 
L 144.120879 377.676 
L 144.120879 377.676 
L 143.401211 377.676 
z
" clip-path="url(#p4cd6003951)" style="fill-opacity: 0.75; stroke: #ffffff; stroke-width: 0.063212; stroke-linejoin: miter"/>
   </g>
   <g id="patch_95">
    <path d="M 144.120879 377.676 
L 144.840548 377.676 
L 144.840548 377.676 
L 144.120879 377.676 
z
" clip-path="url(#p4cd6003951)" style="fill-opacity: 0.75; stroke: #ffffff; stroke-width: 0.063212; stroke-linejoin: miter"/>
   </g>
   <g id="patch_96">
    <path d="M 144.840548 377.676 
L 145.560217 377.676 
L 145.560217 377.676 
L 144.840548 377.676 
z
" clip-path="url(#p4cd6003951)" style="fill-opacity: 0.75; stroke: #ffffff; stroke-width: 0.063212; stroke-linejoin: miter"/>
   </g>
   <g id="patch_97">
    <path d="M 145.560217 377.676 
L 146.279885 377.676 
L 146.279885 377.676 
L 145.560217 377.676 
z
" clip-path="url(#p4cd6003951)" style="fill-opacity: 0.75; stroke: #ffffff; stroke-width: 0.063212; stroke-linejoin: miter"/>
   </g>
   <g id="patch_98">
    <path d="M 146.279885 377.676 
L 146.999554 377.676 
L 146.999554 377.676 
L 146.279885 377.676 
z
" clip-path="url(#p4cd6003951)" style="fill-opacity: 0.75; stroke: #ffffff; stroke-width: 0.063212; stroke-linejoin: miter"/>
   </g>
   <g id="patch_99">
    <path d="M 146.999554 377.676 
L 147.719223 377.676 
L 147.719223 377.676 
L 146.999554 377.676 
z
" clip-path="url(#p4cd6003951)" style="fill-opacity: 0.75; stroke: #ffffff; stroke-width: 0.063212; stroke-linejoin: miter"/>
   </g>
   <g id="patch_100">
    <path d="M 147.719223 377.676 
L 148.438891 377.676 
L 148.438891 368.6661 
L 147.719223 368.6661 
z
" clip-path="url(#p4cd6003951)" style="fill-opacity: 0.75; stroke: #ffffff; stroke-width: 0.063212; stroke-linejoin: miter"/>
   </g>
   <g id="patch_101">
    <path d="M 148.438891 377.676 
L 149.15856 377.676 
L 149.15856 377.676 
L 148.438891 377.676 
z
" clip-path="url(#p4cd6003951)" style="fill-opacity: 0.75; stroke: #ffffff; stroke-width: 0.063212; stroke-linejoin: miter"/>
   </g>
   <g id="patch_102">
    <path d="M 149.15856 377.676 
L 149.878229 377.676 
L 149.878229 377.676 
L 149.15856 377.676 
z
" clip-path="url(#p4cd6003951)" style="fill-opacity: 0.75; stroke: #ffffff; stroke-width: 0.063212; stroke-linejoin: miter"/>
   </g>
   <g id="patch_103">
    <path d="M 149.878229 377.676 
L 150.597897 377.676 
L 150.597897 377.676 
L 149.878229 377.676 
z
" clip-path="url(#p4cd6003951)" style="fill-opacity: 0.75; stroke: #ffffff; stroke-width: 0.063212; stroke-linejoin: miter"/>
   </g>
   <g id="patch_104">
    <path d="M 150.597897 377.676 
L 151.317566 377.676 
L 151.317566 377.676 
L 150.597897 377.676 
z
" clip-path="url(#p4cd6003951)" style="fill-opacity: 0.75; stroke: #ffffff; stroke-width: 0.063212; stroke-linejoin: miter"/>
   </g>
   <g id="patch_105">
    <path d="M 151.317566 377.676 
L 152.037234 377.676 
L 152.037234 377.676 
L 151.317566 377.676 
z
" clip-path="url(#p4cd6003951)" style="fill-opacity: 0.75; stroke: #ffffff; stroke-width: 0.063212; stroke-linejoin: miter"/>
   </g>
   <g id="patch_106">
    <path d="M 152.037234 377.676 
L 152.756903 377.676 
L 152.756903 170.4483 
L 152.037234 170.4483 
z
" clip-path="url(#p4cd6003951)" style="fill-opacity: 0.75; stroke: #ffffff; stroke-width: 0.063212; stroke-linejoin: miter"/>
   </g>
   <g id="patch_107">
    <path d="M 152.756903 377.676 
L 153.476572 377.676 
L 153.476572 377.676 
L 152.756903 377.676 
z
" clip-path="url(#p4cd6003951)" style="fill-opacity: 0.75; stroke: #ffffff; stroke-width: 0.063212; stroke-linejoin: miter"/>
   </g>
   <g id="patch_108">
    <path d="M 153.476572 377.676 
L 154.19624 377.676 
L 154.19624 377.676 
L 153.476572 377.676 
z
" clip-path="url(#p4cd6003951)" style="fill-opacity: 0.75; stroke: #ffffff; stroke-width: 0.063212; stroke-linejoin: miter"/>
   </g>
   <g id="patch_109">
    <path d="M 154.19624 377.676 
L 154.915909 377.676 
L 154.915909 377.676 
L 154.19624 377.676 
z
" clip-path="url(#p4cd6003951)" style="fill-opacity: 0.75; stroke: #ffffff; stroke-width: 0.063212; stroke-linejoin: miter"/>
   </g>
   <g id="patch_110">
    <path d="M 154.915909 377.676 
L 155.635578 377.676 
L 155.635578 377.676 
L 154.915909 377.676 
z
" clip-path="url(#p4cd6003951)" style="fill-opacity: 0.75; stroke: #ffffff; stroke-width: 0.063212; stroke-linejoin: miter"/>
   </g>
   <g id="patch_111">
    <path d="M 155.635578 377.676 
L 156.355246 377.676 
L 156.355246 377.676 
L 155.635578 377.676 
z
" clip-path="url(#p4cd6003951)" style="fill-opacity: 0.75; stroke: #ffffff; stroke-width: 0.063212; stroke-linejoin: miter"/>
   </g>
   <g id="patch_112">
    <path d="M 156.355246 377.676 
L 157.074915 377.676 
L 157.074915 377.676 
L 156.355246 377.676 
z
" clip-path="url(#p4cd6003951)" style="fill-opacity: 0.75; stroke: #ffffff; stroke-width: 0.063212; stroke-linejoin: miter"/>
   </g>
   <g id="patch_113">
    <path d="M 157.074915 377.676 
L 157.794584 377.676 
L 157.794584 377.676 
L 157.074915 377.676 
z
" clip-path="url(#p4cd6003951)" style="fill-opacity: 0.75; stroke: #ffffff; stroke-width: 0.063212; stroke-linejoin: miter"/>
   </g>
   <g id="patch_114">
    <path d="M 157.794584 377.676 
L 158.514252 377.676 
L 158.514252 377.676 
L 157.794584 377.676 
z
" clip-path="url(#p4cd6003951)" style="fill-opacity: 0.75; stroke: #ffffff; stroke-width: 0.063212; stroke-linejoin: miter"/>
   </g>
   <g id="patch_115">
    <path d="M 158.514252 377.676 
L 159.233921 377.676 
L 159.233921 377.676 
L 158.514252 377.676 
z
" clip-path="url(#p4cd6003951)" style="fill-opacity: 0.75; stroke: #ffffff; stroke-width: 0.063212; stroke-linejoin: miter"/>
   </g>
   <g id="patch_116">
    <path d="M 159.233921 377.676 
L 159.95359 377.676 
L 159.95359 377.676 
L 159.233921 377.676 
z
" clip-path="url(#p4cd6003951)" style="fill-opacity: 0.75; stroke: #ffffff; stroke-width: 0.063212; stroke-linejoin: miter"/>
   </g>
   <g id="patch_117">
    <path d="M 159.95359 377.676 
L 160.673258 377.676 
L 160.673258 377.676 
L 159.95359 377.676 
z
" clip-path="url(#p4cd6003951)" style="fill-opacity: 0.75; stroke: #ffffff; stroke-width: 0.063212; stroke-linejoin: miter"/>
   </g>
   <g id="patch_118">
    <path d="M 160.673258 377.676 
L 161.392927 377.676 
L 161.392927 377.676 
L 160.673258 377.676 
z
" clip-path="url(#p4cd6003951)" style="fill-opacity: 0.75; stroke: #ffffff; stroke-width: 0.063212; stroke-linejoin: miter"/>
   </g>
   <g id="patch_119">
    <path d="M 161.392927 377.676 
L 162.112596 377.676 
L 162.112596 377.676 
L 161.392927 377.676 
z
" clip-path="url(#p4cd6003951)" style="fill-opacity: 0.75; stroke: #ffffff; stroke-width: 0.063212; stroke-linejoin: miter"/>
   </g>
   <g id="patch_120">
    <path d="M 162.112596 377.676 
L 162.832264 377.676 
L 162.832264 377.676 
L 162.112596 377.676 
z
" clip-path="url(#p4cd6003951)" style="fill-opacity: 0.75; stroke: #ffffff; stroke-width: 0.063212; stroke-linejoin: miter"/>
   </g>
   <g id="patch_121">
    <path d="M 162.832264 377.676 
L 163.551933 377.676 
L 163.551933 377.676 
L 162.832264 377.676 
z
" clip-path="url(#p4cd6003951)" style="fill-opacity: 0.75; stroke: #ffffff; stroke-width: 0.063212; stroke-linejoin: miter"/>
   </g>
   <g id="patch_122">
    <path d="M 163.551933 377.676 
L 164.271602 377.676 
L 164.271602 377.676 
L 163.551933 377.676 
z
" clip-path="url(#p4cd6003951)" style="fill-opacity: 0.75; stroke: #ffffff; stroke-width: 0.063212; stroke-linejoin: miter"/>
   </g>
   <g id="patch_123">
    <path d="M 164.271602 377.676 
L 164.99127 377.676 
L 164.99127 359.6562 
L 164.271602 359.6562 
z
" clip-path="url(#p4cd6003951)" style="fill-opacity: 0.75; stroke: #ffffff; stroke-width: 0.063212; stroke-linejoin: miter"/>
   </g>
   <g id="patch_124">
    <path d="M 164.99127 377.676 
L 165.710939 377.676 
L 165.710939 377.676 
L 164.99127 377.676 
z
" clip-path="url(#p4cd6003951)" style="fill-opacity: 0.75; stroke: #ffffff; stroke-width: 0.063212; stroke-linejoin: miter"/>
   </g>
   <g id="patch_125">
    <path d="M 165.710939 377.676 
L 166.430607 377.676 
L 166.430607 377.676 
L 165.710939 377.676 
z
" clip-path="url(#p4cd6003951)" style="fill-opacity: 0.75; stroke: #ffffff; stroke-width: 0.063212; stroke-linejoin: miter"/>
   </g>
   <g id="patch_126">
    <path d="M 166.430607 377.676 
L 167.150276 377.676 
L 167.150276 377.676 
L 166.430607 377.676 
z
" clip-path="url(#p4cd6003951)" style="fill-opacity: 0.75; stroke: #ffffff; stroke-width: 0.063212; stroke-linejoin: miter"/>
   </g>
   <g id="patch_127">
    <path d="M 167.150276 377.676 
L 167.869945 377.676 
L 167.869945 377.676 
L 167.150276 377.676 
z
" clip-path="url(#p4cd6003951)" style="fill-opacity: 0.75; stroke: #ffffff; stroke-width: 0.063212; stroke-linejoin: miter"/>
   </g>
   <g id="patch_128">
    <path d="M 167.869945 377.676 
L 168.589613 377.676 
L 168.589613 341.6364 
L 167.869945 341.6364 
z
" clip-path="url(#p4cd6003951)" style="fill-opacity: 0.75; stroke: #ffffff; stroke-width: 0.063212; stroke-linejoin: miter"/>
   </g>
   <g id="patch_129">
    <path d="M 168.589613 377.676 
L 169.309282 377.676 
L 169.309282 377.676 
L 168.589613 377.676 
z
" clip-path="url(#p4cd6003951)" style="fill-opacity: 0.75; stroke: #ffffff; stroke-width: 0.063212; stroke-linejoin: miter"/>
   </g>
   <g id="patch_130">
    <path d="M 169.309282 377.676 
L 170.028951 377.676 
L 170.028951 377.676 
L 169.309282 377.676 
z
" clip-path="url(#p4cd6003951)" style="fill-opacity: 0.75; stroke: #ffffff; stroke-width: 0.063212; stroke-linejoin: miter"/>
   </g>
   <g id="patch_131">
    <path d="M 170.028951 377.676 
L 170.748619 377.676 
L 170.748619 377.676 
L 170.028951 377.676 
z
" clip-path="url(#p4cd6003951)" style="fill-opacity: 0.75; stroke: #ffffff; stroke-width: 0.063212; stroke-linejoin: miter"/>
   </g>
   <g id="patch_132">
    <path d="M 170.748619 377.676 
L 171.468288 377.676 
L 171.468288 377.676 
L 170.748619 377.676 
z
" clip-path="url(#p4cd6003951)" style="fill-opacity: 0.75; stroke: #ffffff; stroke-width: 0.063212; stroke-linejoin: miter"/>
   </g>
   <g id="patch_133">
    <path d="M 171.468288 377.676 
L 172.187957 377.676 
L 172.187957 377.676 
L 171.468288 377.676 
z
" clip-path="url(#p4cd6003951)" style="fill-opacity: 0.75; stroke: #ffffff; stroke-width: 0.063212; stroke-linejoin: miter"/>
   </g>
   <g id="patch_134">
    <path d="M 172.187957 377.676 
L 172.907625 377.676 
L 172.907625 377.676 
L 172.187957 377.676 
z
" clip-path="url(#p4cd6003951)" style="fill-opacity: 0.75; stroke: #ffffff; stroke-width: 0.063212; stroke-linejoin: miter"/>
   </g>
   <g id="patch_135">
    <path d="M 172.907625 377.676 
L 173.627294 377.676 
L 173.627294 377.676 
L 172.907625 377.676 
z
" clip-path="url(#p4cd6003951)" style="fill-opacity: 0.75; stroke: #ffffff; stroke-width: 0.063212; stroke-linejoin: miter"/>
   </g>
   <g id="patch_136">
    <path d="M 173.627294 377.676 
L 174.346963 377.676 
L 174.346963 143.4186 
L 173.627294 143.4186 
z
" clip-path="url(#p4cd6003951)" style="fill-opacity: 0.75; stroke: #ffffff; stroke-width: 0.063212; stroke-linejoin: miter"/>
   </g>
   <g id="patch_137">
    <path d="M 174.346963 377.676 
L 175.066631 377.676 
L 175.066631 377.676 
L 174.346963 377.676 
z
" clip-path="url(#p4cd6003951)" style="fill-opacity: 0.75; stroke: #ffffff; stroke-width: 0.063212; stroke-linejoin: miter"/>
   </g>
   <g id="patch_138">
    <path d="M 175.066631 377.676 
L 175.7863 377.676 
L 175.7863 377.676 
L 175.066631 377.676 
z
" clip-path="url(#p4cd6003951)" style="fill-opacity: 0.75; stroke: #ffffff; stroke-width: 0.063212; stroke-linejoin: miter"/>
   </g>
   <g id="patch_139">
    <path d="M 175.7863 377.676 
L 176.505969 377.676 
L 176.505969 377.676 
L 175.7863 377.676 
z
" clip-path="url(#p4cd6003951)" style="fill-opacity: 0.75; stroke: #ffffff; stroke-width: 0.063212; stroke-linejoin: miter"/>
   </g>
   <g id="patch_140">
    <path d="M 176.505969 377.676 
L 177.225637 377.676 
L 177.225637 377.676 
L 176.505969 377.676 
z
" clip-path="url(#p4cd6003951)" style="fill-opacity: 0.75; stroke: #ffffff; stroke-width: 0.063212; stroke-linejoin: miter"/>
   </g>
   <g id="patch_141">
    <path d="M 177.225637 377.676 
L 177.945306 377.676 
L 177.945306 350.6463 
L 177.225637 350.6463 
z
" clip-path="url(#p4cd6003951)" style="fill-opacity: 0.75; stroke: #ffffff; stroke-width: 0.063212; stroke-linejoin: miter"/>
   </g>
   <g id="patch_142">
    <path d="M 177.945306 377.676 
L 178.664975 377.676 
L 178.664975 377.676 
L 177.945306 377.676 
z
" clip-path="url(#p4cd6003951)" style="fill-opacity: 0.75; stroke: #ffffff; stroke-width: 0.063212; stroke-linejoin: miter"/>
   </g>
   <g id="patch_143">
    <path d="M 178.664975 377.676 
L 179.384643 377.676 
L 179.384643 377.676 
L 178.664975 377.676 
z
" clip-path="url(#p4cd6003951)" style="fill-opacity: 0.75; stroke: #ffffff; stroke-width: 0.063212; stroke-linejoin: miter"/>
   </g>
   <g id="patch_144">
    <path d="M 179.384643 377.676 
L 180.104312 377.676 
L 180.104312 359.6562 
L 179.384643 359.6562 
z
" clip-path="url(#p4cd6003951)" style="fill-opacity: 0.75; stroke: #ffffff; stroke-width: 0.063212; stroke-linejoin: miter"/>
   </g>
   <g id="patch_145">
    <path d="M 180.104312 377.676 
L 180.82398 377.676 
L 180.82398 377.676 
L 180.104312 377.676 
z
" clip-path="url(#p4cd6003951)" style="fill-opacity: 0.75; stroke: #ffffff; stroke-width: 0.063212; stroke-linejoin: miter"/>
   </g>
   <g id="patch_146">
    <path d="M 180.82398 377.676 
L 181.543649 377.676 
L 181.543649 377.676 
L 180.82398 377.676 
z
" clip-path="url(#p4cd6003951)" style="fill-opacity: 0.75; stroke: #ffffff; stroke-width: 0.063212; stroke-linejoin: miter"/>
   </g>
   <g id="patch_147">
    <path d="M 181.543649 377.676 
L 182.263318 377.676 
L 182.263318 377.676 
L 181.543649 377.676 
z
" clip-path="url(#p4cd6003951)" style="fill-opacity: 0.75; stroke: #ffffff; stroke-width: 0.063212; stroke-linejoin: miter"/>
   </g>
   <g id="patch_148">
    <path d="M 182.263318 377.676 
L 182.982986 377.676 
L 182.982986 359.6562 
L 182.263318 359.6562 
z
" clip-path="url(#p4cd6003951)" style="fill-opacity: 0.75; stroke: #ffffff; stroke-width: 0.063212; stroke-linejoin: miter"/>
   </g>
   <g id="patch_149">
    <path d="M 182.982986 377.676 
L 183.702655 377.676 
L 183.702655 377.676 
L 182.982986 377.676 
z
" clip-path="url(#p4cd6003951)" style="fill-opacity: 0.75; stroke: #ffffff; stroke-width: 0.063212; stroke-linejoin: miter"/>
   </g>
   <g id="patch_150">
    <path d="M 183.702655 377.676 
L 184.422324 377.676 
L 184.422324 377.676 
L 183.702655 377.676 
z
" clip-path="url(#p4cd6003951)" style="fill-opacity: 0.75; stroke: #ffffff; stroke-width: 0.063212; stroke-linejoin: miter"/>
   </g>
   <g id="patch_151">
    <path d="M 184.422324 377.676 
L 185.141992 377.676 
L 185.141992 332.6265 
L 184.422324 332.6265 
z
" clip-path="url(#p4cd6003951)" style="fill-opacity: 0.75; stroke: #ffffff; stroke-width: 0.063212; stroke-linejoin: miter"/>
   </g>
   <g id="patch_152">
    <path d="M 185.141992 377.676 
L 185.861661 377.676 
L 185.861661 377.676 
L 185.141992 377.676 
z
" clip-path="url(#p4cd6003951)" style="fill-opacity: 0.75; stroke: #ffffff; stroke-width: 0.063212; stroke-linejoin: miter"/>
   </g>
   <g id="patch_153">
    <path d="M 185.861661 377.676 
L 186.58133 377.676 
L 186.58133 377.676 
L 185.861661 377.676 
z
" clip-path="url(#p4cd6003951)" style="fill-opacity: 0.75; stroke: #ffffff; stroke-width: 0.063212; stroke-linejoin: miter"/>
   </g>
   <g id="patch_154">
    <path d="M 186.58133 377.676 
L 187.300998 377.676 
L 187.300998 377.676 
L 186.58133 377.676 
z
" clip-path="url(#p4cd6003951)" style="fill-opacity: 0.75; stroke: #ffffff; stroke-width: 0.063212; stroke-linejoin: miter"/>
   </g>
   <g id="patch_155">
    <path d="M 187.300998 377.676 
L 188.020667 377.676 
L 188.020667 368.6661 
L 187.300998 368.6661 
z
" clip-path="url(#p4cd6003951)" style="fill-opacity: 0.75; stroke: #ffffff; stroke-width: 0.063212; stroke-linejoin: miter"/>
   </g>
   <g id="patch_156">
    <path d="M 188.020667 377.676 
L 188.740336 377.676 
L 188.740336 377.676 
L 188.020667 377.676 
z
" clip-path="url(#p4cd6003951)" style="fill-opacity: 0.75; stroke: #ffffff; stroke-width: 0.063212; stroke-linejoin: miter"/>
   </g>
   <g id="patch_157">
    <path d="M 188.740336 377.676 
L 189.460004 377.676 
L 189.460004 377.676 
L 188.740336 377.676 
z
" clip-path="url(#p4cd6003951)" style="fill-opacity: 0.75; stroke: #ffffff; stroke-width: 0.063212; stroke-linejoin: miter"/>
   </g>
   <g id="patch_158">
    <path d="M 189.460004 377.676 
L 190.179673 377.676 
L 190.179673 53.3196 
L 189.460004 53.3196 
z
" clip-path="url(#p4cd6003951)" style="fill-opacity: 0.75; stroke: #ffffff; stroke-width: 0.063212; stroke-linejoin: miter"/>
   </g>
   <g id="patch_159">
    <path d="M 190.179673 377.676 
L 190.899342 377.676 
L 190.899342 377.676 
L 190.179673 377.676 
z
" clip-path="url(#p4cd6003951)" style="fill-opacity: 0.75; stroke: #ffffff; stroke-width: 0.063212; stroke-linejoin: miter"/>
   </g>
   <g id="patch_160">
    <path d="M 190.899342 377.676 
L 191.61901 377.676 
L 191.61901 377.676 
L 190.899342 377.676 
z
" clip-path="url(#p4cd6003951)" style="fill-opacity: 0.75; stroke: #ffffff; stroke-width: 0.063212; stroke-linejoin: miter"/>
   </g>
   <g id="patch_161">
    <path d="M 191.61901 377.676 
L 192.338679 377.676 
L 192.338679 368.6661 
L 191.61901 368.6661 
z
" clip-path="url(#p4cd6003951)" style="fill-opacity: 0.75; stroke: #ffffff; stroke-width: 0.063212; stroke-linejoin: miter"/>
   </g>
   <g id="patch_162">
    <path d="M 192.338679 377.676 
L 193.058347 377.676 
L 193.058347 377.676 
L 192.338679 377.676 
z
" clip-path="url(#p4cd6003951)" style="fill-opacity: 0.75; stroke: #ffffff; stroke-width: 0.063212; stroke-linejoin: miter"/>
   </g>
   <g id="patch_163">
    <path d="M 193.058347 377.676 
L 193.778016 377.676 
L 193.778016 377.676 
L 193.058347 377.676 
z
" clip-path="url(#p4cd6003951)" style="fill-opacity: 0.75; stroke: #ffffff; stroke-width: 0.063212; stroke-linejoin: miter"/>
   </g>
   <g id="patch_164">
    <path d="M 193.778016 377.676 
L 194.497685 377.676 
L 194.497685 359.6562 
L 193.778016 359.6562 
z
" clip-path="url(#p4cd6003951)" style="fill-opacity: 0.75; stroke: #ffffff; stroke-width: 0.063212; stroke-linejoin: miter"/>
   </g>
   <g id="patch_165">
    <path d="M 194.497685 377.676 
L 195.217353 377.676 
L 195.217353 377.676 
L 194.497685 377.676 
z
" clip-path="url(#p4cd6003951)" style="fill-opacity: 0.75; stroke: #ffffff; stroke-width: 0.063212; stroke-linejoin: miter"/>
   </g>
   <g id="patch_166">
    <path d="M 195.217353 377.676 
L 195.937022 377.676 
L 195.937022 377.676 
L 195.217353 377.676 
z
" clip-path="url(#p4cd6003951)" style="fill-opacity: 0.75; stroke: #ffffff; stroke-width: 0.063212; stroke-linejoin: miter"/>
   </g>
   <g id="patch_167">
    <path d="M 195.937022 377.676 
L 196.656691 377.676 
L 196.656691 368.6661 
L 195.937022 368.6661 
z
" clip-path="url(#p4cd6003951)" style="fill-opacity: 0.75; stroke: #ffffff; stroke-width: 0.063212; stroke-linejoin: miter"/>
   </g>
   <g id="patch_168">
    <path d="M 196.656691 377.676 
L 197.376359 377.676 
L 197.376359 377.676 
L 196.656691 377.676 
z
" clip-path="url(#p4cd6003951)" style="fill-opacity: 0.75; stroke: #ffffff; stroke-width: 0.063212; stroke-linejoin: miter"/>
   </g>
   <g id="patch_169">
    <path d="M 197.376359 377.676 
L 198.096028 377.676 
L 198.096028 377.676 
L 197.376359 377.676 
z
" clip-path="url(#p4cd6003951)" style="fill-opacity: 0.75; stroke: #ffffff; stroke-width: 0.063212; stroke-linejoin: miter"/>
   </g>
   <g id="patch_170">
    <path d="M 198.096028 377.676 
L 198.815697 377.676 
L 198.815697 368.6661 
L 198.096028 368.6661 
z
" clip-path="url(#p4cd6003951)" style="fill-opacity: 0.75; stroke: #ffffff; stroke-width: 0.063212; stroke-linejoin: miter"/>
   </g>
   <g id="patch_171">
    <path d="M 198.815697 377.676 
L 199.535365 377.676 
L 199.535365 377.676 
L 198.815697 377.676 
z
" clip-path="url(#p4cd6003951)" style="fill-opacity: 0.75; stroke: #ffffff; stroke-width: 0.063212; stroke-linejoin: miter"/>
   </g>
   <g id="patch_172">
    <path d="M 199.535365 377.676 
L 200.255034 377.676 
L 200.255034 323.6166 
L 199.535365 323.6166 
z
" clip-path="url(#p4cd6003951)" style="fill-opacity: 0.75; stroke: #ffffff; stroke-width: 0.063212; stroke-linejoin: miter"/>
   </g>
   <g id="patch_173">
    <path d="M 200.255034 377.676 
L 200.974703 377.676 
L 200.974703 377.676 
L 200.255034 377.676 
z
" clip-path="url(#p4cd6003951)" style="fill-opacity: 0.75; stroke: #ffffff; stroke-width: 0.063212; stroke-linejoin: miter"/>
   </g>
   <g id="patch_174">
    <path d="M 200.974703 377.676 
L 201.694371 377.676 
L 201.694371 377.676 
L 200.974703 377.676 
z
" clip-path="url(#p4cd6003951)" style="fill-opacity: 0.75; stroke: #ffffff; stroke-width: 0.063212; stroke-linejoin: miter"/>
   </g>
   <g id="patch_175">
    <path d="M 201.694371 377.676 
L 202.41404 377.676 
L 202.41404 215.4978 
L 201.694371 215.4978 
z
" clip-path="url(#p4cd6003951)" style="fill-opacity: 0.75; stroke: #ffffff; stroke-width: 0.063212; stroke-linejoin: miter"/>
   </g>
   <g id="patch_176">
    <path d="M 202.41404 377.676 
L 203.133709 377.676 
L 203.133709 377.676 
L 202.41404 377.676 
z
" clip-path="url(#p4cd6003951)" style="fill-opacity: 0.75; stroke: #ffffff; stroke-width: 0.063212; stroke-linejoin: miter"/>
   </g>
   <g id="patch_177">
    <path d="M 203.133709 377.676 
L 203.853377 377.676 
L 203.853377 341.6364 
L 203.133709 341.6364 
z
" clip-path="url(#p4cd6003951)" style="fill-opacity: 0.75; stroke: #ffffff; stroke-width: 0.063212; stroke-linejoin: miter"/>
   </g>
   <g id="patch_178">
    <path d="M 203.853377 377.676 
L 204.573046 377.676 
L 204.573046 377.676 
L 203.853377 377.676 
z
" clip-path="url(#p4cd6003951)" style="fill-opacity: 0.75; stroke: #ffffff; stroke-width: 0.063212; stroke-linejoin: miter"/>
   </g>
   <g id="patch_179">
    <path d="M 204.573046 377.676 
L 205.292715 377.676 
L 205.292715 377.676 
L 204.573046 377.676 
z
" clip-path="url(#p4cd6003951)" style="fill-opacity: 0.75; stroke: #ffffff; stroke-width: 0.063212; stroke-linejoin: miter"/>
   </g>
   <g id="patch_180">
    <path d="M 205.292715 377.676 
L 206.012383 377.676 
L 206.012383 377.676 
L 205.292715 377.676 
z
" clip-path="url(#p4cd6003951)" style="fill-opacity: 0.75; stroke: #ffffff; stroke-width: 0.063212; stroke-linejoin: miter"/>
   </g>
   <g id="patch_181">
    <path d="M 206.012383 377.676 
L 206.732052 377.676 
L 206.732052 377.676 
L 206.012383 377.676 
z
" clip-path="url(#p4cd6003951)" style="fill-opacity: 0.75; stroke: #ffffff; stroke-width: 0.063212; stroke-linejoin: miter"/>
   </g>
   <g id="patch_182">
    <path d="M 206.732052 377.676 
L 207.45172 377.676 
L 207.45172 377.676 
L 206.732052 377.676 
z
" clip-path="url(#p4cd6003951)" style="fill-opacity: 0.75; stroke: #ffffff; stroke-width: 0.063212; stroke-linejoin: miter"/>
   </g>
   <g id="patch_183">
    <path d="M 207.45172 377.676 
L 208.171389 377.676 
L 208.171389 377.676 
L 207.45172 377.676 
z
" clip-path="url(#p4cd6003951)" style="fill-opacity: 0.75; stroke: #ffffff; stroke-width: 0.063212; stroke-linejoin: miter"/>
   </g>
   <g id="patch_184">
    <path d="M 208.171389 377.676 
L 208.891058 377.676 
L 208.891058 377.676 
L 208.171389 377.676 
z
" clip-path="url(#p4cd6003951)" style="fill-opacity: 0.75; stroke: #ffffff; stroke-width: 0.063212; stroke-linejoin: miter"/>
   </g>
   <g id="patch_185">
    <path d="M 208.891058 377.676 
L 209.610726 377.676 
L 209.610726 377.676 
L 208.891058 377.676 
z
" clip-path="url(#p4cd6003951)" style="fill-opacity: 0.75; stroke: #ffffff; stroke-width: 0.063212; stroke-linejoin: miter"/>
   </g>
   <g id="patch_186">
    <path d="M 209.610726 377.676 
L 210.330395 377.676 
L 210.330395 341.6364 
L 209.610726 341.6364 
z
" clip-path="url(#p4cd6003951)" style="fill-opacity: 0.75; stroke: #ffffff; stroke-width: 0.063212; stroke-linejoin: miter"/>
   </g>
   <g id="patch_187">
    <path d="M 210.330395 377.676 
L 211.050064 377.676 
L 211.050064 377.676 
L 210.330395 377.676 
z
" clip-path="url(#p4cd6003951)" style="fill-opacity: 0.75; stroke: #ffffff; stroke-width: 0.063212; stroke-linejoin: miter"/>
   </g>
   <g id="patch_188">
    <path d="M 211.050064 377.676 
L 211.769732 377.676 
L 211.769732 62.3295 
L 211.050064 62.3295 
z
" clip-path="url(#p4cd6003951)" style="fill-opacity: 0.75; stroke: #ffffff; stroke-width: 0.063212; stroke-linejoin: miter"/>
   </g>
   <g id="patch_189">
    <path d="M 211.769732 377.676 
L 212.489401 377.676 
L 212.489401 377.676 
L 211.769732 377.676 
z
" clip-path="url(#p4cd6003951)" style="fill-opacity: 0.75; stroke: #ffffff; stroke-width: 0.063212; stroke-linejoin: miter"/>
   </g>
   <g id="patch_190">
    <path d="M 212.489401 377.676 
L 213.20907 377.676 
L 213.20907 368.6661 
L 212.489401 368.6661 
z
" clip-path="url(#p4cd6003951)" style="fill-opacity: 0.75; stroke: #ffffff; stroke-width: 0.063212; stroke-linejoin: miter"/>
   </g>
   <g id="patch_191">
    <path d="M 213.20907 377.676 
L 213.928738 377.676 
L 213.928738 377.676 
L 213.20907 377.676 
z
" clip-path="url(#p4cd6003951)" style="fill-opacity: 0.75; stroke: #ffffff; stroke-width: 0.063212; stroke-linejoin: miter"/>
   </g>
   <g id="patch_192">
    <path d="M 213.928738 377.676 
L 214.648407 377.676 
L 214.648407 377.676 
L 213.928738 377.676 
z
" clip-path="url(#p4cd6003951)" style="fill-opacity: 0.75; stroke: #ffffff; stroke-width: 0.063212; stroke-linejoin: miter"/>
   </g>
   <g id="patch_193">
    <path d="M 214.648407 377.676 
L 215.368076 377.676 
L 215.368076 377.676 
L 214.648407 377.676 
z
" clip-path="url(#p4cd6003951)" style="fill-opacity: 0.75; stroke: #ffffff; stroke-width: 0.063212; stroke-linejoin: miter"/>
   </g>
   <g id="patch_194">
    <path d="M 215.368076 377.676 
L 216.087744 377.676 
L 216.087744 368.6661 
L 215.368076 368.6661 
z
" clip-path="url(#p4cd6003951)" style="fill-opacity: 0.75; stroke: #ffffff; stroke-width: 0.063212; stroke-linejoin: miter"/>
   </g>
   <g id="patch_195">
    <path d="M 216.087744 377.676 
L 216.807413 377.676 
L 216.807413 377.676 
L 216.087744 377.676 
z
" clip-path="url(#p4cd6003951)" style="fill-opacity: 0.75; stroke: #ffffff; stroke-width: 0.063212; stroke-linejoin: miter"/>
   </g>
   <g id="patch_196">
    <path d="M 216.807413 377.676 
L 217.527082 377.676 
L 217.527082 377.676 
L 216.807413 377.676 
z
" clip-path="url(#p4cd6003951)" style="fill-opacity: 0.75; stroke: #ffffff; stroke-width: 0.063212; stroke-linejoin: miter"/>
   </g>
   <g id="patch_197">
    <path d="M 217.527082 377.676 
L 218.24675 377.676 
L 218.24675 377.676 
L 217.527082 377.676 
z
" clip-path="url(#p4cd6003951)" style="fill-opacity: 0.75; stroke: #ffffff; stroke-width: 0.063212; stroke-linejoin: miter"/>
   </g>
   <g id="patch_198">
    <path d="M 218.24675 377.676 
L 218.966419 377.676 
L 218.966419 341.6364 
L 218.24675 341.6364 
z
" clip-path="url(#p4cd6003951)" style="fill-opacity: 0.75; stroke: #ffffff; stroke-width: 0.063212; stroke-linejoin: miter"/>
   </g>
   <g id="patch_199">
    <path d="M 218.966419 377.676 
L 219.686088 377.676 
L 219.686088 377.676 
L 218.966419 377.676 
z
" clip-path="url(#p4cd6003951)" style="fill-opacity: 0.75; stroke: #ffffff; stroke-width: 0.063212; stroke-linejoin: miter"/>
   </g>
   <g id="patch_200">
    <path d="M 219.686088 377.676 
L 220.405756 377.676 
L 220.405756 296.5869 
L 219.686088 296.5869 
z
" clip-path="url(#p4cd6003951)" style="fill-opacity: 0.75; stroke: #ffffff; stroke-width: 0.063212; stroke-linejoin: miter"/>
   </g>
   <g id="patch_201">
    <path d="M 220.405756 377.676 
L 221.125425 377.676 
L 221.125425 377.676 
L 220.405756 377.676 
z
" clip-path="url(#p4cd6003951)" style="fill-opacity: 0.75; stroke: #ffffff; stroke-width: 0.063212; stroke-linejoin: miter"/>
   </g>
   <g id="patch_202">
    <path d="M 221.125425 377.676 
L 221.845093 377.676 
L 221.845093 377.676 
L 221.125425 377.676 
z
" clip-path="url(#p4cd6003951)" style="fill-opacity: 0.75; stroke: #ffffff; stroke-width: 0.063212; stroke-linejoin: miter"/>
   </g>
   <g id="patch_203">
    <path d="M 221.845093 377.676 
L 222.564762 377.676 
L 222.564762 350.6463 
L 221.845093 350.6463 
z
" clip-path="url(#p4cd6003951)" style="fill-opacity: 0.75; stroke: #ffffff; stroke-width: 0.063212; stroke-linejoin: miter"/>
   </g>
   <g id="patch_204">
    <path d="M 222.564762 377.676 
L 223.284431 377.676 
L 223.284431 377.676 
L 222.564762 377.676 
z
" clip-path="url(#p4cd6003951)" style="fill-opacity: 0.75; stroke: #ffffff; stroke-width: 0.063212; stroke-linejoin: miter"/>
   </g>
   <g id="patch_205">
    <path d="M 223.284431 377.676 
L 224.004099 377.676 
L 224.004099 341.6364 
L 223.284431 341.6364 
z
" clip-path="url(#p4cd6003951)" style="fill-opacity: 0.75; stroke: #ffffff; stroke-width: 0.063212; stroke-linejoin: miter"/>
   </g>
   <g id="patch_206">
    <path d="M 224.004099 377.676 
L 224.723768 377.676 
L 224.723768 377.676 
L 224.004099 377.676 
z
" clip-path="url(#p4cd6003951)" style="fill-opacity: 0.75; stroke: #ffffff; stroke-width: 0.063212; stroke-linejoin: miter"/>
   </g>
   <g id="patch_207">
    <path d="M 224.723768 377.676 
L 225.443437 377.676 
L 225.443437 368.6661 
L 224.723768 368.6661 
z
" clip-path="url(#p4cd6003951)" style="fill-opacity: 0.75; stroke: #ffffff; stroke-width: 0.063212; stroke-linejoin: miter"/>
   </g>
   <g id="patch_208">
    <path d="M 225.443437 377.676 
L 226.163105 377.676 
L 226.163105 341.6364 
L 225.443437 341.6364 
z
" clip-path="url(#p4cd6003951)" style="fill-opacity: 0.75; stroke: #ffffff; stroke-width: 0.063212; stroke-linejoin: miter"/>
   </g>
   <g id="patch_209">
    <path d="M 226.163105 377.676 
L 226.882774 377.676 
L 226.882774 377.676 
L 226.163105 377.676 
z
" clip-path="url(#p4cd6003951)" style="fill-opacity: 0.75; stroke: #ffffff; stroke-width: 0.063212; stroke-linejoin: miter"/>
   </g>
   <g id="patch_210">
    <path d="M 226.882774 377.676 
L 227.602443 377.676 
L 227.602443 269.5572 
L 226.882774 269.5572 
z
" clip-path="url(#p4cd6003951)" style="fill-opacity: 0.75; stroke: #ffffff; stroke-width: 0.063212; stroke-linejoin: miter"/>
   </g>
   <g id="patch_211">
    <path d="M 227.602443 377.676 
L 228.322111 377.676 
L 228.322111 341.6364 
L 227.602443 341.6364 
z
" clip-path="url(#p4cd6003951)" style="fill-opacity: 0.75; stroke: #ffffff; stroke-width: 0.063212; stroke-linejoin: miter"/>
   </g>
   <g id="patch_212">
    <path d="M 228.322111 377.676 
L 229.04178 377.676 
L 229.04178 377.676 
L 228.322111 377.676 
z
" clip-path="url(#p4cd6003951)" style="fill-opacity: 0.75; stroke: #ffffff; stroke-width: 0.063212; stroke-linejoin: miter"/>
   </g>
   <g id="patch_213">
    <path d="M 229.04178 377.676 
L 229.761449 377.676 
L 229.761449 368.6661 
L 229.04178 368.6661 
z
" clip-path="url(#p4cd6003951)" style="fill-opacity: 0.75; stroke: #ffffff; stroke-width: 0.063212; stroke-linejoin: miter"/>
   </g>
   <g id="patch_214">
    <path d="M 229.761449 377.676 
L 230.481117 377.676 
L 230.481117 377.676 
L 229.761449 377.676 
z
" clip-path="url(#p4cd6003951)" style="fill-opacity: 0.75; stroke: #ffffff; stroke-width: 0.063212; stroke-linejoin: miter"/>
   </g>
   <g id="patch_215">
    <path d="M 230.481117 377.676 
L 231.200786 377.676 
L 231.200786 377.676 
L 230.481117 377.676 
z
" clip-path="url(#p4cd6003951)" style="fill-opacity: 0.75; stroke: #ffffff; stroke-width: 0.063212; stroke-linejoin: miter"/>
   </g>
   <g id="patch_216">
    <path d="M 231.200786 377.676 
L 231.920455 377.676 
L 231.920455 350.6463 
L 231.200786 350.6463 
z
" clip-path="url(#p4cd6003951)" style="fill-opacity: 0.75; stroke: #ffffff; stroke-width: 0.063212; stroke-linejoin: miter"/>
   </g>
   <g id="patch_217">
    <path d="M 231.920455 377.676 
L 232.640123 377.676 
L 232.640123 323.6166 
L 231.920455 323.6166 
z
" clip-path="url(#p4cd6003951)" style="fill-opacity: 0.75; stroke: #ffffff; stroke-width: 0.063212; stroke-linejoin: miter"/>
   </g>
   <g id="patch_218">
    <path d="M 232.640123 377.676 
L 233.359792 377.676 
L 233.359792 377.676 
L 232.640123 377.676 
z
" clip-path="url(#p4cd6003951)" style="fill-opacity: 0.75; stroke: #ffffff; stroke-width: 0.063212; stroke-linejoin: miter"/>
   </g>
   <g id="patch_219">
    <path d="M 233.359792 377.676 
L 234.07946 377.676 
L 234.07946 296.5869 
L 233.359792 296.5869 
z
" clip-path="url(#p4cd6003951)" style="fill-opacity: 0.75; stroke: #ffffff; stroke-width: 0.063212; stroke-linejoin: miter"/>
   </g>
   <g id="patch_220">
    <path d="M 234.07946 377.676 
L 234.799129 377.676 
L 234.799129 368.6661 
L 234.07946 368.6661 
z
" clip-path="url(#p4cd6003951)" style="fill-opacity: 0.75; stroke: #ffffff; stroke-width: 0.063212; stroke-linejoin: miter"/>
   </g>
   <g id="patch_221">
    <path d="M 234.799129 377.676 
L 235.518798 377.676 
L 235.518798 377.676 
L 234.799129 377.676 
z
" clip-path="url(#p4cd6003951)" style="fill-opacity: 0.75; stroke: #ffffff; stroke-width: 0.063212; stroke-linejoin: miter"/>
   </g>
   <g id="patch_222">
    <path d="M 235.518798 377.676 
L 236.238466 377.676 
L 236.238466 377.676 
L 235.518798 377.676 
z
" clip-path="url(#p4cd6003951)" style="fill-opacity: 0.75; stroke: #ffffff; stroke-width: 0.063212; stroke-linejoin: miter"/>
   </g>
   <g id="patch_223">
    <path d="M 236.238466 377.676 
L 236.958135 377.676 
L 236.958135 359.6562 
L 236.238466 359.6562 
z
" clip-path="url(#p4cd6003951)" style="fill-opacity: 0.75; stroke: #ffffff; stroke-width: 0.063212; stroke-linejoin: miter"/>
   </g>
   <g id="patch_224">
    <path d="M 236.958135 377.676 
L 237.677804 377.676 
L 237.677804 368.6661 
L 236.958135 368.6661 
z
" clip-path="url(#p4cd6003951)" style="fill-opacity: 0.75; stroke: #ffffff; stroke-width: 0.063212; stroke-linejoin: miter"/>
   </g>
   <g id="patch_225">
    <path d="M 237.677804 377.676 
L 238.397472 377.676 
L 238.397472 377.676 
L 237.677804 377.676 
z
" clip-path="url(#p4cd6003951)" style="fill-opacity: 0.75; stroke: #ffffff; stroke-width: 0.063212; stroke-linejoin: miter"/>
   </g>
   <g id="patch_226">
    <path d="M 238.397472 377.676 
L 239.117141 377.676 
L 239.117141 278.5671 
L 238.397472 278.5671 
z
" clip-path="url(#p4cd6003951)" style="fill-opacity: 0.75; stroke: #ffffff; stroke-width: 0.063212; stroke-linejoin: miter"/>
   </g>
   <g id="patch_227">
    <path d="M 239.117141 377.676 
L 239.83681 377.676 
L 239.83681 377.676 
L 239.117141 377.676 
z
" clip-path="url(#p4cd6003951)" style="fill-opacity: 0.75; stroke: #ffffff; stroke-width: 0.063212; stroke-linejoin: miter"/>
   </g>
   <g id="patch_228">
    <path d="M 239.83681 377.676 
L 240.556478 377.676 
L 240.556478 359.6562 
L 239.83681 359.6562 
z
" clip-path="url(#p4cd6003951)" style="fill-opacity: 0.75; stroke: #ffffff; stroke-width: 0.063212; stroke-linejoin: miter"/>
   </g>
   <g id="patch_229">
    <path d="M 240.556478 377.676 
L 241.276147 377.676 
L 241.276147 368.6661 
L 240.556478 368.6661 
z
" clip-path="url(#p4cd6003951)" style="fill-opacity: 0.75; stroke: #ffffff; stroke-width: 0.063212; stroke-linejoin: miter"/>
   </g>
   <g id="patch_230">
    <path d="M 241.276147 377.676 
L 241.995816 377.676 
L 241.995816 359.6562 
L 241.276147 359.6562 
z
" clip-path="url(#p4cd6003951)" style="fill-opacity: 0.75; stroke: #ffffff; stroke-width: 0.063212; stroke-linejoin: miter"/>
   </g>
   <g id="patch_231">
    <path d="M 241.995816 377.676 
L 242.715484 377.676 
L 242.715484 377.676 
L 241.995816 377.676 
z
" clip-path="url(#p4cd6003951)" style="fill-opacity: 0.75; stroke: #ffffff; stroke-width: 0.063212; stroke-linejoin: miter"/>
   </g>
   <g id="patch_232">
    <path d="M 242.715484 377.676 
L 243.435153 377.676 
L 243.435153 368.6661 
L 242.715484 368.6661 
z
" clip-path="url(#p4cd6003951)" style="fill-opacity: 0.75; stroke: #ffffff; stroke-width: 0.063212; stroke-linejoin: miter"/>
   </g>
   <g id="patch_233">
    <path d="M 243.435153 377.676 
L 244.154822 377.676 
L 244.154822 377.676 
L 243.435153 377.676 
z
" clip-path="url(#p4cd6003951)" style="fill-opacity: 0.75; stroke: #ffffff; stroke-width: 0.063212; stroke-linejoin: miter"/>
   </g>
   <g id="patch_234">
    <path d="M 244.154822 377.676 
L 244.87449 377.676 
L 244.87449 341.6364 
L 244.154822 341.6364 
z
" clip-path="url(#p4cd6003951)" style="fill-opacity: 0.75; stroke: #ffffff; stroke-width: 0.063212; stroke-linejoin: miter"/>
   </g>
   <g id="patch_235">
    <path d="M 244.87449 377.676 
L 245.594159 377.676 
L 245.594159 377.676 
L 244.87449 377.676 
z
" clip-path="url(#p4cd6003951)" style="fill-opacity: 0.75; stroke: #ffffff; stroke-width: 0.063212; stroke-linejoin: miter"/>
   </g>
   <g id="patch_236">
    <path d="M 245.594159 377.676 
L 246.313828 377.676 
L 246.313828 359.6562 
L 245.594159 359.6562 
z
" clip-path="url(#p4cd6003951)" style="fill-opacity: 0.75; stroke: #ffffff; stroke-width: 0.063212; stroke-linejoin: miter"/>
   </g>
   <g id="patch_237">
    <path d="M 246.313828 377.676 
L 247.033496 377.676 
L 247.033496 377.676 
L 246.313828 377.676 
z
" clip-path="url(#p4cd6003951)" style="fill-opacity: 0.75; stroke: #ffffff; stroke-width: 0.063212; stroke-linejoin: miter"/>
   </g>
   <g id="patch_238">
    <path d="M 247.033496 377.676 
L 247.753165 377.676 
L 247.753165 350.6463 
L 247.033496 350.6463 
z
" clip-path="url(#p4cd6003951)" style="fill-opacity: 0.75; stroke: #ffffff; stroke-width: 0.063212; stroke-linejoin: miter"/>
   </g>
   <g id="patch_239">
    <path d="M 247.753165 377.676 
L 248.472833 377.676 
L 248.472833 359.6562 
L 247.753165 359.6562 
z
" clip-path="url(#p4cd6003951)" style="fill-opacity: 0.75; stroke: #ffffff; stroke-width: 0.063212; stroke-linejoin: miter"/>
   </g>
   <g id="patch_240">
    <path d="M 248.472833 377.676 
L 249.192502 377.676 
L 249.192502 251.5374 
L 248.472833 251.5374 
z
" clip-path="url(#p4cd6003951)" style="fill-opacity: 0.75; stroke: #ffffff; stroke-width: 0.063212; stroke-linejoin: miter"/>
   </g>
   <g id="patch_241">
    <path d="M 249.192502 377.676 
L 249.912171 377.676 
L 249.912171 377.676 
L 249.192502 377.676 
z
" clip-path="url(#p4cd6003951)" style="fill-opacity: 0.75; stroke: #ffffff; stroke-width: 0.063212; stroke-linejoin: miter"/>
   </g>
   <g id="patch_242">
    <path d="M 249.912171 377.676 
L 250.631839 377.676 
L 250.631839 368.6661 
L 249.912171 368.6661 
z
" clip-path="url(#p4cd6003951)" style="fill-opacity: 0.75; stroke: #ffffff; stroke-width: 0.063212; stroke-linejoin: miter"/>
   </g>
   <g id="patch_243">
    <path d="M 250.631839 377.676 
L 251.351508 377.676 
L 251.351508 350.6463 
L 250.631839 350.6463 
z
" clip-path="url(#p4cd6003951)" style="fill-opacity: 0.75; stroke: #ffffff; stroke-width: 0.063212; stroke-linejoin: miter"/>
   </g>
   <g id="patch_244">
    <path d="M 251.351508 377.676 
L 252.071177 377.676 
L 252.071177 377.676 
L 251.351508 377.676 
z
" clip-path="url(#p4cd6003951)" style="fill-opacity: 0.75; stroke: #ffffff; stroke-width: 0.063212; stroke-linejoin: miter"/>
   </g>
   <g id="patch_245">
    <path d="M 252.071177 377.676 
L 252.790845 377.676 
L 252.790845 359.6562 
L 252.071177 359.6562 
z
" clip-path="url(#p4cd6003951)" style="fill-opacity: 0.75; stroke: #ffffff; stroke-width: 0.063212; stroke-linejoin: miter"/>
   </g>
   <g id="patch_246">
    <path d="M 252.790845 377.676 
L 253.510514 377.676 
L 253.510514 323.6166 
L 252.790845 323.6166 
z
" clip-path="url(#p4cd6003951)" style="fill-opacity: 0.75; stroke: #ffffff; stroke-width: 0.063212; stroke-linejoin: miter"/>
   </g>
   <g id="patch_247">
    <path d="M 253.510514 377.676 
L 254.230183 377.676 
L 254.230183 350.6463 
L 253.510514 350.6463 
z
" clip-path="url(#p4cd6003951)" style="fill-opacity: 0.75; stroke: #ffffff; stroke-width: 0.063212; stroke-linejoin: miter"/>
   </g>
   <g id="patch_248">
    <path d="M 254.230183 377.676 
L 254.949851 377.676 
L 254.949851 350.6463 
L 254.230183 350.6463 
z
" clip-path="url(#p4cd6003951)" style="fill-opacity: 0.75; stroke: #ffffff; stroke-width: 0.063212; stroke-linejoin: miter"/>
   </g>
   <g id="patch_249">
    <path d="M 254.949851 377.676 
L 255.66952 377.676 
L 255.66952 368.6661 
L 254.949851 368.6661 
z
" clip-path="url(#p4cd6003951)" style="fill-opacity: 0.75; stroke: #ffffff; stroke-width: 0.063212; stroke-linejoin: miter"/>
   </g>
   <g id="patch_250">
    <path d="M 255.66952 377.676 
L 256.389189 377.676 
L 256.389189 377.676 
L 255.66952 377.676 
z
" clip-path="url(#p4cd6003951)" style="fill-opacity: 0.75; stroke: #ffffff; stroke-width: 0.063212; stroke-linejoin: miter"/>
   </g>
   <g id="patch_251">
    <path d="M 256.389189 377.676 
L 257.108857 377.676 
L 257.108857 359.6562 
L 256.389189 359.6562 
z
" clip-path="url(#p4cd6003951)" style="fill-opacity: 0.75; stroke: #ffffff; stroke-width: 0.063212; stroke-linejoin: miter"/>
   </g>
   <g id="patch_252">
    <path d="M 257.108857 377.676 
L 257.828526 377.676 
L 257.828526 359.6562 
L 257.108857 359.6562 
z
" clip-path="url(#p4cd6003951)" style="fill-opacity: 0.75; stroke: #ffffff; stroke-width: 0.063212; stroke-linejoin: miter"/>
   </g>
   <g id="patch_253">
    <path d="M 257.828526 377.676 
L 258.548195 377.676 
L 258.548195 350.6463 
L 257.828526 350.6463 
z
" clip-path="url(#p4cd6003951)" style="fill-opacity: 0.75; stroke: #ffffff; stroke-width: 0.063212; stroke-linejoin: miter"/>
   </g>
   <g id="patch_254">
    <path d="M 258.548195 377.676 
L 259.267863 377.676 
L 259.267863 359.6562 
L 258.548195 359.6562 
z
" clip-path="url(#p4cd6003951)" style="fill-opacity: 0.75; stroke: #ffffff; stroke-width: 0.063212; stroke-linejoin: miter"/>
   </g>
   <g id="patch_255">
    <path d="M 259.267863 377.676 
L 259.987532 377.676 
L 259.987532 377.676 
L 259.267863 377.676 
z
" clip-path="url(#p4cd6003951)" style="fill-opacity: 0.75; stroke: #ffffff; stroke-width: 0.063212; stroke-linejoin: miter"/>
   </g>
   <g id="patch_256">
    <path d="M 259.987532 377.676 
L 260.707201 377.676 
L 260.707201 377.676 
L 259.987532 377.676 
z
" clip-path="url(#p4cd6003951)" style="fill-opacity: 0.75; stroke: #ffffff; stroke-width: 0.063212; stroke-linejoin: miter"/>
   </g>
   <g id="patch_257">
    <path d="M 260.707201 377.676 
L 261.426869 377.676 
L 261.426869 368.6661 
L 260.707201 368.6661 
z
" clip-path="url(#p4cd6003951)" style="fill-opacity: 0.75; stroke: #ffffff; stroke-width: 0.063212; stroke-linejoin: miter"/>
   </g>
   <g id="patch_258">
    <path d="M 261.426869 377.676 
L 262.146538 377.676 
L 262.146538 359.6562 
L 261.426869 359.6562 
z
" clip-path="url(#p4cd6003951)" style="fill-opacity: 0.75; stroke: #ffffff; stroke-width: 0.063212; stroke-linejoin: miter"/>
   </g>
   <g id="patch_259">
    <path d="M 262.146538 377.676 
L 262.866206 377.676 
L 262.866206 377.676 
L 262.146538 377.676 
z
" clip-path="url(#p4cd6003951)" style="fill-opacity: 0.75; stroke: #ffffff; stroke-width: 0.063212; stroke-linejoin: miter"/>
   </g>
   <g id="patch_260">
    <path d="M 262.866206 377.676 
L 263.585875 377.676 
L 263.585875 368.6661 
L 262.866206 368.6661 
z
" clip-path="url(#p4cd6003951)" style="fill-opacity: 0.75; stroke: #ffffff; stroke-width: 0.063212; stroke-linejoin: miter"/>
   </g>
   <g id="patch_261">
    <path d="M 263.585875 377.676 
L 264.305544 377.676 
L 264.305544 377.676 
L 263.585875 377.676 
z
" clip-path="url(#p4cd6003951)" style="fill-opacity: 0.75; stroke: #ffffff; stroke-width: 0.063212; stroke-linejoin: miter"/>
   </g>
   <g id="patch_262">
    <path d="M 264.305544 377.676 
L 265.025212 377.676 
L 265.025212 314.6067 
L 264.305544 314.6067 
z
" clip-path="url(#p4cd6003951)" style="fill-opacity: 0.75; stroke: #ffffff; stroke-width: 0.063212; stroke-linejoin: miter"/>
   </g>
   <g id="patch_263">
    <path d="M 265.025212 377.676 
L 265.744881 377.676 
L 265.744881 377.676 
L 265.025212 377.676 
z
" clip-path="url(#p4cd6003951)" style="fill-opacity: 0.75; stroke: #ffffff; stroke-width: 0.063212; stroke-linejoin: miter"/>
   </g>
   <g id="patch_264">
    <path d="M 265.744881 377.676 
L 266.46455 377.676 
L 266.46455 377.676 
L 265.744881 377.676 
z
" clip-path="url(#p4cd6003951)" style="fill-opacity: 0.75; stroke: #ffffff; stroke-width: 0.063212; stroke-linejoin: miter"/>
   </g>
   <g id="patch_265">
    <path d="M 266.46455 377.676 
L 267.184218 377.676 
L 267.184218 341.6364 
L 266.46455 341.6364 
z
" clip-path="url(#p4cd6003951)" style="fill-opacity: 0.75; stroke: #ffffff; stroke-width: 0.063212; stroke-linejoin: miter"/>
   </g>
   <g id="patch_266">
    <path d="M 267.184218 377.676 
L 267.903887 377.676 
L 267.903887 377.676 
L 267.184218 377.676 
z
" clip-path="url(#p4cd6003951)" style="fill-opacity: 0.75; stroke: #ffffff; stroke-width: 0.063212; stroke-linejoin: miter"/>
   </g>
   <g id="patch_267">
    <path d="M 267.903887 377.676 
L 268.623556 377.676 
L 268.623556 350.6463 
L 267.903887 350.6463 
z
" clip-path="url(#p4cd6003951)" style="fill-opacity: 0.75; stroke: #ffffff; stroke-width: 0.063212; stroke-linejoin: miter"/>
   </g>
   <g id="patch_268">
    <path d="M 268.623556 377.676 
L 269.343224 377.676 
L 269.343224 377.676 
L 268.623556 377.676 
z
" clip-path="url(#p4cd6003951)" style="fill-opacity: 0.75; stroke: #ffffff; stroke-width: 0.063212; stroke-linejoin: miter"/>
   </g>
   <g id="patch_269">
    <path d="M 269.343224 377.676 
L 270.062893 377.676 
L 270.062893 377.676 
L 269.343224 377.676 
z
" clip-path="url(#p4cd6003951)" style="fill-opacity: 0.75; stroke: #ffffff; stroke-width: 0.063212; stroke-linejoin: miter"/>
   </g>
   <g id="patch_270">
    <path d="M 270.062893 377.676 
L 270.782562 377.676 
L 270.782562 332.6265 
L 270.062893 332.6265 
z
" clip-path="url(#p4cd6003951)" style="fill-opacity: 0.75; stroke: #ffffff; stroke-width: 0.063212; stroke-linejoin: miter"/>
   </g>
   <g id="patch_271">
    <path d="M 270.782562 377.676 
L 271.50223 377.676 
L 271.50223 377.676 
L 270.782562 377.676 
z
" clip-path="url(#p4cd6003951)" style="fill-opacity: 0.75; stroke: #ffffff; stroke-width: 0.063212; stroke-linejoin: miter"/>
   </g>
   <g id="patch_272">
    <path d="M 271.50223 377.676 
L 272.221899 377.676 
L 272.221899 359.6562 
L 271.50223 359.6562 
z
" clip-path="url(#p4cd6003951)" style="fill-opacity: 0.75; stroke: #ffffff; stroke-width: 0.063212; stroke-linejoin: miter"/>
   </g>
   <g id="patch_273">
    <path d="M 272.221899 377.676 
L 272.941568 377.676 
L 272.941568 350.6463 
L 272.221899 350.6463 
z
" clip-path="url(#p4cd6003951)" style="fill-opacity: 0.75; stroke: #ffffff; stroke-width: 0.063212; stroke-linejoin: miter"/>
   </g>
   <g id="patch_274">
    <path d="M 272.941568 377.676 
L 273.661236 377.676 
L 273.661236 305.5968 
L 272.941568 305.5968 
z
" clip-path="url(#p4cd6003951)" style="fill-opacity: 0.75; stroke: #ffffff; stroke-width: 0.063212; stroke-linejoin: miter"/>
   </g>
   <g id="patch_275">
    <path d="M 273.661236 377.676 
L 274.380905 377.676 
L 274.380905 377.676 
L 273.661236 377.676 
z
" clip-path="url(#p4cd6003951)" style="fill-opacity: 0.75; stroke: #ffffff; stroke-width: 0.063212; stroke-linejoin: miter"/>
   </g>
   <g id="patch_276">
    <path d="M 274.380905 377.676 
L 275.100573 377.676 
L 275.100573 359.6562 
L 274.380905 359.6562 
z
" clip-path="url(#p4cd6003951)" style="fill-opacity: 0.75; stroke: #ffffff; stroke-width: 0.063212; stroke-linejoin: miter"/>
   </g>
   <g id="patch_277">
    <path d="M 275.100573 377.676 
L 275.820242 377.676 
L 275.820242 368.6661 
L 275.100573 368.6661 
z
" clip-path="url(#p4cd6003951)" style="fill-opacity: 0.75; stroke: #ffffff; stroke-width: 0.063212; stroke-linejoin: miter"/>
   </g>
   <g id="patch_278">
    <path d="M 275.820242 377.676 
L 276.539911 377.676 
L 276.539911 314.6067 
L 275.820242 314.6067 
z
" clip-path="url(#p4cd6003951)" style="fill-opacity: 0.75; stroke: #ffffff; stroke-width: 0.063212; stroke-linejoin: miter"/>
   </g>
   <g id="patch_279">
    <path d="M 276.539911 377.676 
L 277.259579 377.676 
L 277.259579 377.676 
L 276.539911 377.676 
z
" clip-path="url(#p4cd6003951)" style="fill-opacity: 0.75; stroke: #ffffff; stroke-width: 0.063212; stroke-linejoin: miter"/>
   </g>
   <g id="patch_280">
    <path d="M 277.259579 377.676 
L 277.979248 377.676 
L 277.979248 377.676 
L 277.259579 377.676 
z
" clip-path="url(#p4cd6003951)" style="fill-opacity: 0.75; stroke: #ffffff; stroke-width: 0.063212; stroke-linejoin: miter"/>
   </g>
   <g id="patch_281">
    <path d="M 277.979248 377.676 
L 278.698917 377.676 
L 278.698917 359.6562 
L 277.979248 359.6562 
z
" clip-path="url(#p4cd6003951)" style="fill-opacity: 0.75; stroke: #ffffff; stroke-width: 0.063212; stroke-linejoin: miter"/>
   </g>
   <g id="patch_282">
    <path d="M 278.698917 377.676 
L 279.418585 377.676 
L 279.418585 359.6562 
L 278.698917 359.6562 
z
" clip-path="url(#p4cd6003951)" style="fill-opacity: 0.75; stroke: #ffffff; stroke-width: 0.063212; stroke-linejoin: miter"/>
   </g>
   <g id="patch_283">
    <path d="M 279.418585 377.676 
L 280.138254 377.676 
L 280.138254 359.6562 
L 279.418585 359.6562 
z
" clip-path="url(#p4cd6003951)" style="fill-opacity: 0.75; stroke: #ffffff; stroke-width: 0.063212; stroke-linejoin: miter"/>
   </g>
   <g id="patch_284">
    <path d="M 280.138254 377.676 
L 280.857923 377.676 
L 280.857923 350.6463 
L 280.138254 350.6463 
z
" clip-path="url(#p4cd6003951)" style="fill-opacity: 0.75; stroke: #ffffff; stroke-width: 0.063212; stroke-linejoin: miter"/>
   </g>
   <g id="patch_285">
    <path d="M 280.857923 377.676 
L 281.577591 377.676 
L 281.577591 341.6364 
L 280.857923 341.6364 
z
" clip-path="url(#p4cd6003951)" style="fill-opacity: 0.75; stroke: #ffffff; stroke-width: 0.063212; stroke-linejoin: miter"/>
   </g>
   <g id="patch_286">
    <path d="M 281.577591 377.676 
L 282.29726 377.676 
L 282.29726 377.676 
L 281.577591 377.676 
z
" clip-path="url(#p4cd6003951)" style="fill-opacity: 0.75; stroke: #ffffff; stroke-width: 0.063212; stroke-linejoin: miter"/>
   </g>
   <g id="patch_287">
    <path d="M 282.29726 377.676 
L 283.016929 377.676 
L 283.016929 368.6661 
L 282.29726 368.6661 
z
" clip-path="url(#p4cd6003951)" style="fill-opacity: 0.75; stroke: #ffffff; stroke-width: 0.063212; stroke-linejoin: miter"/>
   </g>
   <g id="patch_288">
    <path d="M 283.016929 377.676 
L 283.736597 377.676 
L 283.736597 359.6562 
L 283.016929 359.6562 
z
" clip-path="url(#p4cd6003951)" style="fill-opacity: 0.75; stroke: #ffffff; stroke-width: 0.063212; stroke-linejoin: miter"/>
   </g>
   <g id="patch_289">
    <path d="M 283.736597 377.676 
L 284.456266 377.676 
L 284.456266 332.6265 
L 283.736597 332.6265 
z
" clip-path="url(#p4cd6003951)" style="fill-opacity: 0.75; stroke: #ffffff; stroke-width: 0.063212; stroke-linejoin: miter"/>
   </g>
   <g id="patch_290">
    <path d="M 284.456266 377.676 
L 285.175935 377.676 
L 285.175935 377.676 
L 284.456266 377.676 
z
" clip-path="url(#p4cd6003951)" style="fill-opacity: 0.75; stroke: #ffffff; stroke-width: 0.063212; stroke-linejoin: miter"/>
   </g>
   <g id="patch_291">
    <path d="M 285.175935 377.676 
L 285.895603 377.676 
L 285.895603 359.6562 
L 285.175935 359.6562 
z
" clip-path="url(#p4cd6003951)" style="fill-opacity: 0.75; stroke: #ffffff; stroke-width: 0.063212; stroke-linejoin: miter"/>
   </g>
   <g id="patch_292">
    <path d="M 285.895603 377.676 
L 286.615272 377.676 
L 286.615272 305.5968 
L 285.895603 305.5968 
z
" clip-path="url(#p4cd6003951)" style="fill-opacity: 0.75; stroke: #ffffff; stroke-width: 0.063212; stroke-linejoin: miter"/>
   </g>
   <g id="patch_293">
    <path d="M 286.615272 377.676 
L 287.334941 377.676 
L 287.334941 368.6661 
L 286.615272 368.6661 
z
" clip-path="url(#p4cd6003951)" style="fill-opacity: 0.75; stroke: #ffffff; stroke-width: 0.063212; stroke-linejoin: miter"/>
   </g>
   <g id="patch_294">
    <path d="M 287.334941 377.676 
L 288.054609 377.676 
L 288.054609 323.6166 
L 287.334941 323.6166 
z
" clip-path="url(#p4cd6003951)" style="fill-opacity: 0.75; stroke: #ffffff; stroke-width: 0.063212; stroke-linejoin: miter"/>
   </g>
   <g id="patch_295">
    <path d="M 288.054609 377.676 
L 288.774278 377.676 
L 288.774278 350.6463 
L 288.054609 350.6463 
z
" clip-path="url(#p4cd6003951)" style="fill-opacity: 0.75; stroke: #ffffff; stroke-width: 0.063212; stroke-linejoin: miter"/>
   </g>
   <g id="patch_296">
    <path d="M 288.774278 377.676 
L 289.493946 377.676 
L 289.493946 368.6661 
L 288.774278 368.6661 
z
" clip-path="url(#p4cd6003951)" style="fill-opacity: 0.75; stroke: #ffffff; stroke-width: 0.063212; stroke-linejoin: miter"/>
   </g>
   <g id="patch_297">
    <path d="M 289.493946 377.676 
L 290.213615 377.676 
L 290.213615 377.676 
L 289.493946 377.676 
z
" clip-path="url(#p4cd6003951)" style="fill-opacity: 0.75; stroke: #ffffff; stroke-width: 0.063212; stroke-linejoin: miter"/>
   </g>
   <g id="patch_298">
    <path d="M 290.213615 377.676 
L 290.933284 377.676 
L 290.933284 341.6364 
L 290.213615 341.6364 
z
" clip-path="url(#p4cd6003951)" style="fill-opacity: 0.75; stroke: #ffffff; stroke-width: 0.063212; stroke-linejoin: miter"/>
   </g>
   <g id="patch_299">
    <path d="M 290.933284 377.676 
L 291.652952 377.676 
L 291.652952 377.676 
L 290.933284 377.676 
z
" clip-path="url(#p4cd6003951)" style="fill-opacity: 0.75; stroke: #ffffff; stroke-width: 0.063212; stroke-linejoin: miter"/>
   </g>
   <g id="patch_300">
    <path d="M 291.652952 377.676 
L 292.372621 377.676 
L 292.372621 368.6661 
L 291.652952 368.6661 
z
" clip-path="url(#p4cd6003951)" style="fill-opacity: 0.75; stroke: #ffffff; stroke-width: 0.063212; stroke-linejoin: miter"/>
   </g>
   <g id="patch_301">
    <path d="M 292.372621 377.676 
L 293.09229 377.676 
L 293.09229 350.6463 
L 292.372621 350.6463 
z
" clip-path="url(#p4cd6003951)" style="fill-opacity: 0.75; stroke: #ffffff; stroke-width: 0.063212; stroke-linejoin: miter"/>
   </g>
   <g id="patch_302">
    <path d="M 293.09229 377.676 
L 293.811958 377.676 
L 293.811958 368.6661 
L 293.09229 368.6661 
z
" clip-path="url(#p4cd6003951)" style="fill-opacity: 0.75; stroke: #ffffff; stroke-width: 0.063212; stroke-linejoin: miter"/>
   </g>
   <g id="patch_303">
    <path d="M 293.811958 377.676 
L 294.531627 377.676 
L 294.531627 368.6661 
L 293.811958 368.6661 
z
" clip-path="url(#p4cd6003951)" style="fill-opacity: 0.75; stroke: #ffffff; stroke-width: 0.063212; stroke-linejoin: miter"/>
   </g>
   <g id="patch_304">
    <path d="M 294.531627 377.676 
L 295.251296 377.676 
L 295.251296 377.676 
L 294.531627 377.676 
z
" clip-path="url(#p4cd6003951)" style="fill-opacity: 0.75; stroke: #ffffff; stroke-width: 0.063212; stroke-linejoin: miter"/>
   </g>
   <g id="patch_305">
    <path d="M 295.251296 377.676 
L 295.970964 377.676 
L 295.970964 368.6661 
L 295.251296 368.6661 
z
" clip-path="url(#p4cd6003951)" style="fill-opacity: 0.75; stroke: #ffffff; stroke-width: 0.063212; stroke-linejoin: miter"/>
   </g>
   <g id="patch_306">
    <path d="M 295.970964 377.676 
L 296.690633 377.676 
L 296.690633 314.6067 
L 295.970964 314.6067 
z
" clip-path="url(#p4cd6003951)" style="fill-opacity: 0.75; stroke: #ffffff; stroke-width: 0.063212; stroke-linejoin: miter"/>
   </g>
   <g id="patch_307">
    <path d="M 296.690633 377.676 
L 297.410302 377.676 
L 297.410302 377.676 
L 296.690633 377.676 
z
" clip-path="url(#p4cd6003951)" style="fill-opacity: 0.75; stroke: #ffffff; stroke-width: 0.063212; stroke-linejoin: miter"/>
   </g>
   <g id="patch_308">
    <path d="M 297.410302 377.676 
L 298.12997 377.676 
L 298.12997 341.6364 
L 297.410302 341.6364 
z
" clip-path="url(#p4cd6003951)" style="fill-opacity: 0.75; stroke: #ffffff; stroke-width: 0.063212; stroke-linejoin: miter"/>
   </g>
   <g id="patch_309">
    <path d="M 298.12997 377.676 
L 298.849639 377.676 
L 298.849639 305.5968 
L 298.12997 305.5968 
z
" clip-path="url(#p4cd6003951)" style="fill-opacity: 0.75; stroke: #ffffff; stroke-width: 0.063212; stroke-linejoin: miter"/>
   </g>
   <g id="patch_310">
    <path d="M 298.849639 377.676 
L 299.569308 377.676 
L 299.569308 350.6463 
L 298.849639 350.6463 
z
" clip-path="url(#p4cd6003951)" style="fill-opacity: 0.75; stroke: #ffffff; stroke-width: 0.063212; stroke-linejoin: miter"/>
   </g>
   <g id="patch_311">
    <path d="M 299.569308 377.676 
L 300.288976 377.676 
L 300.288976 332.6265 
L 299.569308 332.6265 
z
" clip-path="url(#p4cd6003951)" style="fill-opacity: 0.75; stroke: #ffffff; stroke-width: 0.063212; stroke-linejoin: miter"/>
   </g>
   <g id="patch_312">
    <path d="M 300.288976 377.676 
L 301.008645 377.676 
L 301.008645 377.676 
L 300.288976 377.676 
z
" clip-path="url(#p4cd6003951)" style="fill-opacity: 0.75; stroke: #ffffff; stroke-width: 0.063212; stroke-linejoin: miter"/>
   </g>
   <g id="patch_313">
    <path d="M 301.008645 377.676 
L 301.728314 377.676 
L 301.728314 323.6166 
L 301.008645 323.6166 
z
" clip-path="url(#p4cd6003951)" style="fill-opacity: 0.75; stroke: #ffffff; stroke-width: 0.063212; stroke-linejoin: miter"/>
   </g>
   <g id="patch_314">
    <path d="M 301.728314 377.676 
L 302.447982 377.676 
L 302.447982 377.676 
L 301.728314 377.676 
z
" clip-path="url(#p4cd6003951)" style="fill-opacity: 0.75; stroke: #ffffff; stroke-width: 0.063212; stroke-linejoin: miter"/>
   </g>
   <g id="patch_315">
    <path d="M 302.447982 377.676 
L 303.167651 377.676 
L 303.167651 377.676 
L 302.447982 377.676 
z
" clip-path="url(#p4cd6003951)" style="fill-opacity: 0.75; stroke: #ffffff; stroke-width: 0.063212; stroke-linejoin: miter"/>
   </g>
   <g id="patch_316">
    <path d="M 303.167651 377.676 
L 303.887319 377.676 
L 303.887319 368.6661 
L 303.167651 368.6661 
z
" clip-path="url(#p4cd6003951)" style="fill-opacity: 0.75; stroke: #ffffff; stroke-width: 0.063212; stroke-linejoin: miter"/>
   </g>
   <g id="patch_317">
    <path d="M 303.887319 377.676 
L 304.606988 377.676 
L 304.606988 368.6661 
L 303.887319 368.6661 
z
" clip-path="url(#p4cd6003951)" style="fill-opacity: 0.75; stroke: #ffffff; stroke-width: 0.063212; stroke-linejoin: miter"/>
   </g>
   <g id="patch_318">
    <path d="M 304.606988 377.676 
L 305.326657 377.676 
L 305.326657 377.676 
L 304.606988 377.676 
z
" clip-path="url(#p4cd6003951)" style="fill-opacity: 0.75; stroke: #ffffff; stroke-width: 0.063212; stroke-linejoin: miter"/>
   </g>
   <g id="patch_319">
    <path d="M 305.326657 377.676 
L 306.046325 377.676 
L 306.046325 350.6463 
L 305.326657 350.6463 
z
" clip-path="url(#p4cd6003951)" style="fill-opacity: 0.75; stroke: #ffffff; stroke-width: 0.063212; stroke-linejoin: miter"/>
   </g>
   <g id="patch_320">
    <path d="M 306.046325 377.676 
L 306.765994 377.676 
L 306.765994 368.6661 
L 306.046325 368.6661 
z
" clip-path="url(#p4cd6003951)" style="fill-opacity: 0.75; stroke: #ffffff; stroke-width: 0.063212; stroke-linejoin: miter"/>
   </g>
   <g id="patch_321">
    <path d="M 306.765994 377.676 
L 307.485663 377.676 
L 307.485663 368.6661 
L 306.765994 368.6661 
z
" clip-path="url(#p4cd6003951)" style="fill-opacity: 0.75; stroke: #ffffff; stroke-width: 0.063212; stroke-linejoin: miter"/>
   </g>
   <g id="patch_322">
    <path d="M 307.485663 377.676 
L 308.205331 377.676 
L 308.205331 314.6067 
L 307.485663 314.6067 
z
" clip-path="url(#p4cd6003951)" style="fill-opacity: 0.75; stroke: #ffffff; stroke-width: 0.063212; stroke-linejoin: miter"/>
   </g>
   <g id="patch_323">
    <path d="M 308.205331 377.676 
L 308.925 377.676 
L 308.925 359.6562 
L 308.205331 359.6562 
z
" clip-path="url(#p4cd6003951)" style="fill-opacity: 0.75; stroke: #ffffff; stroke-width: 0.063212; stroke-linejoin: miter"/>
   </g>
   <g id="patch_324">
    <path d="M 308.925 377.676 
L 309.644669 377.676 
L 309.644669 350.6463 
L 308.925 350.6463 
z
" clip-path="url(#p4cd6003951)" style="fill-opacity: 0.75; stroke: #ffffff; stroke-width: 0.063212; stroke-linejoin: miter"/>
   </g>
   <g id="patch_325">
    <path d="M 309.644669 377.676 
L 310.364337 377.676 
L 310.364337 368.6661 
L 309.644669 368.6661 
z
" clip-path="url(#p4cd6003951)" style="fill-opacity: 0.75; stroke: #ffffff; stroke-width: 0.063212; stroke-linejoin: miter"/>
   </g>
   <g id="patch_326">
    <path d="M 310.364337 377.676 
L 311.084006 377.676 
L 311.084006 359.6562 
L 310.364337 359.6562 
z
" clip-path="url(#p4cd6003951)" style="fill-opacity: 0.75; stroke: #ffffff; stroke-width: 0.063212; stroke-linejoin: miter"/>
   </g>
   <g id="patch_327">
    <path d="M 311.084006 377.676 
L 311.803675 377.676 
L 311.803675 341.6364 
L 311.084006 341.6364 
z
" clip-path="url(#p4cd6003951)" style="fill-opacity: 0.75; stroke: #ffffff; stroke-width: 0.063212; stroke-linejoin: miter"/>
   </g>
   <g id="patch_328">
    <path d="M 311.803675 377.676 
L 312.523343 377.676 
L 312.523343 359.6562 
L 311.803675 359.6562 
z
" clip-path="url(#p4cd6003951)" style="fill-opacity: 0.75; stroke: #ffffff; stroke-width: 0.063212; stroke-linejoin: miter"/>
   </g>
   <g id="patch_329">
    <path d="M 312.523343 377.676 
L 313.243012 377.676 
L 313.243012 350.6463 
L 312.523343 350.6463 
z
" clip-path="url(#p4cd6003951)" style="fill-opacity: 0.75; stroke: #ffffff; stroke-width: 0.063212; stroke-linejoin: miter"/>
   </g>
   <g id="patch_330">
    <path d="M 313.243012 377.676 
L 313.962681 377.676 
L 313.962681 359.6562 
L 313.243012 359.6562 
z
" clip-path="url(#p4cd6003951)" style="fill-opacity: 0.75; stroke: #ffffff; stroke-width: 0.063212; stroke-linejoin: miter"/>
   </g>
   <g id="patch_331">
    <path d="M 313.962681 377.676 
L 314.682349 377.676 
L 314.682349 359.6562 
L 313.962681 359.6562 
z
" clip-path="url(#p4cd6003951)" style="fill-opacity: 0.75; stroke: #ffffff; stroke-width: 0.063212; stroke-linejoin: miter"/>
   </g>
   <g id="patch_332">
    <path d="M 314.682349 377.676 
L 315.402018 377.676 
L 315.402018 377.676 
L 314.682349 377.676 
z
" clip-path="url(#p4cd6003951)" style="fill-opacity: 0.75; stroke: #ffffff; stroke-width: 0.063212; stroke-linejoin: miter"/>
   </g>
   <g id="patch_333">
    <path d="M 315.402018 377.676 
L 316.121686 377.676 
L 316.121686 368.6661 
L 315.402018 368.6661 
z
" clip-path="url(#p4cd6003951)" style="fill-opacity: 0.75; stroke: #ffffff; stroke-width: 0.063212; stroke-linejoin: miter"/>
   </g>
   <g id="patch_334">
    <path d="M 316.121686 377.676 
L 316.841355 377.676 
L 316.841355 368.6661 
L 316.121686 368.6661 
z
" clip-path="url(#p4cd6003951)" style="fill-opacity: 0.75; stroke: #ffffff; stroke-width: 0.063212; stroke-linejoin: miter"/>
   </g>
   <g id="patch_335">
    <path d="M 316.841355 377.676 
L 317.561024 377.676 
L 317.561024 377.676 
L 316.841355 377.676 
z
" clip-path="url(#p4cd6003951)" style="fill-opacity: 0.75; stroke: #ffffff; stroke-width: 0.063212; stroke-linejoin: miter"/>
   </g>
   <g id="patch_336">
    <path d="M 317.561024 377.676 
L 318.280692 377.676 
L 318.280692 332.6265 
L 317.561024 332.6265 
z
" clip-path="url(#p4cd6003951)" style="fill-opacity: 0.75; stroke: #ffffff; stroke-width: 0.063212; stroke-linejoin: miter"/>
   </g>
   <g id="patch_337">
    <path d="M 318.280692 377.676 
L 319.000361 377.676 
L 319.000361 359.6562 
L 318.280692 359.6562 
z
" clip-path="url(#p4cd6003951)" style="fill-opacity: 0.75; stroke: #ffffff; stroke-width: 0.063212; stroke-linejoin: miter"/>
   </g>
   <g id="patch_338">
    <path d="M 319.000361 377.676 
L 319.72003 377.676 
L 319.72003 377.676 
L 319.000361 377.676 
z
" clip-path="url(#p4cd6003951)" style="fill-opacity: 0.75; stroke: #ffffff; stroke-width: 0.063212; stroke-linejoin: miter"/>
   </g>
   <g id="patch_339">
    <path d="M 319.72003 377.676 
L 320.439698 377.676 
L 320.439698 260.5473 
L 319.72003 260.5473 
z
" clip-path="url(#p4cd6003951)" style="fill-opacity: 0.75; stroke: #ffffff; stroke-width: 0.063212; stroke-linejoin: miter"/>
   </g>
   <g id="patch_340">
    <path d="M 320.439698 377.676 
L 321.159367 377.676 
L 321.159367 350.6463 
L 320.439698 350.6463 
z
" clip-path="url(#p4cd6003951)" style="fill-opacity: 0.75; stroke: #ffffff; stroke-width: 0.063212; stroke-linejoin: miter"/>
   </g>
   <g id="patch_341">
    <path d="M 321.159367 377.676 
L 321.879036 377.676 
L 321.879036 350.6463 
L 321.159367 350.6463 
z
" clip-path="url(#p4cd6003951)" style="fill-opacity: 0.75; stroke: #ffffff; stroke-width: 0.063212; stroke-linejoin: miter"/>
   </g>
   <g id="patch_342">
    <path d="M 321.879036 377.676 
L 322.598704 377.676 
L 322.598704 341.6364 
L 321.879036 341.6364 
z
" clip-path="url(#p4cd6003951)" style="fill-opacity: 0.75; stroke: #ffffff; stroke-width: 0.063212; stroke-linejoin: miter"/>
   </g>
   <g id="patch_343">
    <path d="M 322.598704 377.676 
L 323.318373 377.676 
L 323.318373 350.6463 
L 322.598704 350.6463 
z
" clip-path="url(#p4cd6003951)" style="fill-opacity: 0.75; stroke: #ffffff; stroke-width: 0.063212; stroke-linejoin: miter"/>
   </g>
   <g id="patch_344">
    <path d="M 323.318373 377.676 
L 324.038042 377.676 
L 324.038042 332.6265 
L 323.318373 332.6265 
z
" clip-path="url(#p4cd6003951)" style="fill-opacity: 0.75; stroke: #ffffff; stroke-width: 0.063212; stroke-linejoin: miter"/>
   </g>
   <g id="patch_345">
    <path d="M 324.038042 377.676 
L 324.75771 377.676 
L 324.75771 359.6562 
L 324.038042 359.6562 
z
" clip-path="url(#p4cd6003951)" style="fill-opacity: 0.75; stroke: #ffffff; stroke-width: 0.063212; stroke-linejoin: miter"/>
   </g>
   <g id="patch_346">
    <path d="M 324.75771 377.676 
L 325.477379 377.676 
L 325.477379 368.6661 
L 324.75771 368.6661 
z
" clip-path="url(#p4cd6003951)" style="fill-opacity: 0.75; stroke: #ffffff; stroke-width: 0.063212; stroke-linejoin: miter"/>
   </g>
   <g id="patch_347">
    <path d="M 325.477379 377.676 
L 326.197048 377.676 
L 326.197048 323.6166 
L 325.477379 323.6166 
z
" clip-path="url(#p4cd6003951)" style="fill-opacity: 0.75; stroke: #ffffff; stroke-width: 0.063212; stroke-linejoin: miter"/>
   </g>
   <g id="patch_348">
    <path d="M 326.197048 377.676 
L 326.916716 377.676 
L 326.916716 368.6661 
L 326.197048 368.6661 
z
" clip-path="url(#p4cd6003951)" style="fill-opacity: 0.75; stroke: #ffffff; stroke-width: 0.063212; stroke-linejoin: miter"/>
   </g>
   <g id="patch_349">
    <path d="M 326.916716 377.676 
L 327.636385 377.676 
L 327.636385 350.6463 
L 326.916716 350.6463 
z
" clip-path="url(#p4cd6003951)" style="fill-opacity: 0.75; stroke: #ffffff; stroke-width: 0.063212; stroke-linejoin: miter"/>
   </g>
   <g id="patch_350">
    <path d="M 327.636385 377.676 
L 328.356054 377.676 
L 328.356054 305.5968 
L 327.636385 305.5968 
z
" clip-path="url(#p4cd6003951)" style="fill-opacity: 0.75; stroke: #ffffff; stroke-width: 0.063212; stroke-linejoin: miter"/>
   </g>
   <g id="patch_351">
    <path d="M 328.356054 377.676 
L 329.075722 377.676 
L 329.075722 359.6562 
L 328.356054 359.6562 
z
" clip-path="url(#p4cd6003951)" style="fill-opacity: 0.75; stroke: #ffffff; stroke-width: 0.063212; stroke-linejoin: miter"/>
   </g>
   <g id="patch_352">
    <path d="M 329.075722 377.676 
L 329.795391 377.676 
L 329.795391 359.6562 
L 329.075722 359.6562 
z
" clip-path="url(#p4cd6003951)" style="fill-opacity: 0.75; stroke: #ffffff; stroke-width: 0.063212; stroke-linejoin: miter"/>
   </g>
   <g id="patch_353">
    <path d="M 329.795391 377.676 
L 330.515059 377.676 
L 330.515059 377.676 
L 329.795391 377.676 
z
" clip-path="url(#p4cd6003951)" style="fill-opacity: 0.75; stroke: #ffffff; stroke-width: 0.063212; stroke-linejoin: miter"/>
   </g>
   <g id="patch_354">
    <path d="M 330.515059 377.676 
L 331.234728 377.676 
L 331.234728 350.6463 
L 330.515059 350.6463 
z
" clip-path="url(#p4cd6003951)" style="fill-opacity: 0.75; stroke: #ffffff; stroke-width: 0.063212; stroke-linejoin: miter"/>
   </g>
   <g id="patch_355">
    <path d="M 331.234728 377.676 
L 331.954397 377.676 
L 331.954397 359.6562 
L 331.234728 359.6562 
z
" clip-path="url(#p4cd6003951)" style="fill-opacity: 0.75; stroke: #ffffff; stroke-width: 0.063212; stroke-linejoin: miter"/>
   </g>
   <g id="patch_356">
    <path d="M 331.954397 377.676 
L 332.674065 377.676 
L 332.674065 359.6562 
L 331.954397 359.6562 
z
" clip-path="url(#p4cd6003951)" style="fill-opacity: 0.75; stroke: #ffffff; stroke-width: 0.063212; stroke-linejoin: miter"/>
   </g>
   <g id="patch_357">
    <path d="M 332.674065 377.676 
L 333.393734 377.676 
L 333.393734 359.6562 
L 332.674065 359.6562 
z
" clip-path="url(#p4cd6003951)" style="fill-opacity: 0.75; stroke: #ffffff; stroke-width: 0.063212; stroke-linejoin: miter"/>
   </g>
   <g id="patch_358">
    <path d="M 333.393734 377.676 
L 334.113403 377.676 
L 334.113403 350.6463 
L 333.393734 350.6463 
z
" clip-path="url(#p4cd6003951)" style="fill-opacity: 0.75; stroke: #ffffff; stroke-width: 0.063212; stroke-linejoin: miter"/>
   </g>
   <g id="patch_359">
    <path d="M 334.113403 377.676 
L 334.833071 377.676 
L 334.833071 332.6265 
L 334.113403 332.6265 
z
" clip-path="url(#p4cd6003951)" style="fill-opacity: 0.75; stroke: #ffffff; stroke-width: 0.063212; stroke-linejoin: miter"/>
   </g>
   <g id="patch_360">
    <path d="M 334.833071 377.676 
L 335.55274 377.676 
L 335.55274 341.6364 
L 334.833071 341.6364 
z
" clip-path="url(#p4cd6003951)" style="fill-opacity: 0.75; stroke: #ffffff; stroke-width: 0.063212; stroke-linejoin: miter"/>
   </g>
   <g id="patch_361">
    <path d="M 335.55274 377.676 
L 336.272409 377.676 
L 336.272409 359.6562 
L 335.55274 359.6562 
z
" clip-path="url(#p4cd6003951)" style="fill-opacity: 0.75; stroke: #ffffff; stroke-width: 0.063212; stroke-linejoin: miter"/>
   </g>
   <g id="patch_362">
    <path d="M 336.272409 377.676 
L 336.992077 377.676 
L 336.992077 350.6463 
L 336.272409 350.6463 
z
" clip-path="url(#p4cd6003951)" style="fill-opacity: 0.75; stroke: #ffffff; stroke-width: 0.063212; stroke-linejoin: miter"/>
   </g>
   <g id="patch_363">
    <path d="M 336.992077 377.676 
L 337.711746 377.676 
L 337.711746 359.6562 
L 336.992077 359.6562 
z
" clip-path="url(#p4cd6003951)" style="fill-opacity: 0.75; stroke: #ffffff; stroke-width: 0.063212; stroke-linejoin: miter"/>
   </g>
   <g id="patch_364">
    <path d="M 337.711746 377.676 
L 338.431415 377.676 
L 338.431415 377.676 
L 337.711746 377.676 
z
" clip-path="url(#p4cd6003951)" style="fill-opacity: 0.75; stroke: #ffffff; stroke-width: 0.063212; stroke-linejoin: miter"/>
   </g>
   <g id="patch_365">
    <path d="M 338.431415 377.676 
L 339.151083 377.676 
L 339.151083 314.6067 
L 338.431415 314.6067 
z
" clip-path="url(#p4cd6003951)" style="fill-opacity: 0.75; stroke: #ffffff; stroke-width: 0.063212; stroke-linejoin: miter"/>
   </g>
   <g id="patch_366">
    <path d="M 339.151083 377.676 
L 339.870752 377.676 
L 339.870752 359.6562 
L 339.151083 359.6562 
z
" clip-path="url(#p4cd6003951)" style="fill-opacity: 0.75; stroke: #ffffff; stroke-width: 0.063212; stroke-linejoin: miter"/>
   </g>
   <g id="patch_367">
    <path d="M 339.870752 377.676 
L 340.590421 377.676 
L 340.590421 368.6661 
L 339.870752 368.6661 
z
" clip-path="url(#p4cd6003951)" style="fill-opacity: 0.75; stroke: #ffffff; stroke-width: 0.063212; stroke-linejoin: miter"/>
   </g>
   <g id="patch_368">
    <path d="M 340.590421 377.676 
L 341.310089 377.676 
L 341.310089 368.6661 
L 340.590421 368.6661 
z
" clip-path="url(#p4cd6003951)" style="fill-opacity: 0.75; stroke: #ffffff; stroke-width: 0.063212; stroke-linejoin: miter"/>
   </g>
   <g id="patch_369">
    <path d="M 341.310089 377.676 
L 342.029758 377.676 
L 342.029758 359.6562 
L 341.310089 359.6562 
z
" clip-path="url(#p4cd6003951)" style="fill-opacity: 0.75; stroke: #ffffff; stroke-width: 0.063212; stroke-linejoin: miter"/>
   </g>
   <g id="patch_370">
    <path d="M 342.029758 377.676 
L 342.749427 377.676 
L 342.749427 368.6661 
L 342.029758 368.6661 
z
" clip-path="url(#p4cd6003951)" style="fill-opacity: 0.75; stroke: #ffffff; stroke-width: 0.063212; stroke-linejoin: miter"/>
   </g>
   <g id="patch_371">
    <path d="M 342.749427 377.676 
L 343.469095 377.676 
L 343.469095 350.6463 
L 342.749427 350.6463 
z
" clip-path="url(#p4cd6003951)" style="fill-opacity: 0.75; stroke: #ffffff; stroke-width: 0.063212; stroke-linejoin: miter"/>
   </g>
   <g id="patch_372">
    <path d="M 343.469095 377.676 
L 344.188764 377.676 
L 344.188764 377.676 
L 343.469095 377.676 
z
" clip-path="url(#p4cd6003951)" style="fill-opacity: 0.75; stroke: #ffffff; stroke-width: 0.063212; stroke-linejoin: miter"/>
   </g>
   <g id="patch_373">
    <path d="M 344.188764 377.676 
L 344.908432 377.676 
L 344.908432 341.6364 
L 344.188764 341.6364 
z
" clip-path="url(#p4cd6003951)" style="fill-opacity: 0.75; stroke: #ffffff; stroke-width: 0.063212; stroke-linejoin: miter"/>
   </g>
   <g id="patch_374">
    <path d="M 344.908432 377.676 
L 345.628101 377.676 
L 345.628101 350.6463 
L 344.908432 350.6463 
z
" clip-path="url(#p4cd6003951)" style="fill-opacity: 0.75; stroke: #ffffff; stroke-width: 0.063212; stroke-linejoin: miter"/>
   </g>
   <g id="patch_375">
    <path d="M 345.628101 377.676 
L 346.34777 377.676 
L 346.34777 368.6661 
L 345.628101 368.6661 
z
" clip-path="url(#p4cd6003951)" style="fill-opacity: 0.75; stroke: #ffffff; stroke-width: 0.063212; stroke-linejoin: miter"/>
   </g>
   <g id="patch_376">
    <path d="M 346.34777 377.676 
L 347.067438 377.676 
L 347.067438 368.6661 
L 346.34777 368.6661 
z
" clip-path="url(#p4cd6003951)" style="fill-opacity: 0.75; stroke: #ffffff; stroke-width: 0.063212; stroke-linejoin: miter"/>
   </g>
   <g id="patch_377">
    <path d="M 347.067438 377.676 
L 347.787107 377.676 
L 347.787107 377.676 
L 347.067438 377.676 
z
" clip-path="url(#p4cd6003951)" style="fill-opacity: 0.75; stroke: #ffffff; stroke-width: 0.063212; stroke-linejoin: miter"/>
   </g>
   <g id="patch_378">
    <path d="M 347.787107 377.676 
L 348.506776 377.676 
L 348.506776 368.6661 
L 347.787107 368.6661 
z
" clip-path="url(#p4cd6003951)" style="fill-opacity: 0.75; stroke: #ffffff; stroke-width: 0.063212; stroke-linejoin: miter"/>
   </g>
   <g id="patch_379">
    <path d="M 348.506776 377.676 
L 349.226444 377.676 
L 349.226444 359.6562 
L 348.506776 359.6562 
z
" clip-path="url(#p4cd6003951)" style="fill-opacity: 0.75; stroke: #ffffff; stroke-width: 0.063212; stroke-linejoin: miter"/>
   </g>
   <g id="patch_380">
    <path d="M 349.226444 377.676 
L 349.946113 377.676 
L 349.946113 305.5968 
L 349.226444 305.5968 
z
" clip-path="url(#p4cd6003951)" style="fill-opacity: 0.75; stroke: #ffffff; stroke-width: 0.063212; stroke-linejoin: miter"/>
   </g>
   <g id="patch_381">
    <path d="M 349.946113 377.676 
L 350.665782 377.676 
L 350.665782 368.6661 
L 349.946113 368.6661 
z
" clip-path="url(#p4cd6003951)" style="fill-opacity: 0.75; stroke: #ffffff; stroke-width: 0.063212; stroke-linejoin: miter"/>
   </g>
   <g id="patch_382">
    <path d="M 350.665782 377.676 
L 351.38545 377.676 
L 351.38545 368.6661 
L 350.665782 368.6661 
z
" clip-path="url(#p4cd6003951)" style="fill-opacity: 0.75; stroke: #ffffff; stroke-width: 0.063212; stroke-linejoin: miter"/>
   </g>
   <g id="patch_383">
    <path d="M 351.38545 377.676 
L 352.105119 377.676 
L 352.105119 377.676 
L 351.38545 377.676 
z
" clip-path="url(#p4cd6003951)" style="fill-opacity: 0.75; stroke: #ffffff; stroke-width: 0.063212; stroke-linejoin: miter"/>
   </g>
   <g id="patch_384">
    <path d="M 352.105119 377.676 
L 352.824788 377.676 
L 352.824788 368.6661 
L 352.105119 368.6661 
z
" clip-path="url(#p4cd6003951)" style="fill-opacity: 0.75; stroke: #ffffff; stroke-width: 0.063212; stroke-linejoin: miter"/>
   </g>
   <g id="patch_385">
    <path d="M 352.824788 377.676 
L 353.544456 377.676 
L 353.544456 368.6661 
L 352.824788 368.6661 
z
" clip-path="url(#p4cd6003951)" style="fill-opacity: 0.75; stroke: #ffffff; stroke-width: 0.063212; stroke-linejoin: miter"/>
   </g>
   <g id="patch_386">
    <path d="M 353.544456 377.676 
L 354.264125 377.676 
L 354.264125 323.6166 
L 353.544456 323.6166 
z
" clip-path="url(#p4cd6003951)" style="fill-opacity: 0.75; stroke: #ffffff; stroke-width: 0.063212; stroke-linejoin: miter"/>
   </g>
   <g id="patch_387">
    <path d="M 354.264125 377.676 
L 354.983794 377.676 
L 354.983794 323.6166 
L 354.264125 323.6166 
z
" clip-path="url(#p4cd6003951)" style="fill-opacity: 0.75; stroke: #ffffff; stroke-width: 0.063212; stroke-linejoin: miter"/>
   </g>
   <g id="patch_388">
    <path d="M 354.983794 377.676 
L 355.703462 377.676 
L 355.703462 359.6562 
L 354.983794 359.6562 
z
" clip-path="url(#p4cd6003951)" style="fill-opacity: 0.75; stroke: #ffffff; stroke-width: 0.063212; stroke-linejoin: miter"/>
   </g>
   <g id="patch_389">
    <path d="M 355.703462 377.676 
L 356.423131 377.676 
L 356.423131 377.676 
L 355.703462 377.676 
z
" clip-path="url(#p4cd6003951)" style="fill-opacity: 0.75; stroke: #ffffff; stroke-width: 0.063212; stroke-linejoin: miter"/>
   </g>
   <g id="patch_390">
    <path d="M 356.423131 377.676 
L 357.142799 377.676 
L 357.142799 359.6562 
L 356.423131 359.6562 
z
" clip-path="url(#p4cd6003951)" style="fill-opacity: 0.75; stroke: #ffffff; stroke-width: 0.063212; stroke-linejoin: miter"/>
   </g>
   <g id="patch_391">
    <path d="M 357.142799 377.676 
L 357.862468 377.676 
L 357.862468 350.6463 
L 357.142799 350.6463 
z
" clip-path="url(#p4cd6003951)" style="fill-opacity: 0.75; stroke: #ffffff; stroke-width: 0.063212; stroke-linejoin: miter"/>
   </g>
   <g id="patch_392">
    <path d="M 357.862468 377.676 
L 358.582137 377.676 
L 358.582137 368.6661 
L 357.862468 368.6661 
z
" clip-path="url(#p4cd6003951)" style="fill-opacity: 0.75; stroke: #ffffff; stroke-width: 0.063212; stroke-linejoin: miter"/>
   </g>
   <g id="patch_393">
    <path d="M 358.582137 377.676 
L 359.301805 377.676 
L 359.301805 359.6562 
L 358.582137 359.6562 
z
" clip-path="url(#p4cd6003951)" style="fill-opacity: 0.75; stroke: #ffffff; stroke-width: 0.063212; stroke-linejoin: miter"/>
   </g>
   <g id="patch_394">
    <path d="M 359.301805 377.676 
L 360.021474 377.676 
L 360.021474 350.6463 
L 359.301805 350.6463 
z
" clip-path="url(#p4cd6003951)" style="fill-opacity: 0.75; stroke: #ffffff; stroke-width: 0.063212; stroke-linejoin: miter"/>
   </g>
   <g id="patch_395">
    <path d="M 360.021474 377.676 
L 360.741143 377.676 
L 360.741143 350.6463 
L 360.021474 350.6463 
z
" clip-path="url(#p4cd6003951)" style="fill-opacity: 0.75; stroke: #ffffff; stroke-width: 0.063212; stroke-linejoin: miter"/>
   </g>
   <g id="patch_396">
    <path d="M 360.741143 377.676 
L 361.460811 377.676 
L 361.460811 368.6661 
L 360.741143 368.6661 
z
" clip-path="url(#p4cd6003951)" style="fill-opacity: 0.75; stroke: #ffffff; stroke-width: 0.063212; stroke-linejoin: miter"/>
   </g>
   <g id="patch_397">
    <path d="M 361.460811 377.676 
L 362.18048 377.676 
L 362.18048 377.676 
L 361.460811 377.676 
z
" clip-path="url(#p4cd6003951)" style="fill-opacity: 0.75; stroke: #ffffff; stroke-width: 0.063212; stroke-linejoin: miter"/>
   </g>
   <g id="patch_398">
    <path d="M 362.18048 377.676 
L 362.900149 377.676 
L 362.900149 350.6463 
L 362.18048 350.6463 
z
" clip-path="url(#p4cd6003951)" style="fill-opacity: 0.75; stroke: #ffffff; stroke-width: 0.063212; stroke-linejoin: miter"/>
   </g>
   <g id="patch_399">
    <path d="M 362.900149 377.676 
L 363.619817 377.676 
L 363.619817 350.6463 
L 362.900149 350.6463 
z
" clip-path="url(#p4cd6003951)" style="fill-opacity: 0.75; stroke: #ffffff; stroke-width: 0.063212; stroke-linejoin: miter"/>
   </g>
   <g id="patch_400">
    <path d="M 363.619817 377.676 
L 364.339486 377.676 
L 364.339486 377.676 
L 363.619817 377.676 
z
" clip-path="url(#p4cd6003951)" style="fill-opacity: 0.75; stroke: #ffffff; stroke-width: 0.063212; stroke-linejoin: miter"/>
   </g>
   <g id="patch_401">
    <path d="M 364.339486 377.676 
L 365.059155 377.676 
L 365.059155 377.676 
L 364.339486 377.676 
z
" clip-path="url(#p4cd6003951)" style="fill-opacity: 0.75; stroke: #ffffff; stroke-width: 0.063212; stroke-linejoin: miter"/>
   </g>
   <g id="patch_402">
    <path d="M 365.059155 377.676 
L 365.778823 377.676 
L 365.778823 359.6562 
L 365.059155 359.6562 
z
" clip-path="url(#p4cd6003951)" style="fill-opacity: 0.75; stroke: #ffffff; stroke-width: 0.063212; stroke-linejoin: miter"/>
   </g>
   <g id="patch_403">
    <path d="M 365.778823 377.676 
L 366.498492 377.676 
L 366.498492 350.6463 
L 365.778823 350.6463 
z
" clip-path="url(#p4cd6003951)" style="fill-opacity: 0.75; stroke: #ffffff; stroke-width: 0.063212; stroke-linejoin: miter"/>
   </g>
   <g id="patch_404">
    <path d="M 366.498492 377.676 
L 367.218161 377.676 
L 367.218161 359.6562 
L 366.498492 359.6562 
z
" clip-path="url(#p4cd6003951)" style="fill-opacity: 0.75; stroke: #ffffff; stroke-width: 0.063212; stroke-linejoin: miter"/>
   </g>
   <g id="patch_405">
    <path d="M 367.218161 377.676 
L 367.937829 377.676 
L 367.937829 377.676 
L 367.218161 377.676 
z
" clip-path="url(#p4cd6003951)" style="fill-opacity: 0.75; stroke: #ffffff; stroke-width: 0.063212; stroke-linejoin: miter"/>
   </g>
   <g id="patch_406">
    <path d="M 367.937829 377.676 
L 368.657498 377.676 
L 368.657498 377.676 
L 367.937829 377.676 
z
" clip-path="url(#p4cd6003951)" style="fill-opacity: 0.75; stroke: #ffffff; stroke-width: 0.063212; stroke-linejoin: miter"/>
   </g>
   <g id="patch_407">
    <path d="M 368.657498 377.676 
L 369.377167 377.676 
L 369.377167 377.676 
L 368.657498 377.676 
z
" clip-path="url(#p4cd6003951)" style="fill-opacity: 0.75; stroke: #ffffff; stroke-width: 0.063212; stroke-linejoin: miter"/>
   </g>
   <g id="patch_408">
    <path d="M 369.377167 377.676 
L 370.096835 377.676 
L 370.096835 359.6562 
L 369.377167 359.6562 
z
" clip-path="url(#p4cd6003951)" style="fill-opacity: 0.75; stroke: #ffffff; stroke-width: 0.063212; stroke-linejoin: miter"/>
   </g>
   <g id="patch_409">
    <path d="M 370.096835 377.676 
L 370.816504 377.676 
L 370.816504 368.6661 
L 370.096835 368.6661 
z
" clip-path="url(#p4cd6003951)" style="fill-opacity: 0.75; stroke: #ffffff; stroke-width: 0.063212; stroke-linejoin: miter"/>
   </g>
   <g id="patch_410">
    <path d="M 370.816504 377.676 
L 371.536172 377.676 
L 371.536172 368.6661 
L 370.816504 368.6661 
z
" clip-path="url(#p4cd6003951)" style="fill-opacity: 0.75; stroke: #ffffff; stroke-width: 0.063212; stroke-linejoin: miter"/>
   </g>
   <g id="patch_411">
    <path d="M 371.536172 377.676 
L 372.255841 377.676 
L 372.255841 350.6463 
L 371.536172 350.6463 
z
" clip-path="url(#p4cd6003951)" style="fill-opacity: 0.75; stroke: #ffffff; stroke-width: 0.063212; stroke-linejoin: miter"/>
   </g>
   <g id="patch_412">
    <path d="M 372.255841 377.676 
L 372.97551 377.676 
L 372.97551 359.6562 
L 372.255841 359.6562 
z
" clip-path="url(#p4cd6003951)" style="fill-opacity: 0.75; stroke: #ffffff; stroke-width: 0.063212; stroke-linejoin: miter"/>
   </g>
   <g id="patch_413">
    <path d="M 372.97551 377.676 
L 373.695178 377.676 
L 373.695178 359.6562 
L 372.97551 359.6562 
z
" clip-path="url(#p4cd6003951)" style="fill-opacity: 0.75; stroke: #ffffff; stroke-width: 0.063212; stroke-linejoin: miter"/>
   </g>
   <g id="patch_414">
    <path d="M 373.695178 377.676 
L 374.414847 377.676 
L 374.414847 368.6661 
L 373.695178 368.6661 
z
" clip-path="url(#p4cd6003951)" style="fill-opacity: 0.75; stroke: #ffffff; stroke-width: 0.063212; stroke-linejoin: miter"/>
   </g>
   <g id="patch_415">
    <path d="M 374.414847 377.676 
L 375.134516 377.676 
L 375.134516 377.676 
L 374.414847 377.676 
z
" clip-path="url(#p4cd6003951)" style="fill-opacity: 0.75; stroke: #ffffff; stroke-width: 0.063212; stroke-linejoin: miter"/>
   </g>
   <g id="patch_416">
    <path d="M 375.134516 377.676 
L 375.854184 377.676 
L 375.854184 314.6067 
L 375.134516 314.6067 
z
" clip-path="url(#p4cd6003951)" style="fill-opacity: 0.75; stroke: #ffffff; stroke-width: 0.063212; stroke-linejoin: miter"/>
   </g>
   <g id="patch_417">
    <path d="M 375.854184 377.676 
L 376.573853 377.676 
L 376.573853 377.676 
L 375.854184 377.676 
z
" clip-path="url(#p4cd6003951)" style="fill-opacity: 0.75; stroke: #ffffff; stroke-width: 0.063212; stroke-linejoin: miter"/>
   </g>
   <g id="patch_418">
    <path d="M 376.573853 377.676 
L 377.293522 377.676 
L 377.293522 368.6661 
L 376.573853 368.6661 
z
" clip-path="url(#p4cd6003951)" style="fill-opacity: 0.75; stroke: #ffffff; stroke-width: 0.063212; stroke-linejoin: miter"/>
   </g>
   <g id="patch_419">
    <path d="M 377.293522 377.676 
L 378.01319 377.676 
L 378.01319 368.6661 
L 377.293522 368.6661 
z
" clip-path="url(#p4cd6003951)" style="fill-opacity: 0.75; stroke: #ffffff; stroke-width: 0.063212; stroke-linejoin: miter"/>
   </g>
   <g id="patch_420">
    <path d="M 378.01319 377.676 
L 378.732859 377.676 
L 378.732859 359.6562 
L 378.01319 359.6562 
z
" clip-path="url(#p4cd6003951)" style="fill-opacity: 0.75; stroke: #ffffff; stroke-width: 0.063212; stroke-linejoin: miter"/>
   </g>
   <g id="patch_421">
    <path d="M 378.732859 377.676 
L 379.452528 377.676 
L 379.452528 341.6364 
L 378.732859 341.6364 
z
" clip-path="url(#p4cd6003951)" style="fill-opacity: 0.75; stroke: #ffffff; stroke-width: 0.063212; stroke-linejoin: miter"/>
   </g>
   <g id="patch_422">
    <path d="M 379.452528 377.676 
L 380.172196 377.676 
L 380.172196 359.6562 
L 379.452528 359.6562 
z
" clip-path="url(#p4cd6003951)" style="fill-opacity: 0.75; stroke: #ffffff; stroke-width: 0.063212; stroke-linejoin: miter"/>
   </g>
   <g id="patch_423">
    <path d="M 380.172196 377.676 
L 380.891865 377.676 
L 380.891865 377.676 
L 380.172196 377.676 
z
" clip-path="url(#p4cd6003951)" style="fill-opacity: 0.75; stroke: #ffffff; stroke-width: 0.063212; stroke-linejoin: miter"/>
   </g>
   <g id="patch_424">
    <path d="M 380.891865 377.676 
L 381.611534 377.676 
L 381.611534 332.6265 
L 380.891865 332.6265 
z
" clip-path="url(#p4cd6003951)" style="fill-opacity: 0.75; stroke: #ffffff; stroke-width: 0.063212; stroke-linejoin: miter"/>
   </g>
   <g id="patch_425">
    <path d="M 381.611534 377.676 
L 382.331202 377.676 
L 382.331202 350.6463 
L 381.611534 350.6463 
z
" clip-path="url(#p4cd6003951)" style="fill-opacity: 0.75; stroke: #ffffff; stroke-width: 0.063212; stroke-linejoin: miter"/>
   </g>
   <g id="patch_426">
    <path d="M 382.331202 377.676 
L 383.050871 377.676 
L 383.050871 359.6562 
L 382.331202 359.6562 
z
" clip-path="url(#p4cd6003951)" style="fill-opacity: 0.75; stroke: #ffffff; stroke-width: 0.063212; stroke-linejoin: miter"/>
   </g>
   <g id="patch_427">
    <path d="M 383.050871 377.676 
L 383.77054 377.676 
L 383.77054 350.6463 
L 383.050871 350.6463 
z
" clip-path="url(#p4cd6003951)" style="fill-opacity: 0.75; stroke: #ffffff; stroke-width: 0.063212; stroke-linejoin: miter"/>
   </g>
   <g id="patch_428">
    <path d="M 383.77054 377.676 
L 384.490208 377.676 
L 384.490208 359.6562 
L 383.77054 359.6562 
z
" clip-path="url(#p4cd6003951)" style="fill-opacity: 0.75; stroke: #ffffff; stroke-width: 0.063212; stroke-linejoin: miter"/>
   </g>
   <g id="patch_429">
    <path d="M 384.490208 377.676 
L 385.209877 377.676 
L 385.209877 341.6364 
L 384.490208 341.6364 
z
" clip-path="url(#p4cd6003951)" style="fill-opacity: 0.75; stroke: #ffffff; stroke-width: 0.063212; stroke-linejoin: miter"/>
   </g>
   <g id="patch_430">
    <path d="M 385.209877 377.676 
L 385.929545 377.676 
L 385.929545 368.6661 
L 385.209877 368.6661 
z
" clip-path="url(#p4cd6003951)" style="fill-opacity: 0.75; stroke: #ffffff; stroke-width: 0.063212; stroke-linejoin: miter"/>
   </g>
   <g id="patch_431">
    <path d="M 385.929545 377.676 
L 386.649214 377.676 
L 386.649214 359.6562 
L 385.929545 359.6562 
z
" clip-path="url(#p4cd6003951)" style="fill-opacity: 0.75; stroke: #ffffff; stroke-width: 0.063212; stroke-linejoin: miter"/>
   </g>
   <g id="patch_432">
    <path d="M 386.649214 377.676 
L 387.368883 377.676 
L 387.368883 350.6463 
L 386.649214 350.6463 
z
" clip-path="url(#p4cd6003951)" style="fill-opacity: 0.75; stroke: #ffffff; stroke-width: 0.063212; stroke-linejoin: miter"/>
   </g>
   <g id="patch_433">
    <path d="M 387.368883 377.676 
L 388.088551 377.676 
L 388.088551 332.6265 
L 387.368883 332.6265 
z
" clip-path="url(#p4cd6003951)" style="fill-opacity: 0.75; stroke: #ffffff; stroke-width: 0.063212; stroke-linejoin: miter"/>
   </g>
   <g id="patch_434">
    <path d="M 388.088551 377.676 
L 388.80822 377.676 
L 388.80822 341.6364 
L 388.088551 341.6364 
z
" clip-path="url(#p4cd6003951)" style="fill-opacity: 0.75; stroke: #ffffff; stroke-width: 0.063212; stroke-linejoin: miter"/>
   </g>
   <g id="patch_435">
    <path d="M 388.80822 377.676 
L 389.527889 377.676 
L 389.527889 341.6364 
L 388.80822 341.6364 
z
" clip-path="url(#p4cd6003951)" style="fill-opacity: 0.75; stroke: #ffffff; stroke-width: 0.063212; stroke-linejoin: miter"/>
   </g>
   <g id="patch_436">
    <path d="M 389.527889 377.676 
L 390.247557 377.676 
L 390.247557 377.676 
L 389.527889 377.676 
z
" clip-path="url(#p4cd6003951)" style="fill-opacity: 0.75; stroke: #ffffff; stroke-width: 0.063212; stroke-linejoin: miter"/>
   </g>
   <g id="patch_437">
    <path d="M 390.247557 377.676 
L 390.967226 377.676 
L 390.967226 359.6562 
L 390.247557 359.6562 
z
" clip-path="url(#p4cd6003951)" style="fill-opacity: 0.75; stroke: #ffffff; stroke-width: 0.063212; stroke-linejoin: miter"/>
   </g>
   <g id="patch_438">
    <path d="M 390.967226 377.676 
L 391.686895 377.676 
L 391.686895 368.6661 
L 390.967226 368.6661 
z
" clip-path="url(#p4cd6003951)" style="fill-opacity: 0.75; stroke: #ffffff; stroke-width: 0.063212; stroke-linejoin: miter"/>
   </g>
   <g id="patch_439">
    <path d="M 391.686895 377.676 
L 392.406563 377.676 
L 392.406563 359.6562 
L 391.686895 359.6562 
z
" clip-path="url(#p4cd6003951)" style="fill-opacity: 0.75; stroke: #ffffff; stroke-width: 0.063212; stroke-linejoin: miter"/>
   </g>
   <g id="patch_440">
    <path d="M 392.406563 377.676 
L 393.126232 377.676 
L 393.126232 377.676 
L 392.406563 377.676 
z
" clip-path="url(#p4cd6003951)" style="fill-opacity: 0.75; stroke: #ffffff; stroke-width: 0.063212; stroke-linejoin: miter"/>
   </g>
   <g id="patch_441">
    <path d="M 393.126232 377.676 
L 393.845901 377.676 
L 393.845901 377.676 
L 393.126232 377.676 
z
" clip-path="url(#p4cd6003951)" style="fill-opacity: 0.75; stroke: #ffffff; stroke-width: 0.063212; stroke-linejoin: miter"/>
   </g>
   <g id="patch_442">
    <path d="M 393.845901 377.676 
L 394.565569 377.676 
L 394.565569 368.6661 
L 393.845901 368.6661 
z
" clip-path="url(#p4cd6003951)" style="fill-opacity: 0.75; stroke: #ffffff; stroke-width: 0.063212; stroke-linejoin: miter"/>
   </g>
   <g id="patch_443">
    <path d="M 394.565569 377.676 
L 395.285238 377.676 
L 395.285238 368.6661 
L 394.565569 368.6661 
z
" clip-path="url(#p4cd6003951)" style="fill-opacity: 0.75; stroke: #ffffff; stroke-width: 0.063212; stroke-linejoin: miter"/>
   </g>
   <g id="patch_444">
    <path d="M 395.285238 377.676 
L 396.004907 377.676 
L 396.004907 377.676 
L 395.285238 377.676 
z
" clip-path="url(#p4cd6003951)" style="fill-opacity: 0.75; stroke: #ffffff; stroke-width: 0.063212; stroke-linejoin: miter"/>
   </g>
   <g id="patch_445">
    <path d="M 396.004907 377.676 
L 396.724575 377.676 
L 396.724575 377.676 
L 396.004907 377.676 
z
" clip-path="url(#p4cd6003951)" style="fill-opacity: 0.75; stroke: #ffffff; stroke-width: 0.063212; stroke-linejoin: miter"/>
   </g>
   <g id="patch_446">
    <path d="M 396.724575 377.676 
L 397.444244 377.676 
L 397.444244 341.6364 
L 396.724575 341.6364 
z
" clip-path="url(#p4cd6003951)" style="fill-opacity: 0.75; stroke: #ffffff; stroke-width: 0.063212; stroke-linejoin: miter"/>
   </g>
   <g id="patch_447">
    <path d="M 397.444244 377.676 
L 398.163912 377.676 
L 398.163912 350.6463 
L 397.444244 350.6463 
z
" clip-path="url(#p4cd6003951)" style="fill-opacity: 0.75; stroke: #ffffff; stroke-width: 0.063212; stroke-linejoin: miter"/>
   </g>
   <g id="patch_448">
    <path d="M 398.163912 377.676 
L 398.883581 377.676 
L 398.883581 368.6661 
L 398.163912 368.6661 
z
" clip-path="url(#p4cd6003951)" style="fill-opacity: 0.75; stroke: #ffffff; stroke-width: 0.063212; stroke-linejoin: miter"/>
   </g>
   <g id="patch_449">
    <path d="M 398.883581 377.676 
L 399.60325 377.676 
L 399.60325 341.6364 
L 398.883581 341.6364 
z
" clip-path="url(#p4cd6003951)" style="fill-opacity: 0.75; stroke: #ffffff; stroke-width: 0.063212; stroke-linejoin: miter"/>
   </g>
   <g id="patch_450">
    <path d="M 399.60325 377.676 
L 400.322918 377.676 
L 400.322918 368.6661 
L 399.60325 368.6661 
z
" clip-path="url(#p4cd6003951)" style="fill-opacity: 0.75; stroke: #ffffff; stroke-width: 0.063212; stroke-linejoin: miter"/>
   </g>
   <g id="patch_451">
    <path d="M 400.322918 377.676 
L 401.042587 377.676 
L 401.042587 377.676 
L 400.322918 377.676 
z
" clip-path="url(#p4cd6003951)" style="fill-opacity: 0.75; stroke: #ffffff; stroke-width: 0.063212; stroke-linejoin: miter"/>
   </g>
   <g id="patch_452">
    <path d="M 401.042587 377.676 
L 401.762256 377.676 
L 401.762256 377.676 
L 401.042587 377.676 
z
" clip-path="url(#p4cd6003951)" style="fill-opacity: 0.75; stroke: #ffffff; stroke-width: 0.063212; stroke-linejoin: miter"/>
   </g>
   <g id="patch_453">
    <path d="M 401.762256 377.676 
L 402.481924 377.676 
L 402.481924 341.6364 
L 401.762256 341.6364 
z
" clip-path="url(#p4cd6003951)" style="fill-opacity: 0.75; stroke: #ffffff; stroke-width: 0.063212; stroke-linejoin: miter"/>
   </g>
   <g id="patch_454">
    <path d="M 402.481924 377.676 
L 403.201593 377.676 
L 403.201593 341.6364 
L 402.481924 341.6364 
z
" clip-path="url(#p4cd6003951)" style="fill-opacity: 0.75; stroke: #ffffff; stroke-width: 0.063212; stroke-linejoin: miter"/>
   </g>
   <g id="patch_455">
    <path d="M 403.201593 377.676 
L 403.921262 377.676 
L 403.921262 368.6661 
L 403.201593 368.6661 
z
" clip-path="url(#p4cd6003951)" style="fill-opacity: 0.75; stroke: #ffffff; stroke-width: 0.063212; stroke-linejoin: miter"/>
   </g>
   <g id="patch_456">
    <path d="M 403.921262 377.676 
L 404.64093 377.676 
L 404.64093 368.6661 
L 403.921262 368.6661 
z
" clip-path="url(#p4cd6003951)" style="fill-opacity: 0.75; stroke: #ffffff; stroke-width: 0.063212; stroke-linejoin: miter"/>
   </g>
   <g id="patch_457">
    <path d="M 404.64093 377.676 
L 405.360599 377.676 
L 405.360599 350.6463 
L 404.64093 350.6463 
z
" clip-path="url(#p4cd6003951)" style="fill-opacity: 0.75; stroke: #ffffff; stroke-width: 0.063212; stroke-linejoin: miter"/>
   </g>
   <g id="patch_458">
    <path d="M 405.360599 377.676 
L 406.080268 377.676 
L 406.080268 368.6661 
L 405.360599 368.6661 
z
" clip-path="url(#p4cd6003951)" style="fill-opacity: 0.75; stroke: #ffffff; stroke-width: 0.063212; stroke-linejoin: miter"/>
   </g>
   <g id="patch_459">
    <path d="M 406.080268 377.676 
L 406.799936 377.676 
L 406.799936 368.6661 
L 406.080268 368.6661 
z
" clip-path="url(#p4cd6003951)" style="fill-opacity: 0.75; stroke: #ffffff; stroke-width: 0.063212; stroke-linejoin: miter"/>
   </g>
   <g id="patch_460">
    <path d="M 406.799936 377.676 
L 407.519605 377.676 
L 407.519605 359.6562 
L 406.799936 359.6562 
z
" clip-path="url(#p4cd6003951)" style="fill-opacity: 0.75; stroke: #ffffff; stroke-width: 0.063212; stroke-linejoin: miter"/>
   </g>
   <g id="patch_461">
    <path d="M 407.519605 377.676 
L 408.239274 377.676 
L 408.239274 359.6562 
L 407.519605 359.6562 
z
" clip-path="url(#p4cd6003951)" style="fill-opacity: 0.75; stroke: #ffffff; stroke-width: 0.063212; stroke-linejoin: miter"/>
   </g>
   <g id="patch_462">
    <path d="M 408.239274 377.676 
L 408.958942 377.676 
L 408.958942 341.6364 
L 408.239274 341.6364 
z
" clip-path="url(#p4cd6003951)" style="fill-opacity: 0.75; stroke: #ffffff; stroke-width: 0.063212; stroke-linejoin: miter"/>
   </g>
   <g id="patch_463">
    <path d="M 408.958942 377.676 
L 409.678611 377.676 
L 409.678611 377.676 
L 408.958942 377.676 
z
" clip-path="url(#p4cd6003951)" style="fill-opacity: 0.75; stroke: #ffffff; stroke-width: 0.063212; stroke-linejoin: miter"/>
   </g>
   <g id="patch_464">
    <path d="M 409.678611 377.676 
L 410.39828 377.676 
L 410.39828 341.6364 
L 409.678611 341.6364 
z
" clip-path="url(#p4cd6003951)" style="fill-opacity: 0.75; stroke: #ffffff; stroke-width: 0.063212; stroke-linejoin: miter"/>
   </g>
   <g id="patch_465">
    <path d="M 410.39828 377.676 
L 411.117948 377.676 
L 411.117948 368.6661 
L 410.39828 368.6661 
z
" clip-path="url(#p4cd6003951)" style="fill-opacity: 0.75; stroke: #ffffff; stroke-width: 0.063212; stroke-linejoin: miter"/>
   </g>
   <g id="patch_466">
    <path d="M 411.117948 377.676 
L 411.837617 377.676 
L 411.837617 359.6562 
L 411.117948 359.6562 
z
" clip-path="url(#p4cd6003951)" style="fill-opacity: 0.75; stroke: #ffffff; stroke-width: 0.063212; stroke-linejoin: miter"/>
   </g>
   <g id="patch_467">
    <path d="M 411.837617 377.676 
L 412.557285 377.676 
L 412.557285 341.6364 
L 411.837617 341.6364 
z
" clip-path="url(#p4cd6003951)" style="fill-opacity: 0.75; stroke: #ffffff; stroke-width: 0.063212; stroke-linejoin: miter"/>
   </g>
   <g id="patch_468">
    <path d="M 412.557285 377.676 
L 413.276954 377.676 
L 413.276954 359.6562 
L 412.557285 359.6562 
z
" clip-path="url(#p4cd6003951)" style="fill-opacity: 0.75; stroke: #ffffff; stroke-width: 0.063212; stroke-linejoin: miter"/>
   </g>
   <g id="patch_469">
    <path d="M 413.276954 377.676 
L 413.996623 377.676 
L 413.996623 368.6661 
L 413.276954 368.6661 
z
" clip-path="url(#p4cd6003951)" style="fill-opacity: 0.75; stroke: #ffffff; stroke-width: 0.063212; stroke-linejoin: miter"/>
   </g>
   <g id="patch_470">
    <path d="M 413.996623 377.676 
L 414.716291 377.676 
L 414.716291 359.6562 
L 413.996623 359.6562 
z
" clip-path="url(#p4cd6003951)" style="fill-opacity: 0.75; stroke: #ffffff; stroke-width: 0.063212; stroke-linejoin: miter"/>
   </g>
   <g id="patch_471">
    <path d="M 414.716291 377.676 
L 415.43596 377.676 
L 415.43596 359.6562 
L 414.716291 359.6562 
z
" clip-path="url(#p4cd6003951)" style="fill-opacity: 0.75; stroke: #ffffff; stroke-width: 0.063212; stroke-linejoin: miter"/>
   </g>
   <g id="patch_472">
    <path d="M 415.43596 377.676 
L 416.155629 377.676 
L 416.155629 377.676 
L 415.43596 377.676 
z
" clip-path="url(#p4cd6003951)" style="fill-opacity: 0.75; stroke: #ffffff; stroke-width: 0.063212; stroke-linejoin: miter"/>
   </g>
   <g id="patch_473">
    <path d="M 416.155629 377.676 
L 416.875297 377.676 
L 416.875297 332.6265 
L 416.155629 332.6265 
z
" clip-path="url(#p4cd6003951)" style="fill-opacity: 0.75; stroke: #ffffff; stroke-width: 0.063212; stroke-linejoin: miter"/>
   </g>
   <g id="patch_474">
    <path d="M 416.875297 377.676 
L 417.594966 377.676 
L 417.594966 350.6463 
L 416.875297 350.6463 
z
" clip-path="url(#p4cd6003951)" style="fill-opacity: 0.75; stroke: #ffffff; stroke-width: 0.063212; stroke-linejoin: miter"/>
   </g>
   <g id="patch_475">
    <path d="M 417.594966 377.676 
L 418.314635 377.676 
L 418.314635 350.6463 
L 417.594966 350.6463 
z
" clip-path="url(#p4cd6003951)" style="fill-opacity: 0.75; stroke: #ffffff; stroke-width: 0.063212; stroke-linejoin: miter"/>
   </g>
   <g id="patch_476">
    <path d="M 418.314635 377.676 
L 419.034303 377.676 
L 419.034303 359.6562 
L 418.314635 359.6562 
z
" clip-path="url(#p4cd6003951)" style="fill-opacity: 0.75; stroke: #ffffff; stroke-width: 0.063212; stroke-linejoin: miter"/>
   </g>
   <g id="patch_477">
    <path d="M 419.034303 377.676 
L 419.753972 377.676 
L 419.753972 368.6661 
L 419.034303 368.6661 
z
" clip-path="url(#p4cd6003951)" style="fill-opacity: 0.75; stroke: #ffffff; stroke-width: 0.063212; stroke-linejoin: miter"/>
   </g>
   <g id="patch_478">
    <path d="M 419.753972 377.676 
L 420.473641 377.676 
L 420.473641 359.6562 
L 419.753972 359.6562 
z
" clip-path="url(#p4cd6003951)" style="fill-opacity: 0.75; stroke: #ffffff; stroke-width: 0.063212; stroke-linejoin: miter"/>
   </g>
   <g id="patch_479">
    <path d="M 420.473641 377.676 
L 421.193309 377.676 
L 421.193309 350.6463 
L 420.473641 350.6463 
z
" clip-path="url(#p4cd6003951)" style="fill-opacity: 0.75; stroke: #ffffff; stroke-width: 0.063212; stroke-linejoin: miter"/>
   </g>
   <g id="patch_480">
    <path d="M 421.193309 377.676 
L 421.912978 377.676 
L 421.912978 350.6463 
L 421.193309 350.6463 
z
" clip-path="url(#p4cd6003951)" style="fill-opacity: 0.75; stroke: #ffffff; stroke-width: 0.063212; stroke-linejoin: miter"/>
   </g>
   <g id="patch_481">
    <path d="M 421.912978 377.676 
L 422.632647 377.676 
L 422.632647 359.6562 
L 421.912978 359.6562 
z
" clip-path="url(#p4cd6003951)" style="fill-opacity: 0.75; stroke: #ffffff; stroke-width: 0.063212; stroke-linejoin: miter"/>
   </g>
   <g id="patch_482">
    <path d="M 422.632647 377.676 
L 423.352315 377.676 
L 423.352315 359.6562 
L 422.632647 359.6562 
z
" clip-path="url(#p4cd6003951)" style="fill-opacity: 0.75; stroke: #ffffff; stroke-width: 0.063212; stroke-linejoin: miter"/>
   </g>
   <g id="patch_483">
    <path d="M 423.352315 377.676 
L 424.071984 377.676 
L 424.071984 341.6364 
L 423.352315 341.6364 
z
" clip-path="url(#p4cd6003951)" style="fill-opacity: 0.75; stroke: #ffffff; stroke-width: 0.063212; stroke-linejoin: miter"/>
   </g>
   <g id="patch_484">
    <path d="M 424.071984 377.676 
L 424.791653 377.676 
L 424.791653 359.6562 
L 424.071984 359.6562 
z
" clip-path="url(#p4cd6003951)" style="fill-opacity: 0.75; stroke: #ffffff; stroke-width: 0.063212; stroke-linejoin: miter"/>
   </g>
   <g id="patch_485">
    <path d="M 424.791653 377.676 
L 425.511321 377.676 
L 425.511321 341.6364 
L 424.791653 341.6364 
z
" clip-path="url(#p4cd6003951)" style="fill-opacity: 0.75; stroke: #ffffff; stroke-width: 0.063212; stroke-linejoin: miter"/>
   </g>
   <g id="patch_486">
    <path d="M 425.511321 377.676 
L 426.23099 377.676 
L 426.23099 368.6661 
L 425.511321 368.6661 
z
" clip-path="url(#p4cd6003951)" style="fill-opacity: 0.75; stroke: #ffffff; stroke-width: 0.063212; stroke-linejoin: miter"/>
   </g>
   <g id="patch_487">
    <path d="M 426.23099 377.676 
L 426.950658 377.676 
L 426.950658 332.6265 
L 426.23099 332.6265 
z
" clip-path="url(#p4cd6003951)" style="fill-opacity: 0.75; stroke: #ffffff; stroke-width: 0.063212; stroke-linejoin: miter"/>
   </g>
   <g id="patch_488">
    <path d="M 426.950658 377.676 
L 427.670327 377.676 
L 427.670327 350.6463 
L 426.950658 350.6463 
z
" clip-path="url(#p4cd6003951)" style="fill-opacity: 0.75; stroke: #ffffff; stroke-width: 0.063212; stroke-linejoin: miter"/>
   </g>
   <g id="patch_489">
    <path d="M 427.670327 377.676 
L 428.389996 377.676 
L 428.389996 332.6265 
L 427.670327 332.6265 
z
" clip-path="url(#p4cd6003951)" style="fill-opacity: 0.75; stroke: #ffffff; stroke-width: 0.063212; stroke-linejoin: miter"/>
   </g>
   <g id="patch_490">
    <path d="M 428.389996 377.676 
L 429.109664 377.676 
L 429.109664 350.6463 
L 428.389996 350.6463 
z
" clip-path="url(#p4cd6003951)" style="fill-opacity: 0.75; stroke: #ffffff; stroke-width: 0.063212; stroke-linejoin: miter"/>
   </g>
   <g id="patch_491">
    <path d="M 429.109664 377.676 
L 429.829333 377.676 
L 429.829333 350.6463 
L 429.109664 350.6463 
z
" clip-path="url(#p4cd6003951)" style="fill-opacity: 0.75; stroke: #ffffff; stroke-width: 0.063212; stroke-linejoin: miter"/>
   </g>
   <g id="patch_492">
    <path d="M 429.829333 377.676 
L 430.549002 377.676 
L 430.549002 359.6562 
L 429.829333 359.6562 
z
" clip-path="url(#p4cd6003951)" style="fill-opacity: 0.75; stroke: #ffffff; stroke-width: 0.063212; stroke-linejoin: miter"/>
   </g>
   <g id="patch_493">
    <path d="M 430.549002 377.676 
L 431.26867 377.676 
L 431.26867 359.6562 
L 430.549002 359.6562 
z
" clip-path="url(#p4cd6003951)" style="fill-opacity: 0.75; stroke: #ffffff; stroke-width: 0.063212; stroke-linejoin: miter"/>
   </g>
   <g id="patch_494">
    <path d="M 431.26867 377.676 
L 431.988339 377.676 
L 431.988339 368.6661 
L 431.26867 368.6661 
z
" clip-path="url(#p4cd6003951)" style="fill-opacity: 0.75; stroke: #ffffff; stroke-width: 0.063212; stroke-linejoin: miter"/>
   </g>
   <g id="patch_495">
    <path d="M 431.988339 377.676 
L 432.708008 377.676 
L 432.708008 368.6661 
L 431.988339 368.6661 
z
" clip-path="url(#p4cd6003951)" style="fill-opacity: 0.75; stroke: #ffffff; stroke-width: 0.063212; stroke-linejoin: miter"/>
   </g>
   <g id="patch_496">
    <path d="M 432.708008 377.676 
L 433.427676 377.676 
L 433.427676 359.6562 
L 432.708008 359.6562 
z
" clip-path="url(#p4cd6003951)" style="fill-opacity: 0.75; stroke: #ffffff; stroke-width: 0.063212; stroke-linejoin: miter"/>
   </g>
   <g id="patch_497">
    <path d="M 433.427676 377.676 
L 434.147345 377.676 
L 434.147345 332.6265 
L 433.427676 332.6265 
z
" clip-path="url(#p4cd6003951)" style="fill-opacity: 0.75; stroke: #ffffff; stroke-width: 0.063212; stroke-linejoin: miter"/>
   </g>
   <g id="patch_498">
    <path d="M 434.147345 377.676 
L 434.867014 377.676 
L 434.867014 368.6661 
L 434.147345 368.6661 
z
" clip-path="url(#p4cd6003951)" style="fill-opacity: 0.75; stroke: #ffffff; stroke-width: 0.063212; stroke-linejoin: miter"/>
   </g>
   <g id="patch_499">
    <path d="M 434.867014 377.676 
L 435.586682 377.676 
L 435.586682 341.6364 
L 434.867014 341.6364 
z
" clip-path="url(#p4cd6003951)" style="fill-opacity: 0.75; stroke: #ffffff; stroke-width: 0.063212; stroke-linejoin: miter"/>
   </g>
   <g id="patch_500">
    <path d="M 435.586682 377.676 
L 436.306351 377.676 
L 436.306351 350.6463 
L 435.586682 350.6463 
z
" clip-path="url(#p4cd6003951)" style="fill-opacity: 0.75; stroke: #ffffff; stroke-width: 0.063212; stroke-linejoin: miter"/>
   </g>
   <g id="patch_501">
    <path d="M 436.306351 377.676 
L 437.02602 377.676 
L 437.02602 368.6661 
L 436.306351 368.6661 
z
" clip-path="url(#p4cd6003951)" style="fill-opacity: 0.75; stroke: #ffffff; stroke-width: 0.063212; stroke-linejoin: miter"/>
   </g>
   <g id="patch_502">
    <path d="M 437.02602 377.676 
L 437.745688 377.676 
L 437.745688 359.6562 
L 437.02602 359.6562 
z
" clip-path="url(#p4cd6003951)" style="fill-opacity: 0.75; stroke: #ffffff; stroke-width: 0.063212; stroke-linejoin: miter"/>
   </g>
   <g id="patch_503">
    <path d="M 437.745688 377.676 
L 438.465357 377.676 
L 438.465357 359.6562 
L 437.745688 359.6562 
z
" clip-path="url(#p4cd6003951)" style="fill-opacity: 0.75; stroke: #ffffff; stroke-width: 0.063212; stroke-linejoin: miter"/>
   </g>
   <g id="patch_504">
    <path d="M 438.465357 377.676 
L 439.185025 377.676 
L 439.185025 368.6661 
L 438.465357 368.6661 
z
" clip-path="url(#p4cd6003951)" style="fill-opacity: 0.75; stroke: #ffffff; stroke-width: 0.063212; stroke-linejoin: miter"/>
   </g>
   <g id="patch_505">
    <path d="M 439.185025 377.676 
L 439.904694 377.676 
L 439.904694 359.6562 
L 439.185025 359.6562 
z
" clip-path="url(#p4cd6003951)" style="fill-opacity: 0.75; stroke: #ffffff; stroke-width: 0.063212; stroke-linejoin: miter"/>
   </g>
   <g id="patch_506">
    <path d="M 439.904694 377.676 
L 440.624363 377.676 
L 440.624363 305.5968 
L 439.904694 305.5968 
z
" clip-path="url(#p4cd6003951)" style="fill-opacity: 0.75; stroke: #ffffff; stroke-width: 0.063212; stroke-linejoin: miter"/>
   </g>
   <g id="patch_507">
    <path d="M 440.624363 377.676 
L 441.344031 377.676 
L 441.344031 377.676 
L 440.624363 377.676 
z
" clip-path="url(#p4cd6003951)" style="fill-opacity: 0.75; stroke: #ffffff; stroke-width: 0.063212; stroke-linejoin: miter"/>
   </g>
   <g id="patch_508">
    <path d="M 441.344031 377.676 
L 442.0637 377.676 
L 442.0637 350.6463 
L 441.344031 350.6463 
z
" clip-path="url(#p4cd6003951)" style="fill-opacity: 0.75; stroke: #ffffff; stroke-width: 0.063212; stroke-linejoin: miter"/>
   </g>
   <g id="patch_509">
    <path d="M 442.0637 377.676 
L 442.783369 377.676 
L 442.783369 377.676 
L 442.0637 377.676 
z
" clip-path="url(#p4cd6003951)" style="fill-opacity: 0.75; stroke: #ffffff; stroke-width: 0.063212; stroke-linejoin: miter"/>
   </g>
   <g id="patch_510">
    <path d="M 442.783369 377.676 
L 443.503037 377.676 
L 443.503037 350.6463 
L 442.783369 350.6463 
z
" clip-path="url(#p4cd6003951)" style="fill-opacity: 0.75; stroke: #ffffff; stroke-width: 0.063212; stroke-linejoin: miter"/>
   </g>
   <g id="patch_511">
    <path d="M 443.503037 377.676 
L 444.222706 377.676 
L 444.222706 350.6463 
L 443.503037 350.6463 
z
" clip-path="url(#p4cd6003951)" style="fill-opacity: 0.75; stroke: #ffffff; stroke-width: 0.063212; stroke-linejoin: miter"/>
   </g>
   <g id="patch_512">
    <path d="M 444.222706 377.676 
L 444.942375 377.676 
L 444.942375 350.6463 
L 444.222706 350.6463 
z
" clip-path="url(#p4cd6003951)" style="fill-opacity: 0.75; stroke: #ffffff; stroke-width: 0.063212; stroke-linejoin: miter"/>
   </g>
   <g id="patch_513">
    <path d="M 444.942375 377.676 
L 445.662043 377.676 
L 445.662043 314.6067 
L 444.942375 314.6067 
z
" clip-path="url(#p4cd6003951)" style="fill-opacity: 0.75; stroke: #ffffff; stroke-width: 0.063212; stroke-linejoin: miter"/>
   </g>
   <g id="patch_514">
    <path d="M 445.662043 377.676 
L 446.381712 377.676 
L 446.381712 350.6463 
L 445.662043 350.6463 
z
" clip-path="url(#p4cd6003951)" style="fill-opacity: 0.75; stroke: #ffffff; stroke-width: 0.063212; stroke-linejoin: miter"/>
   </g>
   <g id="patch_515">
    <path d="M 446.381712 377.676 
L 447.101381 377.676 
L 447.101381 359.6562 
L 446.381712 359.6562 
z
" clip-path="url(#p4cd6003951)" style="fill-opacity: 0.75; stroke: #ffffff; stroke-width: 0.063212; stroke-linejoin: miter"/>
   </g>
   <g id="patch_516">
    <path d="M 447.101381 377.676 
L 447.821049 377.676 
L 447.821049 314.6067 
L 447.101381 314.6067 
z
" clip-path="url(#p4cd6003951)" style="fill-opacity: 0.75; stroke: #ffffff; stroke-width: 0.063212; stroke-linejoin: miter"/>
   </g>
   <g id="patch_517">
    <path d="M 447.821049 377.676 
L 448.540718 377.676 
L 448.540718 377.676 
L 447.821049 377.676 
z
" clip-path="url(#p4cd6003951)" style="fill-opacity: 0.75; stroke: #ffffff; stroke-width: 0.063212; stroke-linejoin: miter"/>
   </g>
   <g id="patch_518">
    <path d="M 448.540718 377.676 
L 449.260387 377.676 
L 449.260387 341.6364 
L 448.540718 341.6364 
z
" clip-path="url(#p4cd6003951)" style="fill-opacity: 0.75; stroke: #ffffff; stroke-width: 0.063212; stroke-linejoin: miter"/>
   </g>
   <g id="patch_519">
    <path d="M 449.260387 377.676 
L 449.980055 377.676 
L 449.980055 368.6661 
L 449.260387 368.6661 
z
" clip-path="url(#p4cd6003951)" style="fill-opacity: 0.75; stroke: #ffffff; stroke-width: 0.063212; stroke-linejoin: miter"/>
   </g>
   <g id="patch_520">
    <path d="M 449.980055 377.676 
L 450.699724 377.676 
L 450.699724 368.6661 
L 449.980055 368.6661 
z
" clip-path="url(#p4cd6003951)" style="fill-opacity: 0.75; stroke: #ffffff; stroke-width: 0.063212; stroke-linejoin: miter"/>
   </g>
   <g id="patch_521">
    <path d="M 450.699724 377.676 
L 451.419393 377.676 
L 451.419393 368.6661 
L 450.699724 368.6661 
z
" clip-path="url(#p4cd6003951)" style="fill-opacity: 0.75; stroke: #ffffff; stroke-width: 0.063212; stroke-linejoin: miter"/>
   </g>
   <g id="patch_522">
    <path d="M 451.419393 377.676 
L 452.139061 377.676 
L 452.139061 350.6463 
L 451.419393 350.6463 
z
" clip-path="url(#p4cd6003951)" style="fill-opacity: 0.75; stroke: #ffffff; stroke-width: 0.063212; stroke-linejoin: miter"/>
   </g>
   <g id="patch_523">
    <path d="M 452.139061 377.676 
L 452.85873 377.676 
L 452.85873 377.676 
L 452.139061 377.676 
z
" clip-path="url(#p4cd6003951)" style="fill-opacity: 0.75; stroke: #ffffff; stroke-width: 0.063212; stroke-linejoin: miter"/>
   </g>
   <g id="patch_524">
    <path d="M 452.85873 377.676 
L 453.578398 377.676 
L 453.578398 359.6562 
L 452.85873 359.6562 
z
" clip-path="url(#p4cd6003951)" style="fill-opacity: 0.75; stroke: #ffffff; stroke-width: 0.063212; stroke-linejoin: miter"/>
   </g>
   <g id="patch_525">
    <path d="M 453.578398 377.676 
L 454.298067 377.676 
L 454.298067 350.6463 
L 453.578398 350.6463 
z
" clip-path="url(#p4cd6003951)" style="fill-opacity: 0.75; stroke: #ffffff; stroke-width: 0.063212; stroke-linejoin: miter"/>
   </g>
   <g id="patch_526">
    <path d="M 454.298067 377.676 
L 455.017736 377.676 
L 455.017736 350.6463 
L 454.298067 350.6463 
z
" clip-path="url(#p4cd6003951)" style="fill-opacity: 0.75; stroke: #ffffff; stroke-width: 0.063212; stroke-linejoin: miter"/>
   </g>
   <g id="patch_527">
    <path d="M 455.017736 377.676 
L 455.737404 377.676 
L 455.737404 341.6364 
L 455.017736 341.6364 
z
" clip-path="url(#p4cd6003951)" style="fill-opacity: 0.75; stroke: #ffffff; stroke-width: 0.063212; stroke-linejoin: miter"/>
   </g>
   <g id="patch_528">
    <path d="M 455.737404 377.676 
L 456.457073 377.676 
L 456.457073 332.6265 
L 455.737404 332.6265 
z
" clip-path="url(#p4cd6003951)" style="fill-opacity: 0.75; stroke: #ffffff; stroke-width: 0.063212; stroke-linejoin: miter"/>
   </g>
   <g id="patch_529">
    <path d="M 456.457073 377.676 
L 457.176742 377.676 
L 457.176742 359.6562 
L 456.457073 359.6562 
z
" clip-path="url(#p4cd6003951)" style="fill-opacity: 0.75; stroke: #ffffff; stroke-width: 0.063212; stroke-linejoin: miter"/>
   </g>
   <g id="patch_530">
    <path d="M 457.176742 377.676 
L 457.89641 377.676 
L 457.89641 341.6364 
L 457.176742 341.6364 
z
" clip-path="url(#p4cd6003951)" style="fill-opacity: 0.75; stroke: #ffffff; stroke-width: 0.063212; stroke-linejoin: miter"/>
   </g>
   <g id="patch_531">
    <path d="M 457.89641 377.676 
L 458.616079 377.676 
L 458.616079 368.6661 
L 457.89641 368.6661 
z
" clip-path="url(#p4cd6003951)" style="fill-opacity: 0.75; stroke: #ffffff; stroke-width: 0.063212; stroke-linejoin: miter"/>
   </g>
   <g id="patch_532">
    <path d="M 458.616079 377.676 
L 459.335748 377.676 
L 459.335748 341.6364 
L 458.616079 341.6364 
z
" clip-path="url(#p4cd6003951)" style="fill-opacity: 0.75; stroke: #ffffff; stroke-width: 0.063212; stroke-linejoin: miter"/>
   </g>
   <g id="patch_533">
    <path d="M 459.335748 377.676 
L 460.055416 377.676 
L 460.055416 359.6562 
L 459.335748 359.6562 
z
" clip-path="url(#p4cd6003951)" style="fill-opacity: 0.75; stroke: #ffffff; stroke-width: 0.063212; stroke-linejoin: miter"/>
   </g>
   <g id="patch_534">
    <path d="M 460.055416 377.676 
L 460.775085 377.676 
L 460.775085 368.6661 
L 460.055416 368.6661 
z
" clip-path="url(#p4cd6003951)" style="fill-opacity: 0.75; stroke: #ffffff; stroke-width: 0.063212; stroke-linejoin: miter"/>
   </g>
   <g id="patch_535">
    <path d="M 460.775085 377.676 
L 461.494754 377.676 
L 461.494754 341.6364 
L 460.775085 341.6364 
z
" clip-path="url(#p4cd6003951)" style="fill-opacity: 0.75; stroke: #ffffff; stroke-width: 0.063212; stroke-linejoin: miter"/>
   </g>
   <g id="patch_536">
    <path d="M 461.494754 377.676 
L 462.214422 377.676 
L 462.214422 341.6364 
L 461.494754 341.6364 
z
" clip-path="url(#p4cd6003951)" style="fill-opacity: 0.75; stroke: #ffffff; stroke-width: 0.063212; stroke-linejoin: miter"/>
   </g>
   <g id="patch_537">
    <path d="M 462.214422 377.676 
L 462.934091 377.676 
L 462.934091 332.6265 
L 462.214422 332.6265 
z
" clip-path="url(#p4cd6003951)" style="fill-opacity: 0.75; stroke: #ffffff; stroke-width: 0.063212; stroke-linejoin: miter"/>
   </g>
   <g id="patch_538">
    <path d="M 462.934091 377.676 
L 463.65376 377.676 
L 463.65376 377.676 
L 462.934091 377.676 
z
" clip-path="url(#p4cd6003951)" style="fill-opacity: 0.75; stroke: #ffffff; stroke-width: 0.063212; stroke-linejoin: miter"/>
   </g>
   <g id="patch_539">
    <path d="M 463.65376 377.676 
L 464.373428 377.676 
L 464.373428 368.6661 
L 463.65376 368.6661 
z
" clip-path="url(#p4cd6003951)" style="fill-opacity: 0.75; stroke: #ffffff; stroke-width: 0.063212; stroke-linejoin: miter"/>
   </g>
   <g id="patch_540">
    <path d="M 464.373428 377.676 
L 465.093097 377.676 
L 465.093097 359.6562 
L 464.373428 359.6562 
z
" clip-path="url(#p4cd6003951)" style="fill-opacity: 0.75; stroke: #ffffff; stroke-width: 0.063212; stroke-linejoin: miter"/>
   </g>
   <g id="patch_541">
    <path d="M 465.093097 377.676 
L 465.812766 377.676 
L 465.812766 341.6364 
L 465.093097 341.6364 
z
" clip-path="url(#p4cd6003951)" style="fill-opacity: 0.75; stroke: #ffffff; stroke-width: 0.063212; stroke-linejoin: miter"/>
   </g>
   <g id="patch_542">
    <path d="M 465.812766 377.676 
L 466.532434 377.676 
L 466.532434 359.6562 
L 465.812766 359.6562 
z
" clip-path="url(#p4cd6003951)" style="fill-opacity: 0.75; stroke: #ffffff; stroke-width: 0.063212; stroke-linejoin: miter"/>
   </g>
   <g id="patch_543">
    <path d="M 466.532434 377.676 
L 467.252103 377.676 
L 467.252103 377.676 
L 466.532434 377.676 
z
" clip-path="url(#p4cd6003951)" style="fill-opacity: 0.75; stroke: #ffffff; stroke-width: 0.063212; stroke-linejoin: miter"/>
   </g>
   <g id="patch_544">
    <path d="M 467.252103 377.676 
L 467.971771 377.676 
L 467.971771 350.6463 
L 467.252103 350.6463 
z
" clip-path="url(#p4cd6003951)" style="fill-opacity: 0.75; stroke: #ffffff; stroke-width: 0.063212; stroke-linejoin: miter"/>
   </g>
   <g id="patch_545">
    <path d="M 467.971771 377.676 
L 468.69144 377.676 
L 468.69144 350.6463 
L 467.971771 350.6463 
z
" clip-path="url(#p4cd6003951)" style="fill-opacity: 0.75; stroke: #ffffff; stroke-width: 0.063212; stroke-linejoin: miter"/>
   </g>
   <g id="patch_546">
    <path d="M 468.69144 377.676 
L 469.411109 377.676 
L 469.411109 368.6661 
L 468.69144 368.6661 
z
" clip-path="url(#p4cd6003951)" style="fill-opacity: 0.75; stroke: #ffffff; stroke-width: 0.063212; stroke-linejoin: miter"/>
   </g>
   <g id="patch_547">
    <path d="M 469.411109 377.676 
L 470.130777 377.676 
L 470.130777 368.6661 
L 469.411109 368.6661 
z
" clip-path="url(#p4cd6003951)" style="fill-opacity: 0.75; stroke: #ffffff; stroke-width: 0.063212; stroke-linejoin: miter"/>
   </g>
   <g id="patch_548">
    <path d="M 470.130777 377.676 
L 470.850446 377.676 
L 470.850446 359.6562 
L 470.130777 359.6562 
z
" clip-path="url(#p4cd6003951)" style="fill-opacity: 0.75; stroke: #ffffff; stroke-width: 0.063212; stroke-linejoin: miter"/>
   </g>
   <g id="patch_549">
    <path d="M 470.850446 377.676 
L 471.570115 377.676 
L 471.570115 332.6265 
L 470.850446 332.6265 
z
" clip-path="url(#p4cd6003951)" style="fill-opacity: 0.75; stroke: #ffffff; stroke-width: 0.063212; stroke-linejoin: miter"/>
   </g>
   <g id="patch_550">
    <path d="M 471.570115 377.676 
L 472.289783 377.676 
L 472.289783 350.6463 
L 471.570115 350.6463 
z
" clip-path="url(#p4cd6003951)" style="fill-opacity: 0.75; stroke: #ffffff; stroke-width: 0.063212; stroke-linejoin: miter"/>
   </g>
   <g id="patch_551">
    <path d="M 472.289783 377.676 
L 473.009452 377.676 
L 473.009452 359.6562 
L 472.289783 359.6562 
z
" clip-path="url(#p4cd6003951)" style="fill-opacity: 0.75; stroke: #ffffff; stroke-width: 0.063212; stroke-linejoin: miter"/>
   </g>
   <g id="patch_552">
    <path d="M 473.009452 377.676 
L 473.729121 377.676 
L 473.729121 359.6562 
L 473.009452 359.6562 
z
" clip-path="url(#p4cd6003951)" style="fill-opacity: 0.75; stroke: #ffffff; stroke-width: 0.063212; stroke-linejoin: miter"/>
   </g>
   <g id="patch_553">
    <path d="M 473.729121 377.676 
L 474.448789 377.676 
L 474.448789 368.6661 
L 473.729121 368.6661 
z
" clip-path="url(#p4cd6003951)" style="fill-opacity: 0.75; stroke: #ffffff; stroke-width: 0.063212; stroke-linejoin: miter"/>
   </g>
   <g id="patch_554">
    <path d="M 474.448789 377.676 
L 475.168458 377.676 
L 475.168458 368.6661 
L 474.448789 368.6661 
z
" clip-path="url(#p4cd6003951)" style="fill-opacity: 0.75; stroke: #ffffff; stroke-width: 0.063212; stroke-linejoin: miter"/>
   </g>
   <g id="patch_555">
    <path d="M 475.168458 377.676 
L 475.888127 377.676 
L 475.888127 350.6463 
L 475.168458 350.6463 
z
" clip-path="url(#p4cd6003951)" style="fill-opacity: 0.75; stroke: #ffffff; stroke-width: 0.063212; stroke-linejoin: miter"/>
   </g>
   <g id="patch_556">
    <path d="M 475.888127 377.676 
L 476.607795 377.676 
L 476.607795 350.6463 
L 475.888127 350.6463 
z
" clip-path="url(#p4cd6003951)" style="fill-opacity: 0.75; stroke: #ffffff; stroke-width: 0.063212; stroke-linejoin: miter"/>
   </g>
   <g id="patch_557">
    <path d="M 476.607795 377.676 
L 477.327464 377.676 
L 477.327464 350.6463 
L 476.607795 350.6463 
z
" clip-path="url(#p4cd6003951)" style="fill-opacity: 0.75; stroke: #ffffff; stroke-width: 0.063212; stroke-linejoin: miter"/>
   </g>
   <g id="patch_558">
    <path d="M 477.327464 377.676 
L 478.047133 377.676 
L 478.047133 368.6661 
L 477.327464 368.6661 
z
" clip-path="url(#p4cd6003951)" style="fill-opacity: 0.75; stroke: #ffffff; stroke-width: 0.063212; stroke-linejoin: miter"/>
   </g>
   <g id="patch_559">
    <path d="M 478.047133 377.676 
L 478.766801 377.676 
L 478.766801 359.6562 
L 478.047133 359.6562 
z
" clip-path="url(#p4cd6003951)" style="fill-opacity: 0.75; stroke: #ffffff; stroke-width: 0.063212; stroke-linejoin: miter"/>
   </g>
   <g id="patch_560">
    <path d="M 478.766801 377.676 
L 479.48647 377.676 
L 479.48647 359.6562 
L 478.766801 359.6562 
z
" clip-path="url(#p4cd6003951)" style="fill-opacity: 0.75; stroke: #ffffff; stroke-width: 0.063212; stroke-linejoin: miter"/>
   </g>
   <g id="patch_561">
    <path d="M 479.48647 377.676 
L 480.206138 377.676 
L 480.206138 359.6562 
L 479.48647 359.6562 
z
" clip-path="url(#p4cd6003951)" style="fill-opacity: 0.75; stroke: #ffffff; stroke-width: 0.063212; stroke-linejoin: miter"/>
   </g>
   <g id="patch_562">
    <path d="M 480.206138 377.676 
L 480.925807 377.676 
L 480.925807 350.6463 
L 480.206138 350.6463 
z
" clip-path="url(#p4cd6003951)" style="fill-opacity: 0.75; stroke: #ffffff; stroke-width: 0.063212; stroke-linejoin: miter"/>
   </g>
   <g id="patch_563">
    <path d="M 480.925807 377.676 
L 481.645476 377.676 
L 481.645476 350.6463 
L 480.925807 350.6463 
z
" clip-path="url(#p4cd6003951)" style="fill-opacity: 0.75; stroke: #ffffff; stroke-width: 0.063212; stroke-linejoin: miter"/>
   </g>
   <g id="patch_564">
    <path d="M 481.645476 377.676 
L 482.365144 377.676 
L 482.365144 341.6364 
L 481.645476 341.6364 
z
" clip-path="url(#p4cd6003951)" style="fill-opacity: 0.75; stroke: #ffffff; stroke-width: 0.063212; stroke-linejoin: miter"/>
   </g>
   <g id="patch_565">
    <path d="M 482.365144 377.676 
L 483.084813 377.676 
L 483.084813 368.6661 
L 482.365144 368.6661 
z
" clip-path="url(#p4cd6003951)" style="fill-opacity: 0.75; stroke: #ffffff; stroke-width: 0.063212; stroke-linejoin: miter"/>
   </g>
   <g id="patch_566">
    <path d="M 483.084813 377.676 
L 483.804482 377.676 
L 483.804482 377.676 
L 483.084813 377.676 
z
" clip-path="url(#p4cd6003951)" style="fill-opacity: 0.75; stroke: #ffffff; stroke-width: 0.063212; stroke-linejoin: miter"/>
   </g>
   <g id="patch_567">
    <path d="M 483.804482 377.676 
L 484.52415 377.676 
L 484.52415 359.6562 
L 483.804482 359.6562 
z
" clip-path="url(#p4cd6003951)" style="fill-opacity: 0.75; stroke: #ffffff; stroke-width: 0.063212; stroke-linejoin: miter"/>
   </g>
   <g id="patch_568">
    <path d="M 484.52415 377.676 
L 485.243819 377.676 
L 485.243819 359.6562 
L 484.52415 359.6562 
z
" clip-path="url(#p4cd6003951)" style="fill-opacity: 0.75; stroke: #ffffff; stroke-width: 0.063212; stroke-linejoin: miter"/>
   </g>
   <g id="patch_569">
    <path d="M 485.243819 377.676 
L 485.963488 377.676 
L 485.963488 359.6562 
L 485.243819 359.6562 
z
" clip-path="url(#p4cd6003951)" style="fill-opacity: 0.75; stroke: #ffffff; stroke-width: 0.063212; stroke-linejoin: miter"/>
   </g>
   <g id="patch_570">
    <path d="M 485.963488 377.676 
L 486.683156 377.676 
L 486.683156 377.676 
L 485.963488 377.676 
z
" clip-path="url(#p4cd6003951)" style="fill-opacity: 0.75; stroke: #ffffff; stroke-width: 0.063212; stroke-linejoin: miter"/>
   </g>
   <g id="patch_571">
    <path d="M 486.683156 377.676 
L 487.402825 377.676 
L 487.402825 368.6661 
L 486.683156 368.6661 
z
" clip-path="url(#p4cd6003951)" style="fill-opacity: 0.75; stroke: #ffffff; stroke-width: 0.063212; stroke-linejoin: miter"/>
   </g>
   <g id="patch_572">
    <path d="M 487.402825 377.676 
L 488.122494 377.676 
L 488.122494 359.6562 
L 487.402825 359.6562 
z
" clip-path="url(#p4cd6003951)" style="fill-opacity: 0.75; stroke: #ffffff; stroke-width: 0.063212; stroke-linejoin: miter"/>
   </g>
   <g id="patch_573">
    <path d="M 488.122494 377.676 
L 488.842162 377.676 
L 488.842162 377.676 
L 488.122494 377.676 
z
" clip-path="url(#p4cd6003951)" style="fill-opacity: 0.75; stroke: #ffffff; stroke-width: 0.063212; stroke-linejoin: miter"/>
   </g>
   <g id="patch_574">
    <path d="M 488.842162 377.676 
L 489.561831 377.676 
L 489.561831 359.6562 
L 488.842162 359.6562 
z
" clip-path="url(#p4cd6003951)" style="fill-opacity: 0.75; stroke: #ffffff; stroke-width: 0.063212; stroke-linejoin: miter"/>
   </g>
   <g id="patch_575">
    <path d="M 489.561831 377.676 
L 490.2815 377.676 
L 490.2815 359.6562 
L 489.561831 359.6562 
z
" clip-path="url(#p4cd6003951)" style="fill-opacity: 0.75; stroke: #ffffff; stroke-width: 0.063212; stroke-linejoin: miter"/>
   </g>
   <g id="patch_576">
    <path d="M 490.2815 377.676 
L 491.001168 377.676 
L 491.001168 341.6364 
L 490.2815 341.6364 
z
" clip-path="url(#p4cd6003951)" style="fill-opacity: 0.75; stroke: #ffffff; stroke-width: 0.063212; stroke-linejoin: miter"/>
   </g>
   <g id="patch_577">
    <path d="M 491.001168 377.676 
L 491.720837 377.676 
L 491.720837 359.6562 
L 491.001168 359.6562 
z
" clip-path="url(#p4cd6003951)" style="fill-opacity: 0.75; stroke: #ffffff; stroke-width: 0.063212; stroke-linejoin: miter"/>
   </g>
   <g id="patch_578">
    <path d="M 491.720837 377.676 
L 492.440506 377.676 
L 492.440506 368.6661 
L 491.720837 368.6661 
z
" clip-path="url(#p4cd6003951)" style="fill-opacity: 0.75; stroke: #ffffff; stroke-width: 0.063212; stroke-linejoin: miter"/>
   </g>
   <g id="patch_579">
    <path d="M 492.440506 377.676 
L 493.160174 377.676 
L 493.160174 377.676 
L 492.440506 377.676 
z
" clip-path="url(#p4cd6003951)" style="fill-opacity: 0.75; stroke: #ffffff; stroke-width: 0.063212; stroke-linejoin: miter"/>
   </g>
   <g id="patch_580">
    <path d="M 493.160174 377.676 
L 493.879843 377.676 
L 493.879843 368.6661 
L 493.160174 368.6661 
z
" clip-path="url(#p4cd6003951)" style="fill-opacity: 0.75; stroke: #ffffff; stroke-width: 0.063212; stroke-linejoin: miter"/>
   </g>
   <g id="patch_581">
    <path d="M 493.879843 377.676 
L 494.599511 377.676 
L 494.599511 377.676 
L 493.879843 377.676 
z
" clip-path="url(#p4cd6003951)" style="fill-opacity: 0.75; stroke: #ffffff; stroke-width: 0.063212; stroke-linejoin: miter"/>
   </g>
   <g id="patch_582">
    <path d="M 494.599511 377.676 
L 495.31918 377.676 
L 495.31918 377.676 
L 494.599511 377.676 
z
" clip-path="url(#p4cd6003951)" style="fill-opacity: 0.75; stroke: #ffffff; stroke-width: 0.063212; stroke-linejoin: miter"/>
   </g>
   <g id="patch_583">
    <path d="M 495.31918 377.676 
L 496.038849 377.676 
L 496.038849 368.6661 
L 495.31918 368.6661 
z
" clip-path="url(#p4cd6003951)" style="fill-opacity: 0.75; stroke: #ffffff; stroke-width: 0.063212; stroke-linejoin: miter"/>
   </g>
   <g id="patch_584">
    <path d="M 496.038849 377.676 
L 496.758517 377.676 
L 496.758517 377.676 
L 496.038849 377.676 
z
" clip-path="url(#p4cd6003951)" style="fill-opacity: 0.75; stroke: #ffffff; stroke-width: 0.063212; stroke-linejoin: miter"/>
   </g>
   <g id="patch_585">
    <path d="M 496.758517 377.676 
L 497.478186 377.676 
L 497.478186 368.6661 
L 496.758517 368.6661 
z
" clip-path="url(#p4cd6003951)" style="fill-opacity: 0.75; stroke: #ffffff; stroke-width: 0.063212; stroke-linejoin: miter"/>
   </g>
   <g id="patch_586">
    <path d="M 497.478186 377.676 
L 498.197855 377.676 
L 498.197855 377.676 
L 497.478186 377.676 
z
" clip-path="url(#p4cd6003951)" style="fill-opacity: 0.75; stroke: #ffffff; stroke-width: 0.063212; stroke-linejoin: miter"/>
   </g>
   <g id="patch_587">
    <path d="M 498.197855 377.676 
L 498.917523 377.676 
L 498.917523 350.6463 
L 498.197855 350.6463 
z
" clip-path="url(#p4cd6003951)" style="fill-opacity: 0.75; stroke: #ffffff; stroke-width: 0.063212; stroke-linejoin: miter"/>
   </g>
   <g id="patch_588">
    <path d="M 498.917523 377.676 
L 499.637192 377.676 
L 499.637192 359.6562 
L 498.917523 359.6562 
z
" clip-path="url(#p4cd6003951)" style="fill-opacity: 0.75; stroke: #ffffff; stroke-width: 0.063212; stroke-linejoin: miter"/>
   </g>
   <g id="patch_589">
    <path d="M 499.637192 377.676 
L 500.356861 377.676 
L 500.356861 368.6661 
L 499.637192 368.6661 
z
" clip-path="url(#p4cd6003951)" style="fill-opacity: 0.75; stroke: #ffffff; stroke-width: 0.063212; stroke-linejoin: miter"/>
   </g>
   <g id="patch_590">
    <path d="M 500.356861 377.676 
L 501.076529 377.676 
L 501.076529 368.6661 
L 500.356861 368.6661 
z
" clip-path="url(#p4cd6003951)" style="fill-opacity: 0.75; stroke: #ffffff; stroke-width: 0.063212; stroke-linejoin: miter"/>
   </g>
   <g id="patch_591">
    <path d="M 501.076529 377.676 
L 501.796198 377.676 
L 501.796198 359.6562 
L 501.076529 359.6562 
z
" clip-path="url(#p4cd6003951)" style="fill-opacity: 0.75; stroke: #ffffff; stroke-width: 0.063212; stroke-linejoin: miter"/>
   </g>
   <g id="patch_592">
    <path d="M 501.796198 377.676 
L 502.515867 377.676 
L 502.515867 350.6463 
L 501.796198 350.6463 
z
" clip-path="url(#p4cd6003951)" style="fill-opacity: 0.75; stroke: #ffffff; stroke-width: 0.063212; stroke-linejoin: miter"/>
   </g>
   <g id="patch_593">
    <path d="M 502.515867 377.676 
L 503.235535 377.676 
L 503.235535 377.676 
L 502.515867 377.676 
z
" clip-path="url(#p4cd6003951)" style="fill-opacity: 0.75; stroke: #ffffff; stroke-width: 0.063212; stroke-linejoin: miter"/>
   </g>
   <g id="patch_594">
    <path d="M 503.235535 377.676 
L 503.955204 377.676 
L 503.955204 368.6661 
L 503.235535 368.6661 
z
" clip-path="url(#p4cd6003951)" style="fill-opacity: 0.75; stroke: #ffffff; stroke-width: 0.063212; stroke-linejoin: miter"/>
   </g>
   <g id="patch_595">
    <path d="M 503.955204 377.676 
L 504.674873 377.676 
L 504.674873 377.676 
L 503.955204 377.676 
z
" clip-path="url(#p4cd6003951)" style="fill-opacity: 0.75; stroke: #ffffff; stroke-width: 0.063212; stroke-linejoin: miter"/>
   </g>
   <g id="patch_596">
    <path d="M 504.674873 377.676 
L 505.394541 377.676 
L 505.394541 350.6463 
L 504.674873 350.6463 
z
" clip-path="url(#p4cd6003951)" style="fill-opacity: 0.75; stroke: #ffffff; stroke-width: 0.063212; stroke-linejoin: miter"/>
   </g>
   <g id="patch_597">
    <path d="M 505.394541 377.676 
L 506.11421 377.676 
L 506.11421 368.6661 
L 505.394541 368.6661 
z
" clip-path="url(#p4cd6003951)" style="fill-opacity: 0.75; stroke: #ffffff; stroke-width: 0.063212; stroke-linejoin: miter"/>
   </g>
   <g id="patch_598">
    <path d="M 506.11421 377.676 
L 506.833879 377.676 
L 506.833879 377.676 
L 506.11421 377.676 
z
" clip-path="url(#p4cd6003951)" style="fill-opacity: 0.75; stroke: #ffffff; stroke-width: 0.063212; stroke-linejoin: miter"/>
   </g>
   <g id="patch_599">
    <path d="M 506.833879 377.676 
L 507.553547 377.676 
L 507.553547 377.676 
L 506.833879 377.676 
z
" clip-path="url(#p4cd6003951)" style="fill-opacity: 0.75; stroke: #ffffff; stroke-width: 0.063212; stroke-linejoin: miter"/>
   </g>
   <g id="patch_600">
    <path d="M 507.553547 377.676 
L 508.273216 377.676 
L 508.273216 377.676 
L 507.553547 377.676 
z
" clip-path="url(#p4cd6003951)" style="fill-opacity: 0.75; stroke: #ffffff; stroke-width: 0.063212; stroke-linejoin: miter"/>
   </g>
   <g id="patch_601">
    <path d="M 508.273216 377.676 
L 508.992884 377.676 
L 508.992884 359.6562 
L 508.273216 359.6562 
z
" clip-path="url(#p4cd6003951)" style="fill-opacity: 0.75; stroke: #ffffff; stroke-width: 0.063212; stroke-linejoin: miter"/>
   </g>
   <g id="patch_602">
    <path d="M 508.992884 377.676 
L 509.712553 377.676 
L 509.712553 368.6661 
L 508.992884 368.6661 
z
" clip-path="url(#p4cd6003951)" style="fill-opacity: 0.75; stroke: #ffffff; stroke-width: 0.063212; stroke-linejoin: miter"/>
   </g>
   <g id="patch_603">
    <path d="M 509.712553 377.676 
L 510.432222 377.676 
L 510.432222 377.676 
L 509.712553 377.676 
z
" clip-path="url(#p4cd6003951)" style="fill-opacity: 0.75; stroke: #ffffff; stroke-width: 0.063212; stroke-linejoin: miter"/>
   </g>
   <g id="patch_604">
    <path d="M 510.432222 377.676 
L 511.15189 377.676 
L 511.15189 377.676 
L 510.432222 377.676 
z
" clip-path="url(#p4cd6003951)" style="fill-opacity: 0.75; stroke: #ffffff; stroke-width: 0.063212; stroke-linejoin: miter"/>
   </g>
   <g id="patch_605">
    <path d="M 511.15189 377.676 
L 511.871559 377.676 
L 511.871559 377.676 
L 511.15189 377.676 
z
" clip-path="url(#p4cd6003951)" style="fill-opacity: 0.75; stroke: #ffffff; stroke-width: 0.063212; stroke-linejoin: miter"/>
   </g>
   <g id="patch_606">
    <path d="M 511.871559 377.676 
L 512.591228 377.676 
L 512.591228 377.676 
L 511.871559 377.676 
z
" clip-path="url(#p4cd6003951)" style="fill-opacity: 0.75; stroke: #ffffff; stroke-width: 0.063212; stroke-linejoin: miter"/>
   </g>
   <g id="patch_607">
    <path d="M 512.591228 377.676 
L 513.310896 377.676 
L 513.310896 377.676 
L 512.591228 377.676 
z
" clip-path="url(#p4cd6003951)" style="fill-opacity: 0.75; stroke: #ffffff; stroke-width: 0.063212; stroke-linejoin: miter"/>
   </g>
   <g id="patch_608">
    <path d="M 513.310896 377.676 
L 514.030565 377.676 
L 514.030565 377.676 
L 513.310896 377.676 
z
" clip-path="url(#p4cd6003951)" style="fill-opacity: 0.75; stroke: #ffffff; stroke-width: 0.063212; stroke-linejoin: miter"/>
   </g>
   <g id="patch_609">
    <path d="M 514.030565 377.676 
L 514.750234 377.676 
L 514.750234 377.676 
L 514.030565 377.676 
z
" clip-path="url(#p4cd6003951)" style="fill-opacity: 0.75; stroke: #ffffff; stroke-width: 0.063212; stroke-linejoin: miter"/>
   </g>
   <g id="patch_610">
    <path d="M 514.750234 377.676 
L 515.469902 377.676 
L 515.469902 377.676 
L 514.750234 377.676 
z
" clip-path="url(#p4cd6003951)" style="fill-opacity: 0.75; stroke: #ffffff; stroke-width: 0.063212; stroke-linejoin: miter"/>
   </g>
   <g id="patch_611">
    <path d="M 515.469902 377.676 
L 516.189571 377.676 
L 516.189571 377.676 
L 515.469902 377.676 
z
" clip-path="url(#p4cd6003951)" style="fill-opacity: 0.75; stroke: #ffffff; stroke-width: 0.063212; stroke-linejoin: miter"/>
   </g>
   <g id="patch_612">
    <path d="M 516.189571 377.676 
L 516.90924 377.676 
L 516.90924 377.676 
L 516.189571 377.676 
z
" clip-path="url(#p4cd6003951)" style="fill-opacity: 0.75; stroke: #ffffff; stroke-width: 0.063212; stroke-linejoin: miter"/>
   </g>
   <g id="patch_613">
    <path d="M 516.90924 377.676 
L 517.628908 377.676 
L 517.628908 377.676 
L 516.90924 377.676 
z
" clip-path="url(#p4cd6003951)" style="fill-opacity: 0.75; stroke: #ffffff; stroke-width: 0.063212; stroke-linejoin: miter"/>
   </g>
   <g id="patch_614">
    <path d="M 517.628908 377.676 
L 518.348577 377.676 
L 518.348577 377.676 
L 517.628908 377.676 
z
" clip-path="url(#p4cd6003951)" style="fill-opacity: 0.75; stroke: #ffffff; stroke-width: 0.063212; stroke-linejoin: miter"/>
   </g>
   <g id="patch_615">
    <path d="M 518.348577 377.676 
L 519.068246 377.676 
L 519.068246 377.676 
L 518.348577 377.676 
z
" clip-path="url(#p4cd6003951)" style="fill-opacity: 0.75; stroke: #ffffff; stroke-width: 0.063212; stroke-linejoin: miter"/>
   </g>
   <g id="patch_616">
    <path d="M 519.068246 377.676 
L 519.787914 377.676 
L 519.787914 377.676 
L 519.068246 377.676 
z
" clip-path="url(#p4cd6003951)" style="fill-opacity: 0.75; stroke: #ffffff; stroke-width: 0.063212; stroke-linejoin: miter"/>
   </g>
   <g id="patch_617">
    <path d="M 519.787914 377.676 
L 520.507583 377.676 
L 520.507583 377.676 
L 519.787914 377.676 
z
" clip-path="url(#p4cd6003951)" style="fill-opacity: 0.75; stroke: #ffffff; stroke-width: 0.063212; stroke-linejoin: miter"/>
   </g>
   <g id="patch_618">
    <path d="M 520.507583 377.676 
L 521.227251 377.676 
L 521.227251 377.676 
L 520.507583 377.676 
z
" clip-path="url(#p4cd6003951)" style="fill-opacity: 0.75; stroke: #ffffff; stroke-width: 0.063212; stroke-linejoin: miter"/>
   </g>
   <g id="patch_619">
    <path d="M 521.227251 377.676 
L 521.94692 377.676 
L 521.94692 377.676 
L 521.227251 377.676 
z
" clip-path="url(#p4cd6003951)" style="fill-opacity: 0.75; stroke: #ffffff; stroke-width: 0.063212; stroke-linejoin: miter"/>
   </g>
   <g id="patch_620">
    <path d="M 521.94692 377.676 
L 522.666589 377.676 
L 522.666589 377.676 
L 521.94692 377.676 
z
" clip-path="url(#p4cd6003951)" style="fill-opacity: 0.75; stroke: #ffffff; stroke-width: 0.063212; stroke-linejoin: miter"/>
   </g>
   <g id="patch_621">
    <path d="M 522.666589 377.676 
L 523.386257 377.676 
L 523.386257 368.6661 
L 522.666589 368.6661 
z
" clip-path="url(#p4cd6003951)" style="fill-opacity: 0.75; stroke: #ffffff; stroke-width: 0.063212; stroke-linejoin: miter"/>
   </g>
   <g id="patch_622">
    <path d="M 523.386257 377.676 
L 524.105926 377.676 
L 524.105926 377.676 
L 523.386257 377.676 
z
" clip-path="url(#p4cd6003951)" style="fill-opacity: 0.75; stroke: #ffffff; stroke-width: 0.063212; stroke-linejoin: miter"/>
   </g>
   <g id="patch_623">
    <path d="M 524.105926 377.676 
L 524.825595 377.676 
L 524.825595 368.6661 
L 524.105926 368.6661 
z
" clip-path="url(#p4cd6003951)" style="fill-opacity: 0.75; stroke: #ffffff; stroke-width: 0.063212; stroke-linejoin: miter"/>
   </g>
   <g id="patch_624">
    <path d="M 524.825595 377.676 
L 525.545263 377.676 
L 525.545263 341.6364 
L 524.825595 341.6364 
z
" clip-path="url(#p4cd6003951)" style="fill-opacity: 0.75; stroke: #ffffff; stroke-width: 0.063212; stroke-linejoin: miter"/>
   </g>
   <g id="patch_625">
    <path d="M 525.545263 377.676 
L 526.264932 377.676 
L 526.264932 377.676 
L 525.545263 377.676 
z
" clip-path="url(#p4cd6003951)" style="fill-opacity: 0.75; stroke: #ffffff; stroke-width: 0.063212; stroke-linejoin: miter"/>
   </g>
   <g id="patch_626">
    <path d="M 526.264932 377.676 
L 526.984601 377.676 
L 526.984601 377.676 
L 526.264932 377.676 
z
" clip-path="url(#p4cd6003951)" style="fill-opacity: 0.75; stroke: #ffffff; stroke-width: 0.063212; stroke-linejoin: miter"/>
   </g>
   <g id="patch_627">
    <path d="M 526.984601 377.676 
L 527.704269 377.676 
L 527.704269 377.676 
L 526.984601 377.676 
z
" clip-path="url(#p4cd6003951)" style="fill-opacity: 0.75; stroke: #ffffff; stroke-width: 0.063212; stroke-linejoin: miter"/>
   </g>
   <g id="patch_628">
    <path d="M 527.704269 377.676 
L 528.423938 377.676 
L 528.423938 377.676 
L 527.704269 377.676 
z
" clip-path="url(#p4cd6003951)" style="fill-opacity: 0.75; stroke: #ffffff; stroke-width: 0.063212; stroke-linejoin: miter"/>
   </g>
   <g id="patch_629">
    <path d="M 528.423938 377.676 
L 529.143607 377.676 
L 529.143607 377.676 
L 528.423938 377.676 
z
" clip-path="url(#p4cd6003951)" style="fill-opacity: 0.75; stroke: #ffffff; stroke-width: 0.063212; stroke-linejoin: miter"/>
   </g>
   <g id="patch_630">
    <path d="M 529.143607 377.676 
L 529.863275 377.676 
L 529.863275 377.676 
L 529.143607 377.676 
z
" clip-path="url(#p4cd6003951)" style="fill-opacity: 0.75; stroke: #ffffff; stroke-width: 0.063212; stroke-linejoin: miter"/>
   </g>
   <g id="patch_631">
    <path d="M 529.863275 377.676 
L 530.582944 377.676 
L 530.582944 377.676 
L 529.863275 377.676 
z
" clip-path="url(#p4cd6003951)" style="fill-opacity: 0.75; stroke: #ffffff; stroke-width: 0.063212; stroke-linejoin: miter"/>
   </g>
   <g id="patch_632">
    <path d="M 530.582944 377.676 
L 531.302613 377.676 
L 531.302613 368.6661 
L 530.582944 368.6661 
z
" clip-path="url(#p4cd6003951)" style="fill-opacity: 0.75; stroke: #ffffff; stroke-width: 0.063212; stroke-linejoin: miter"/>
   </g>
   <g id="patch_633">
    <path d="M 531.302613 377.676 
L 532.022281 377.676 
L 532.022281 377.676 
L 531.302613 377.676 
z
" clip-path="url(#p4cd6003951)" style="fill-opacity: 0.75; stroke: #ffffff; stroke-width: 0.063212; stroke-linejoin: miter"/>
   </g>
   <g id="patch_634">
    <path d="M 532.022281 377.676 
L 532.74195 377.676 
L 532.74195 368.6661 
L 532.022281 368.6661 
z
" clip-path="url(#p4cd6003951)" style="fill-opacity: 0.75; stroke: #ffffff; stroke-width: 0.063212; stroke-linejoin: miter"/>
   </g>
   <g id="patch_635">
    <path d="M 532.74195 377.676 
L 533.461619 377.676 
L 533.461619 377.676 
L 532.74195 377.676 
z
" clip-path="url(#p4cd6003951)" style="fill-opacity: 0.75; stroke: #ffffff; stroke-width: 0.063212; stroke-linejoin: miter"/>
   </g>
   <g id="patch_636">
    <path d="M 533.461619 377.676 
L 534.181287 377.676 
L 534.181287 377.676 
L 533.461619 377.676 
z
" clip-path="url(#p4cd6003951)" style="fill-opacity: 0.75; stroke: #ffffff; stroke-width: 0.063212; stroke-linejoin: miter"/>
   </g>
   <g id="patch_637">
    <path d="M 534.181287 377.676 
L 534.900956 377.676 
L 534.900956 377.676 
L 534.181287 377.676 
z
" clip-path="url(#p4cd6003951)" style="fill-opacity: 0.75; stroke: #ffffff; stroke-width: 0.063212; stroke-linejoin: miter"/>
   </g>
   <g id="patch_638">
    <path d="M 534.900956 377.676 
L 535.620624 377.676 
L 535.620624 377.676 
L 534.900956 377.676 
z
" clip-path="url(#p4cd6003951)" style="fill-opacity: 0.75; stroke: #ffffff; stroke-width: 0.063212; stroke-linejoin: miter"/>
   </g>
   <g id="patch_639">
    <path d="M 535.620624 377.676 
L 536.340293 377.676 
L 536.340293 377.676 
L 535.620624 377.676 
z
" clip-path="url(#p4cd6003951)" style="fill-opacity: 0.75; stroke: #ffffff; stroke-width: 0.063212; stroke-linejoin: miter"/>
   </g>
   <g id="patch_640">
    <path d="M 536.340293 377.676 
L 537.059962 377.676 
L 537.059962 377.676 
L 536.340293 377.676 
z
" clip-path="url(#p4cd6003951)" style="fill-opacity: 0.75; stroke: #ffffff; stroke-width: 0.063212; stroke-linejoin: miter"/>
   </g>
   <g id="patch_641">
    <path d="M 537.059962 377.676 
L 537.77963 377.676 
L 537.77963 377.676 
L 537.059962 377.676 
z
" clip-path="url(#p4cd6003951)" style="fill-opacity: 0.75; stroke: #ffffff; stroke-width: 0.063212; stroke-linejoin: miter"/>
   </g>
   <g id="patch_642">
    <path d="M 537.77963 377.676 
L 538.499299 377.676 
L 538.499299 368.6661 
L 537.77963 368.6661 
z
" clip-path="url(#p4cd6003951)" style="fill-opacity: 0.75; stroke: #ffffff; stroke-width: 0.063212; stroke-linejoin: miter"/>
   </g>
   <g id="patch_643">
    <path d="M 538.499299 377.676 
L 539.218968 377.676 
L 539.218968 368.6661 
L 538.499299 368.6661 
z
" clip-path="url(#p4cd6003951)" style="fill-opacity: 0.75; stroke: #ffffff; stroke-width: 0.063212; stroke-linejoin: miter"/>
   </g>
   <g id="patch_644">
    <path d="M 539.218968 377.676 
L 539.938636 377.676 
L 539.938636 368.6661 
L 539.218968 368.6661 
z
" clip-path="url(#p4cd6003951)" style="fill-opacity: 0.75; stroke: #ffffff; stroke-width: 0.063212; stroke-linejoin: miter"/>
   </g>
   <g id="patch_645">
    <path d="M 54.81 377.676 
L 54.81 17.28 
" style="fill: none; stroke: #cccccc; stroke-width: 1.25; stroke-linejoin: miter; stroke-linecap: square"/>
   </g>
   <g id="patch_646">
    <path d="M 563.04 377.676 
L 563.04 17.28 
" style="fill: none; stroke: #cccccc; stroke-width: 1.25; stroke-linejoin: miter; stroke-linecap: square"/>
   </g>
   <g id="patch_647">
    <path d="M 54.81 377.676 
L 563.04 377.676 
" style="fill: none; stroke: #cccccc; stroke-width: 1.25; stroke-linejoin: miter; stroke-linecap: square"/>
   </g>
   <g id="patch_648">
    <path d="M 54.81 17.28 
L 563.04 17.28 
" style="fill: none; stroke: #cccccc; stroke-width: 1.25; stroke-linejoin: miter; stroke-linecap: square"/>
   </g>
  </g>
 </g>
 <defs>
  <clipPath id="p4cd6003951">
   <rect x="54.81" y="17.28" width="508.23" height="360.396"/>
  </clipPath>
 </defs>
</svg>
>>>>>>> ec793193
<|MERGE_RESOLUTION|>--- conflicted
+++ resolved
@@ -1,5933 +1,5930 @@
-<<<<<<< HEAD
-=======
-<?xml version="1.0" encoding="utf-8" standalone="no"?>
-<!DOCTYPE svg PUBLIC "-//W3C//DTD SVG 1.1//EN"
-  "http://www.w3.org/Graphics/SVG/1.1/DTD/svg11.dtd">
-<svg xmlns:xlink="http://www.w3.org/1999/xlink" width="576pt" height="432pt" viewBox="0 0 576 432" xmlns="http://www.w3.org/2000/svg" version="1.1">
- <metadata>
-  <rdf:RDF xmlns:dc="http://purl.org/dc/elements/1.1/" xmlns:cc="http://creativecommons.org/ns#" xmlns:rdf="http://www.w3.org/1999/02/22-rdf-syntax-ns#">
-   <cc:Work>
-    <dc:type rdf:resource="http://purl.org/dc/dcmitype/StillImage"/>
-    <dc:date>2025-05-14T15:36:39.031649</dc:date>
-    <dc:format>image/svg+xml</dc:format>
-    <dc:creator>
-     <cc:Agent>
-      <dc:title>Matplotlib v3.10.3, https://matplotlib.org/</dc:title>
-     </cc:Agent>
-    </dc:creator>
-   </cc:Work>
-  </rdf:RDF>
- </metadata>
- <defs>
-  <style type="text/css">*{stroke-linejoin: round; stroke-linecap: butt}</style>
- </defs>
- <g id="figure_1">
-  <g id="patch_1">
-   <path d="M 0 432 
-L 576 432 
-L 576 0 
-L 0 0 
-z
-" style="fill: #ffffff"/>
-  </g>
-  <g id="axes_1">
-   <g id="patch_2">
-    <path d="M 54.81 377.676 
-L 563.04 377.676 
-L 563.04 17.28 
-L 54.81 17.28 
-z
-" style="fill: #ffffff"/>
-   </g>
-   <g id="matplotlib.axis_1">
-    <g id="xtick_1">
-     <g id="line2d_1">
-      <path d="M 83.580969 377.676 
-L 83.580969 17.28 
-" clip-path="url(#p4cd6003951)" style="fill: none; stroke: #cccccc; stroke-linecap: round"/>
-     </g>
-     <g id="text_1">
-      <!-- $\mathdefault{10^{1}}$ -->
-      <g style="fill: #262626" transform="translate(73.900969 395.534281) scale(0.11 -0.11)">
-       <defs>
-        <path id="DejaVuSans-31" d="M 794 531 
-L 1825 531 
-L 1825 4091 
-L 703 3866 
-L 703 4441 
-L 1819 4666 
-L 2450 4666 
-L 2450 531 
-L 3481 531 
-L 3481 0 
-L 794 0 
-L 794 531 
-z
-" transform="scale(0.015625)"/>
-        <path id="DejaVuSans-30" d="M 2034 4250 
-Q 1547 4250 1301 3770 
-Q 1056 3291 1056 2328 
-Q 1056 1369 1301 889 
-Q 1547 409 2034 409 
-Q 2525 409 2770 889 
-Q 3016 1369 3016 2328 
-Q 3016 3291 2770 3770 
-Q 2525 4250 2034 4250 
-z
-M 2034 4750 
-Q 2819 4750 3233 4129 
-Q 3647 3509 3647 2328 
-Q 3647 1150 3233 529 
-Q 2819 -91 2034 -91 
-Q 1250 -91 836 529 
-Q 422 1150 422 2328 
-Q 422 3509 836 4129 
-Q 1250 4750 2034 4750 
-z
-" transform="scale(0.015625)"/>
-       </defs>
-       <use xlink:href="#DejaVuSans-31" transform="translate(0 0.684375)"/>
-       <use xlink:href="#DejaVuSans-30" transform="translate(63.623047 0.684375)"/>
-       <use xlink:href="#DejaVuSans-31" transform="translate(128.203125 38.965625) scale(0.7)"/>
-      </g>
-     </g>
-    </g>
-    <g id="xtick_2">
-     <g id="line2d_2">
-      <path d="M 207.486488 377.676 
-L 207.486488 17.28 
-" clip-path="url(#p4cd6003951)" style="fill: none; stroke: #cccccc; stroke-linecap: round"/>
-     </g>
-     <g id="text_2">
-      <!-- $\mathdefault{10^{2}}$ -->
-      <g style="fill: #262626" transform="translate(197.806488 395.534281) scale(0.11 -0.11)">
-       <defs>
-        <path id="DejaVuSans-32" d="M 1228 531 
-L 3431 531 
-L 3431 0 
-L 469 0 
-L 469 531 
-Q 828 903 1448 1529 
-Q 2069 2156 2228 2338 
-Q 2531 2678 2651 2914 
-Q 2772 3150 2772 3378 
-Q 2772 3750 2511 3984 
-Q 2250 4219 1831 4219 
-Q 1534 4219 1204 4116 
-Q 875 4013 500 3803 
-L 500 4441 
-Q 881 4594 1212 4672 
-Q 1544 4750 1819 4750 
-Q 2544 4750 2975 4387 
-Q 3406 4025 3406 3419 
-Q 3406 3131 3298 2873 
-Q 3191 2616 2906 2266 
-Q 2828 2175 2409 1742 
-Q 1991 1309 1228 531 
-z
-" transform="scale(0.015625)"/>
-       </defs>
-       <use xlink:href="#DejaVuSans-31" transform="translate(0 0.765625)"/>
-       <use xlink:href="#DejaVuSans-30" transform="translate(63.623047 0.765625)"/>
-       <use xlink:href="#DejaVuSans-32" transform="translate(128.203125 39.046875) scale(0.7)"/>
-      </g>
-     </g>
-    </g>
-    <g id="xtick_3">
-     <g id="line2d_3">
-      <path d="M 331.392006 377.676 
-L 331.392006 17.28 
-" clip-path="url(#p4cd6003951)" style="fill: none; stroke: #cccccc; stroke-linecap: round"/>
-     </g>
-     <g id="text_3">
-      <!-- $\mathdefault{10^{3}}$ -->
-      <g style="fill: #262626" transform="translate(321.712006 395.534281) scale(0.11 -0.11)">
-       <defs>
-        <path id="DejaVuSans-33" d="M 2597 2516 
-Q 3050 2419 3304 2112 
-Q 3559 1806 3559 1356 
-Q 3559 666 3084 287 
-Q 2609 -91 1734 -91 
-Q 1441 -91 1130 -33 
-Q 819 25 488 141 
-L 488 750 
-Q 750 597 1062 519 
-Q 1375 441 1716 441 
-Q 2309 441 2620 675 
-Q 2931 909 2931 1356 
-Q 2931 1769 2642 2001 
-Q 2353 2234 1838 2234 
-L 1294 2234 
-L 1294 2753 
-L 1863 2753 
-Q 2328 2753 2575 2939 
-Q 2822 3125 2822 3475 
-Q 2822 3834 2567 4026 
-Q 2313 4219 1838 4219 
-Q 1578 4219 1281 4162 
-Q 984 4106 628 3988 
-L 628 4550 
-Q 988 4650 1302 4700 
-Q 1616 4750 1894 4750 
-Q 2613 4750 3031 4423 
-Q 3450 4097 3450 3541 
-Q 3450 3153 3228 2886 
-Q 3006 2619 2597 2516 
-z
-" transform="scale(0.015625)"/>
-       </defs>
-       <use xlink:href="#DejaVuSans-31" transform="translate(0 0.765625)"/>
-       <use xlink:href="#DejaVuSans-30" transform="translate(63.623047 0.765625)"/>
-       <use xlink:href="#DejaVuSans-33" transform="translate(128.203125 39.046875) scale(0.7)"/>
-      </g>
-     </g>
-    </g>
-    <g id="xtick_4">
-     <g id="line2d_4">
-      <path d="M 455.297525 377.676 
-L 455.297525 17.28 
-" clip-path="url(#p4cd6003951)" style="fill: none; stroke: #cccccc; stroke-linecap: round"/>
-     </g>
-     <g id="text_4">
-      <!-- $\mathdefault{10^{4}}$ -->
-      <g style="fill: #262626" transform="translate(445.617525 395.534281) scale(0.11 -0.11)">
-       <defs>
-        <path id="DejaVuSans-34" d="M 2419 4116 
-L 825 1625 
-L 2419 1625 
-L 2419 4116 
-z
-M 2253 4666 
-L 3047 4666 
-L 3047 1625 
-L 3713 1625 
-L 3713 1100 
-L 3047 1100 
-L 3047 0 
-L 2419 0 
-L 2419 1100 
-L 313 1100 
-L 313 1709 
-L 2253 4666 
-z
-" transform="scale(0.015625)"/>
-       </defs>
-       <use xlink:href="#DejaVuSans-31" transform="translate(0 0.684375)"/>
-       <use xlink:href="#DejaVuSans-30" transform="translate(63.623047 0.684375)"/>
-       <use xlink:href="#DejaVuSans-34" transform="translate(128.203125 38.965625) scale(0.7)"/>
-      </g>
-     </g>
-    </g>
-    <g id="xtick_5"/>
-    <g id="xtick_6"/>
-    <g id="xtick_7"/>
-    <g id="xtick_8"/>
-    <g id="xtick_9"/>
-    <g id="xtick_10"/>
-    <g id="xtick_11"/>
-    <g id="xtick_12"/>
-    <g id="xtick_13"/>
-    <g id="xtick_14"/>
-    <g id="xtick_15"/>
-    <g id="xtick_16"/>
-    <g id="xtick_17"/>
-    <g id="xtick_18"/>
-    <g id="xtick_19"/>
-    <g id="xtick_20"/>
-    <g id="xtick_21"/>
-    <g id="xtick_22"/>
-    <g id="xtick_23"/>
-    <g id="xtick_24"/>
-    <g id="xtick_25"/>
-    <g id="xtick_26"/>
-    <g id="xtick_27"/>
-    <g id="xtick_28"/>
-    <g id="xtick_29"/>
-    <g id="xtick_30"/>
-    <g id="xtick_31"/>
-    <g id="xtick_32"/>
-    <g id="xtick_33"/>
-    <g id="xtick_34"/>
-    <g id="xtick_35"/>
-    <g id="xtick_36"/>
-    <g id="xtick_37"/>
-    <g id="xtick_38"/>
-    <g id="text_5">
-     <!-- Points Per Leaf Box -->
-     <g style="fill: #262626" transform="translate(237.464062 413.219594) scale(0.15 -0.15)">
-      <defs>
-       <path id="DejaVuSans-50" d="M 1259 4147 
-L 1259 2394 
-L 2053 2394 
-Q 2494 2394 2734 2622 
-Q 2975 2850 2975 3272 
-Q 2975 3691 2734 3919 
-Q 2494 4147 2053 4147 
-L 1259 4147 
-z
-M 628 4666 
-L 2053 4666 
-Q 2838 4666 3239 4311 
-Q 3641 3956 3641 3272 
-Q 3641 2581 3239 2228 
-Q 2838 1875 2053 1875 
-L 1259 1875 
-L 1259 0 
-L 628 0 
-L 628 4666 
-z
-" transform="scale(0.015625)"/>
-       <path id="DejaVuSans-6f" d="M 1959 3097 
-Q 1497 3097 1228 2736 
-Q 959 2375 959 1747 
-Q 959 1119 1226 758 
-Q 1494 397 1959 397 
-Q 2419 397 2687 759 
-Q 2956 1122 2956 1747 
-Q 2956 2369 2687 2733 
-Q 2419 3097 1959 3097 
-z
-M 1959 3584 
-Q 2709 3584 3137 3096 
-Q 3566 2609 3566 1747 
-Q 3566 888 3137 398 
-Q 2709 -91 1959 -91 
-Q 1206 -91 779 398 
-Q 353 888 353 1747 
-Q 353 2609 779 3096 
-Q 1206 3584 1959 3584 
-z
-" transform="scale(0.015625)"/>
-       <path id="DejaVuSans-69" d="M 603 3500 
-L 1178 3500 
-L 1178 0 
-L 603 0 
-L 603 3500 
-z
-M 603 4863 
-L 1178 4863 
-L 1178 4134 
-L 603 4134 
-L 603 4863 
-z
-" transform="scale(0.015625)"/>
-       <path id="DejaVuSans-6e" d="M 3513 2113 
-L 3513 0 
-L 2938 0 
-L 2938 2094 
-Q 2938 2591 2744 2837 
-Q 2550 3084 2163 3084 
-Q 1697 3084 1428 2787 
-Q 1159 2491 1159 1978 
-L 1159 0 
-L 581 0 
-L 581 3500 
-L 1159 3500 
-L 1159 2956 
-Q 1366 3272 1645 3428 
-Q 1925 3584 2291 3584 
-Q 2894 3584 3203 3211 
-Q 3513 2838 3513 2113 
-z
-" transform="scale(0.015625)"/>
-       <path id="DejaVuSans-74" d="M 1172 4494 
-L 1172 3500 
-L 2356 3500 
-L 2356 3053 
-L 1172 3053 
-L 1172 1153 
-Q 1172 725 1289 603 
-Q 1406 481 1766 481 
-L 2356 481 
-L 2356 0 
-L 1766 0 
-Q 1100 0 847 248 
-Q 594 497 594 1153 
-L 594 3053 
-L 172 3053 
-L 172 3500 
-L 594 3500 
-L 594 4494 
-L 1172 4494 
-z
-" transform="scale(0.015625)"/>
-       <path id="DejaVuSans-73" d="M 2834 3397 
-L 2834 2853 
-Q 2591 2978 2328 3040 
-Q 2066 3103 1784 3103 
-Q 1356 3103 1142 2972 
-Q 928 2841 928 2578 
-Q 928 2378 1081 2264 
-Q 1234 2150 1697 2047 
-L 1894 2003 
-Q 2506 1872 2764 1633 
-Q 3022 1394 3022 966 
-Q 3022 478 2636 193 
-Q 2250 -91 1575 -91 
-Q 1294 -91 989 -36 
-Q 684 19 347 128 
-L 347 722 
-Q 666 556 975 473 
-Q 1284 391 1588 391 
-Q 1994 391 2212 530 
-Q 2431 669 2431 922 
-Q 2431 1156 2273 1281 
-Q 2116 1406 1581 1522 
-L 1381 1569 
-Q 847 1681 609 1914 
-Q 372 2147 372 2553 
-Q 372 3047 722 3315 
-Q 1072 3584 1716 3584 
-Q 2034 3584 2315 3537 
-Q 2597 3491 2834 3397 
-z
-" transform="scale(0.015625)"/>
-       <path id="DejaVuSans-20" transform="scale(0.015625)"/>
-       <path id="DejaVuSans-65" d="M 3597 1894 
-L 3597 1613 
-L 953 1613 
-Q 991 1019 1311 708 
-Q 1631 397 2203 397 
-Q 2534 397 2845 478 
-Q 3156 559 3463 722 
-L 3463 178 
-Q 3153 47 2828 -22 
-Q 2503 -91 2169 -91 
-Q 1331 -91 842 396 
-Q 353 884 353 1716 
-Q 353 2575 817 3079 
-Q 1281 3584 2069 3584 
-Q 2775 3584 3186 3129 
-Q 3597 2675 3597 1894 
-z
-M 3022 2063 
-Q 3016 2534 2758 2815 
-Q 2500 3097 2075 3097 
-Q 1594 3097 1305 2825 
-Q 1016 2553 972 2059 
-L 3022 2063 
-z
-" transform="scale(0.015625)"/>
-       <path id="DejaVuSans-72" d="M 2631 2963 
-Q 2534 3019 2420 3045 
-Q 2306 3072 2169 3072 
-Q 1681 3072 1420 2755 
-Q 1159 2438 1159 1844 
-L 1159 0 
-L 581 0 
-L 581 3500 
-L 1159 3500 
-L 1159 2956 
-Q 1341 3275 1631 3429 
-Q 1922 3584 2338 3584 
-Q 2397 3584 2469 3576 
-Q 2541 3569 2628 3553 
-L 2631 2963 
-z
-" transform="scale(0.015625)"/>
-       <path id="DejaVuSans-4c" d="M 628 4666 
-L 1259 4666 
-L 1259 531 
-L 3531 531 
-L 3531 0 
-L 628 0 
-L 628 4666 
-z
-" transform="scale(0.015625)"/>
-       <path id="DejaVuSans-61" d="M 2194 1759 
-Q 1497 1759 1228 1600 
-Q 959 1441 959 1056 
-Q 959 750 1161 570 
-Q 1363 391 1709 391 
-Q 2188 391 2477 730 
-Q 2766 1069 2766 1631 
-L 2766 1759 
-L 2194 1759 
-z
-M 3341 1997 
-L 3341 0 
-L 2766 0 
-L 2766 531 
-Q 2569 213 2275 61 
-Q 1981 -91 1556 -91 
-Q 1019 -91 701 211 
-Q 384 513 384 1019 
-Q 384 1609 779 1909 
-Q 1175 2209 1959 2209 
-L 2766 2209 
-L 2766 2266 
-Q 2766 2663 2505 2880 
-Q 2244 3097 1772 3097 
-Q 1472 3097 1187 3025 
-Q 903 2953 641 2809 
-L 641 3341 
-Q 956 3463 1253 3523 
-Q 1550 3584 1831 3584 
-Q 2591 3584 2966 3190 
-Q 3341 2797 3341 1997 
-z
-" transform="scale(0.015625)"/>
-       <path id="DejaVuSans-66" d="M 2375 4863 
-L 2375 4384 
-L 1825 4384 
-Q 1516 4384 1395 4259 
-Q 1275 4134 1275 3809 
-L 1275 3500 
-L 2222 3500 
-L 2222 3053 
-L 1275 3053 
-L 1275 0 
-L 697 0 
-L 697 3053 
-L 147 3053 
-L 147 3500 
-L 697 3500 
-L 697 3744 
-Q 697 4328 969 4595 
-Q 1241 4863 1831 4863 
-L 2375 4863 
-z
-" transform="scale(0.015625)"/>
-       <path id="DejaVuSans-42" d="M 1259 2228 
-L 1259 519 
-L 2272 519 
-Q 2781 519 3026 730 
-Q 3272 941 3272 1375 
-Q 3272 1813 3026 2020 
-Q 2781 2228 2272 2228 
-L 1259 2228 
-z
-M 1259 4147 
-L 1259 2741 
-L 2194 2741 
-Q 2656 2741 2882 2914 
-Q 3109 3088 3109 3444 
-Q 3109 3797 2882 3972 
-Q 2656 4147 2194 4147 
-L 1259 4147 
-z
-M 628 4666 
-L 2241 4666 
-Q 2963 4666 3353 4366 
-Q 3744 4066 3744 3513 
-Q 3744 3084 3544 2831 
-Q 3344 2578 2956 2516 
-Q 3422 2416 3680 2098 
-Q 3938 1781 3938 1306 
-Q 3938 681 3513 340 
-Q 3088 0 2303 0 
-L 628 0 
-L 628 4666 
-z
-" transform="scale(0.015625)"/>
-       <path id="DejaVuSans-78" d="M 3513 3500 
-L 2247 1797 
-L 3578 0 
-L 2900 0 
-L 1881 1375 
-L 863 0 
-L 184 0 
-L 1544 1831 
-L 300 3500 
-L 978 3500 
-L 1906 2253 
-L 2834 3500 
-L 3513 3500 
-z
-" transform="scale(0.015625)"/>
-      </defs>
-      <use xlink:href="#DejaVuSans-50"/>
-      <use xlink:href="#DejaVuSans-6f" transform="translate(56.677734 0)"/>
-      <use xlink:href="#DejaVuSans-69" transform="translate(117.859375 0)"/>
-      <use xlink:href="#DejaVuSans-6e" transform="translate(145.642578 0)"/>
-      <use xlink:href="#DejaVuSans-74" transform="translate(209.021484 0)"/>
-      <use xlink:href="#DejaVuSans-73" transform="translate(248.230469 0)"/>
-      <use xlink:href="#DejaVuSans-20" transform="translate(300.330078 0)"/>
-      <use xlink:href="#DejaVuSans-50" transform="translate(332.117188 0)"/>
-      <use xlink:href="#DejaVuSans-65" transform="translate(388.794922 0)"/>
-      <use xlink:href="#DejaVuSans-72" transform="translate(450.318359 0)"/>
-      <use xlink:href="#DejaVuSans-20" transform="translate(491.431641 0)"/>
-      <use xlink:href="#DejaVuSans-4c" transform="translate(523.21875 0)"/>
-      <use xlink:href="#DejaVuSans-65" transform="translate(577.181641 0)"/>
-      <use xlink:href="#DejaVuSans-61" transform="translate(638.705078 0)"/>
-      <use xlink:href="#DejaVuSans-66" transform="translate(699.984375 0)"/>
-      <use xlink:href="#DejaVuSans-20" transform="translate(735.189453 0)"/>
-      <use xlink:href="#DejaVuSans-42" transform="translate(766.976562 0)"/>
-      <use xlink:href="#DejaVuSans-6f" transform="translate(835.580078 0)"/>
-      <use xlink:href="#DejaVuSans-78" transform="translate(893.636719 0)"/>
-     </g>
-    </g>
-   </g>
-   <g id="matplotlib.axis_2">
-    <g id="ytick_1">
-     <g id="line2d_5">
-      <path d="M 54.81 377.676 
-L 563.04 377.676 
-" clip-path="url(#p4cd6003951)" style="fill: none; stroke: #cccccc; stroke-linecap: round"/>
-     </g>
-     <g id="text_6">
-      <!-- 0 -->
-      <g style="fill: #262626" transform="translate(38.31125 381.855141) scale(0.11 -0.11)">
-       <use xlink:href="#DejaVuSans-30"/>
-      </g>
-     </g>
-    </g>
-    <g id="ytick_2">
-     <g id="line2d_6">
-      <path d="M 54.81 332.6265 
-L 563.04 332.6265 
-" clip-path="url(#p4cd6003951)" style="fill: none; stroke: #cccccc; stroke-linecap: round"/>
-     </g>
-     <g id="text_7">
-      <!-- 5 -->
-      <g style="fill: #262626" transform="translate(38.31125 336.805641) scale(0.11 -0.11)">
-       <defs>
-        <path id="DejaVuSans-35" d="M 691 4666 
-L 3169 4666 
-L 3169 4134 
-L 1269 4134 
-L 1269 2991 
-Q 1406 3038 1543 3061 
-Q 1681 3084 1819 3084 
-Q 2600 3084 3056 2656 
-Q 3513 2228 3513 1497 
-Q 3513 744 3044 326 
-Q 2575 -91 1722 -91 
-Q 1428 -91 1123 -41 
-Q 819 9 494 109 
-L 494 744 
-Q 775 591 1075 516 
-Q 1375 441 1709 441 
-Q 2250 441 2565 725 
-Q 2881 1009 2881 1497 
-Q 2881 1984 2565 2268 
-Q 2250 2553 1709 2553 
-Q 1456 2553 1204 2497 
-Q 953 2441 691 2322 
-L 691 4666 
-z
-" transform="scale(0.015625)"/>
-       </defs>
-       <use xlink:href="#DejaVuSans-35"/>
-      </g>
-     </g>
-    </g>
-    <g id="ytick_3">
-     <g id="line2d_7">
-      <path d="M 54.81 287.577 
-L 563.04 287.577 
-" clip-path="url(#p4cd6003951)" style="fill: none; stroke: #cccccc; stroke-linecap: round"/>
-     </g>
-     <g id="text_8">
-      <!-- 10 -->
-      <g style="fill: #262626" transform="translate(31.3125 291.756141) scale(0.11 -0.11)">
-       <use xlink:href="#DejaVuSans-31"/>
-       <use xlink:href="#DejaVuSans-30" transform="translate(63.623047 0)"/>
-      </g>
-     </g>
-    </g>
-    <g id="ytick_4">
-     <g id="line2d_8">
-      <path d="M 54.81 242.5275 
-L 563.04 242.5275 
-" clip-path="url(#p4cd6003951)" style="fill: none; stroke: #cccccc; stroke-linecap: round"/>
-     </g>
-     <g id="text_9">
-      <!-- 15 -->
-      <g style="fill: #262626" transform="translate(31.3125 246.706641) scale(0.11 -0.11)">
-       <use xlink:href="#DejaVuSans-31"/>
-       <use xlink:href="#DejaVuSans-35" transform="translate(63.623047 0)"/>
-      </g>
-     </g>
-    </g>
-    <g id="ytick_5">
-     <g id="line2d_9">
-      <path d="M 54.81 197.478 
-L 563.04 197.478 
-" clip-path="url(#p4cd6003951)" style="fill: none; stroke: #cccccc; stroke-linecap: round"/>
-     </g>
-     <g id="text_10">
-      <!-- 20 -->
-      <g style="fill: #262626" transform="translate(31.3125 201.657141) scale(0.11 -0.11)">
-       <use xlink:href="#DejaVuSans-32"/>
-       <use xlink:href="#DejaVuSans-30" transform="translate(63.623047 0)"/>
-      </g>
-     </g>
-    </g>
-    <g id="ytick_6">
-     <g id="line2d_10">
-      <path d="M 54.81 152.4285 
-L 563.04 152.4285 
-" clip-path="url(#p4cd6003951)" style="fill: none; stroke: #cccccc; stroke-linecap: round"/>
-     </g>
-     <g id="text_11">
-      <!-- 25 -->
-      <g style="fill: #262626" transform="translate(31.3125 156.607641) scale(0.11 -0.11)">
-       <use xlink:href="#DejaVuSans-32"/>
-       <use xlink:href="#DejaVuSans-35" transform="translate(63.623047 0)"/>
-      </g>
-     </g>
-    </g>
-    <g id="ytick_7">
-     <g id="line2d_11">
-      <path d="M 54.81 107.379 
-L 563.04 107.379 
-" clip-path="url(#p4cd6003951)" style="fill: none; stroke: #cccccc; stroke-linecap: round"/>
-     </g>
-     <g id="text_12">
-      <!-- 30 -->
-      <g style="fill: #262626" transform="translate(31.3125 111.558141) scale(0.11 -0.11)">
-       <use xlink:href="#DejaVuSans-33"/>
-       <use xlink:href="#DejaVuSans-30" transform="translate(63.623047 0)"/>
-      </g>
-     </g>
-    </g>
-    <g id="ytick_8">
-     <g id="line2d_12">
-      <path d="M 54.81 62.3295 
-L 563.04 62.3295 
-" clip-path="url(#p4cd6003951)" style="fill: none; stroke: #cccccc; stroke-linecap: round"/>
-     </g>
-     <g id="text_13">
-      <!-- 35 -->
-      <g style="fill: #262626" transform="translate(31.3125 66.508641) scale(0.11 -0.11)">
-       <use xlink:href="#DejaVuSans-33"/>
-       <use xlink:href="#DejaVuSans-35" transform="translate(63.623047 0)"/>
-      </g>
-     </g>
-    </g>
-    <g id="ytick_9">
-     <g id="line2d_13">
-      <path d="M 54.81 17.28 
-L 563.04 17.28 
-" clip-path="url(#p4cd6003951)" style="fill: none; stroke: #cccccc; stroke-linecap: round"/>
-     </g>
-     <g id="text_14">
-      <!-- 40 -->
-      <g style="fill: #262626" transform="translate(31.3125 21.459141) scale(0.11 -0.11)">
-       <use xlink:href="#DejaVuSans-34"/>
-       <use xlink:href="#DejaVuSans-30" transform="translate(63.623047 0)"/>
-      </g>
-     </g>
-    </g>
-    <g id="text_15">
-     <!-- Count -->
-     <g style="fill: #262626" transform="translate(24.192969 219.750656) rotate(-90) scale(0.15 -0.15)">
-      <defs>
-       <path id="DejaVuSans-43" d="M 4122 4306 
-L 4122 3641 
-Q 3803 3938 3442 4084 
-Q 3081 4231 2675 4231 
-Q 1875 4231 1450 3742 
-Q 1025 3253 1025 2328 
-Q 1025 1406 1450 917 
-Q 1875 428 2675 428 
-Q 3081 428 3442 575 
-Q 3803 722 4122 1019 
-L 4122 359 
-Q 3791 134 3420 21 
-Q 3050 -91 2638 -91 
-Q 1578 -91 968 557 
-Q 359 1206 359 2328 
-Q 359 3453 968 4101 
-Q 1578 4750 2638 4750 
-Q 3056 4750 3426 4639 
-Q 3797 4528 4122 4306 
-z
-" transform="scale(0.015625)"/>
-       <path id="DejaVuSans-75" d="M 544 1381 
-L 544 3500 
-L 1119 3500 
-L 1119 1403 
-Q 1119 906 1312 657 
-Q 1506 409 1894 409 
-Q 2359 409 2629 706 
-Q 2900 1003 2900 1516 
-L 2900 3500 
-L 3475 3500 
-L 3475 0 
-L 2900 0 
-L 2900 538 
-Q 2691 219 2414 64 
-Q 2138 -91 1772 -91 
-Q 1169 -91 856 284 
-Q 544 659 544 1381 
-z
-M 1991 3584 
-L 1991 3584 
-z
-" transform="scale(0.015625)"/>
-      </defs>
-      <use xlink:href="#DejaVuSans-43"/>
-      <use xlink:href="#DejaVuSans-6f" transform="translate(69.824219 0)"/>
-      <use xlink:href="#DejaVuSans-75" transform="translate(131.005859 0)"/>
-      <use xlink:href="#DejaVuSans-6e" transform="translate(194.384766 0)"/>
-      <use xlink:href="#DejaVuSans-74" transform="translate(257.763672 0)"/>
-     </g>
-    </g>
-   </g>
-   <g id="patch_3">
-    <path d="M 77.911364 377.676 
-L 78.631032 377.676 
-L 78.631032 368.6661 
-L 77.911364 368.6661 
-z
-" clip-path="url(#p4cd6003951)" style="fill-opacity: 0.75; stroke: #ffffff; stroke-width: 0.063212; stroke-linejoin: miter"/>
-   </g>
-   <g id="patch_4">
-    <path d="M 78.631032 377.676 
-L 79.350701 377.676 
-L 79.350701 377.676 
-L 78.631032 377.676 
-z
-" clip-path="url(#p4cd6003951)" style="fill-opacity: 0.75; stroke: #ffffff; stroke-width: 0.063212; stroke-linejoin: miter"/>
-   </g>
-   <g id="patch_5">
-    <path d="M 79.350701 377.676 
-L 80.07037 377.676 
-L 80.07037 377.676 
-L 79.350701 377.676 
-z
-" clip-path="url(#p4cd6003951)" style="fill-opacity: 0.75; stroke: #ffffff; stroke-width: 0.063212; stroke-linejoin: miter"/>
-   </g>
-   <g id="patch_6">
-    <path d="M 80.07037 377.676 
-L 80.790038 377.676 
-L 80.790038 377.676 
-L 80.07037 377.676 
-z
-" clip-path="url(#p4cd6003951)" style="fill-opacity: 0.75; stroke: #ffffff; stroke-width: 0.063212; stroke-linejoin: miter"/>
-   </g>
-   <g id="patch_7">
-    <path d="M 80.790038 377.676 
-L 81.509707 377.676 
-L 81.509707 377.676 
-L 80.790038 377.676 
-z
-" clip-path="url(#p4cd6003951)" style="fill-opacity: 0.75; stroke: #ffffff; stroke-width: 0.063212; stroke-linejoin: miter"/>
-   </g>
-   <g id="patch_8">
-    <path d="M 81.509707 377.676 
-L 82.229376 377.676 
-L 82.229376 377.676 
-L 81.509707 377.676 
-z
-" clip-path="url(#p4cd6003951)" style="fill-opacity: 0.75; stroke: #ffffff; stroke-width: 0.063212; stroke-linejoin: miter"/>
-   </g>
-   <g id="patch_9">
-    <path d="M 82.229376 377.676 
-L 82.949044 377.676 
-L 82.949044 377.676 
-L 82.229376 377.676 
-z
-" clip-path="url(#p4cd6003951)" style="fill-opacity: 0.75; stroke: #ffffff; stroke-width: 0.063212; stroke-linejoin: miter"/>
-   </g>
-   <g id="patch_10">
-    <path d="M 82.949044 377.676 
-L 83.668713 377.676 
-L 83.668713 377.676 
-L 82.949044 377.676 
-z
-" clip-path="url(#p4cd6003951)" style="fill-opacity: 0.75; stroke: #ffffff; stroke-width: 0.063212; stroke-linejoin: miter"/>
-   </g>
-   <g id="patch_11">
-    <path d="M 83.668713 377.676 
-L 84.388381 377.676 
-L 84.388381 377.676 
-L 83.668713 377.676 
-z
-" clip-path="url(#p4cd6003951)" style="fill-opacity: 0.75; stroke: #ffffff; stroke-width: 0.063212; stroke-linejoin: miter"/>
-   </g>
-   <g id="patch_12">
-    <path d="M 84.388381 377.676 
-L 85.10805 377.676 
-L 85.10805 377.676 
-L 84.388381 377.676 
-z
-" clip-path="url(#p4cd6003951)" style="fill-opacity: 0.75; stroke: #ffffff; stroke-width: 0.063212; stroke-linejoin: miter"/>
-   </g>
-   <g id="patch_13">
-    <path d="M 85.10805 377.676 
-L 85.827719 377.676 
-L 85.827719 377.676 
-L 85.10805 377.676 
-z
-" clip-path="url(#p4cd6003951)" style="fill-opacity: 0.75; stroke: #ffffff; stroke-width: 0.063212; stroke-linejoin: miter"/>
-   </g>
-   <g id="patch_14">
-    <path d="M 85.827719 377.676 
-L 86.547387 377.676 
-L 86.547387 377.676 
-L 85.827719 377.676 
-z
-" clip-path="url(#p4cd6003951)" style="fill-opacity: 0.75; stroke: #ffffff; stroke-width: 0.063212; stroke-linejoin: miter"/>
-   </g>
-   <g id="patch_15">
-    <path d="M 86.547387 377.676 
-L 87.267056 377.676 
-L 87.267056 377.676 
-L 86.547387 377.676 
-z
-" clip-path="url(#p4cd6003951)" style="fill-opacity: 0.75; stroke: #ffffff; stroke-width: 0.063212; stroke-linejoin: miter"/>
-   </g>
-   <g id="patch_16">
-    <path d="M 87.267056 377.676 
-L 87.986725 377.676 
-L 87.986725 377.676 
-L 87.267056 377.676 
-z
-" clip-path="url(#p4cd6003951)" style="fill-opacity: 0.75; stroke: #ffffff; stroke-width: 0.063212; stroke-linejoin: miter"/>
-   </g>
-   <g id="patch_17">
-    <path d="M 87.986725 377.676 
-L 88.706393 377.676 
-L 88.706393 377.676 
-L 87.986725 377.676 
-z
-" clip-path="url(#p4cd6003951)" style="fill-opacity: 0.75; stroke: #ffffff; stroke-width: 0.063212; stroke-linejoin: miter"/>
-   </g>
-   <g id="patch_18">
-    <path d="M 88.706393 377.676 
-L 89.426062 377.676 
-L 89.426062 377.676 
-L 88.706393 377.676 
-z
-" clip-path="url(#p4cd6003951)" style="fill-opacity: 0.75; stroke: #ffffff; stroke-width: 0.063212; stroke-linejoin: miter"/>
-   </g>
-   <g id="patch_19">
-    <path d="M 89.426062 377.676 
-L 90.145731 377.676 
-L 90.145731 377.676 
-L 89.426062 377.676 
-z
-" clip-path="url(#p4cd6003951)" style="fill-opacity: 0.75; stroke: #ffffff; stroke-width: 0.063212; stroke-linejoin: miter"/>
-   </g>
-   <g id="patch_20">
-    <path d="M 90.145731 377.676 
-L 90.865399 377.676 
-L 90.865399 377.676 
-L 90.145731 377.676 
-z
-" clip-path="url(#p4cd6003951)" style="fill-opacity: 0.75; stroke: #ffffff; stroke-width: 0.063212; stroke-linejoin: miter"/>
-   </g>
-   <g id="patch_21">
-    <path d="M 90.865399 377.676 
-L 91.585068 377.676 
-L 91.585068 377.676 
-L 90.865399 377.676 
-z
-" clip-path="url(#p4cd6003951)" style="fill-opacity: 0.75; stroke: #ffffff; stroke-width: 0.063212; stroke-linejoin: miter"/>
-   </g>
-   <g id="patch_22">
-    <path d="M 91.585068 377.676 
-L 92.304737 377.676 
-L 92.304737 377.676 
-L 91.585068 377.676 
-z
-" clip-path="url(#p4cd6003951)" style="fill-opacity: 0.75; stroke: #ffffff; stroke-width: 0.063212; stroke-linejoin: miter"/>
-   </g>
-   <g id="patch_23">
-    <path d="M 92.304737 377.676 
-L 93.024405 377.676 
-L 93.024405 377.676 
-L 92.304737 377.676 
-z
-" clip-path="url(#p4cd6003951)" style="fill-opacity: 0.75; stroke: #ffffff; stroke-width: 0.063212; stroke-linejoin: miter"/>
-   </g>
-   <g id="patch_24">
-    <path d="M 93.024405 377.676 
-L 93.744074 377.676 
-L 93.744074 359.6562 
-L 93.024405 359.6562 
-z
-" clip-path="url(#p4cd6003951)" style="fill-opacity: 0.75; stroke: #ffffff; stroke-width: 0.063212; stroke-linejoin: miter"/>
-   </g>
-   <g id="patch_25">
-    <path d="M 93.744074 377.676 
-L 94.463743 377.676 
-L 94.463743 377.676 
-L 93.744074 377.676 
-z
-" clip-path="url(#p4cd6003951)" style="fill-opacity: 0.75; stroke: #ffffff; stroke-width: 0.063212; stroke-linejoin: miter"/>
-   </g>
-   <g id="patch_26">
-    <path d="M 94.463743 377.676 
-L 95.183411 377.676 
-L 95.183411 377.676 
-L 94.463743 377.676 
-z
-" clip-path="url(#p4cd6003951)" style="fill-opacity: 0.75; stroke: #ffffff; stroke-width: 0.063212; stroke-linejoin: miter"/>
-   </g>
-   <g id="patch_27">
-    <path d="M 95.183411 377.676 
-L 95.90308 377.676 
-L 95.90308 377.676 
-L 95.183411 377.676 
-z
-" clip-path="url(#p4cd6003951)" style="fill-opacity: 0.75; stroke: #ffffff; stroke-width: 0.063212; stroke-linejoin: miter"/>
-   </g>
-   <g id="patch_28">
-    <path d="M 95.90308 377.676 
-L 96.622749 377.676 
-L 96.622749 377.676 
-L 95.90308 377.676 
-z
-" clip-path="url(#p4cd6003951)" style="fill-opacity: 0.75; stroke: #ffffff; stroke-width: 0.063212; stroke-linejoin: miter"/>
-   </g>
-   <g id="patch_29">
-    <path d="M 96.622749 377.676 
-L 97.342417 377.676 
-L 97.342417 377.676 
-L 96.622749 377.676 
-z
-" clip-path="url(#p4cd6003951)" style="fill-opacity: 0.75; stroke: #ffffff; stroke-width: 0.063212; stroke-linejoin: miter"/>
-   </g>
-   <g id="patch_30">
-    <path d="M 97.342417 377.676 
-L 98.062086 377.676 
-L 98.062086 377.676 
-L 97.342417 377.676 
-z
-" clip-path="url(#p4cd6003951)" style="fill-opacity: 0.75; stroke: #ffffff; stroke-width: 0.063212; stroke-linejoin: miter"/>
-   </g>
-   <g id="patch_31">
-    <path d="M 98.062086 377.676 
-L 98.781754 377.676 
-L 98.781754 377.676 
-L 98.062086 377.676 
-z
-" clip-path="url(#p4cd6003951)" style="fill-opacity: 0.75; stroke: #ffffff; stroke-width: 0.063212; stroke-linejoin: miter"/>
-   </g>
-   <g id="patch_32">
-    <path d="M 98.781754 377.676 
-L 99.501423 377.676 
-L 99.501423 377.676 
-L 98.781754 377.676 
-z
-" clip-path="url(#p4cd6003951)" style="fill-opacity: 0.75; stroke: #ffffff; stroke-width: 0.063212; stroke-linejoin: miter"/>
-   </g>
-   <g id="patch_33">
-    <path d="M 99.501423 377.676 
-L 100.221092 377.676 
-L 100.221092 377.676 
-L 99.501423 377.676 
-z
-" clip-path="url(#p4cd6003951)" style="fill-opacity: 0.75; stroke: #ffffff; stroke-width: 0.063212; stroke-linejoin: miter"/>
-   </g>
-   <g id="patch_34">
-    <path d="M 100.221092 377.676 
-L 100.94076 377.676 
-L 100.94076 377.676 
-L 100.221092 377.676 
-z
-" clip-path="url(#p4cd6003951)" style="fill-opacity: 0.75; stroke: #ffffff; stroke-width: 0.063212; stroke-linejoin: miter"/>
-   </g>
-   <g id="patch_35">
-    <path d="M 100.94076 377.676 
-L 101.660429 377.676 
-L 101.660429 377.676 
-L 100.94076 377.676 
-z
-" clip-path="url(#p4cd6003951)" style="fill-opacity: 0.75; stroke: #ffffff; stroke-width: 0.063212; stroke-linejoin: miter"/>
-   </g>
-   <g id="patch_36">
-    <path d="M 101.660429 377.676 
-L 102.380098 377.676 
-L 102.380098 377.676 
-L 101.660429 377.676 
-z
-" clip-path="url(#p4cd6003951)" style="fill-opacity: 0.75; stroke: #ffffff; stroke-width: 0.063212; stroke-linejoin: miter"/>
-   </g>
-   <g id="patch_37">
-    <path d="M 102.380098 377.676 
-L 103.099766 377.676 
-L 103.099766 377.676 
-L 102.380098 377.676 
-z
-" clip-path="url(#p4cd6003951)" style="fill-opacity: 0.75; stroke: #ffffff; stroke-width: 0.063212; stroke-linejoin: miter"/>
-   </g>
-   <g id="patch_38">
-    <path d="M 103.099766 377.676 
-L 103.819435 377.676 
-L 103.819435 377.676 
-L 103.099766 377.676 
-z
-" clip-path="url(#p4cd6003951)" style="fill-opacity: 0.75; stroke: #ffffff; stroke-width: 0.063212; stroke-linejoin: miter"/>
-   </g>
-   <g id="patch_39">
-    <path d="M 103.819435 377.676 
-L 104.539104 377.676 
-L 104.539104 377.676 
-L 103.819435 377.676 
-z
-" clip-path="url(#p4cd6003951)" style="fill-opacity: 0.75; stroke: #ffffff; stroke-width: 0.063212; stroke-linejoin: miter"/>
-   </g>
-   <g id="patch_40">
-    <path d="M 104.539104 377.676 
-L 105.258772 377.676 
-L 105.258772 377.676 
-L 104.539104 377.676 
-z
-" clip-path="url(#p4cd6003951)" style="fill-opacity: 0.75; stroke: #ffffff; stroke-width: 0.063212; stroke-linejoin: miter"/>
-   </g>
-   <g id="patch_41">
-    <path d="M 105.258772 377.676 
-L 105.978441 377.676 
-L 105.978441 377.676 
-L 105.258772 377.676 
-z
-" clip-path="url(#p4cd6003951)" style="fill-opacity: 0.75; stroke: #ffffff; stroke-width: 0.063212; stroke-linejoin: miter"/>
-   </g>
-   <g id="patch_42">
-    <path d="M 105.978441 377.676 
-L 106.69811 377.676 
-L 106.69811 377.676 
-L 105.978441 377.676 
-z
-" clip-path="url(#p4cd6003951)" style="fill-opacity: 0.75; stroke: #ffffff; stroke-width: 0.063212; stroke-linejoin: miter"/>
-   </g>
-   <g id="patch_43">
-    <path d="M 106.69811 377.676 
-L 107.417778 377.676 
-L 107.417778 377.676 
-L 106.69811 377.676 
-z
-" clip-path="url(#p4cd6003951)" style="fill-opacity: 0.75; stroke: #ffffff; stroke-width: 0.063212; stroke-linejoin: miter"/>
-   </g>
-   <g id="patch_44">
-    <path d="M 107.417778 377.676 
-L 108.137447 377.676 
-L 108.137447 377.676 
-L 107.417778 377.676 
-z
-" clip-path="url(#p4cd6003951)" style="fill-opacity: 0.75; stroke: #ffffff; stroke-width: 0.063212; stroke-linejoin: miter"/>
-   </g>
-   <g id="patch_45">
-    <path d="M 108.137447 377.676 
-L 108.857116 377.676 
-L 108.857116 377.676 
-L 108.137447 377.676 
-z
-" clip-path="url(#p4cd6003951)" style="fill-opacity: 0.75; stroke: #ffffff; stroke-width: 0.063212; stroke-linejoin: miter"/>
-   </g>
-   <g id="patch_46">
-    <path d="M 108.857116 377.676 
-L 109.576784 377.676 
-L 109.576784 377.676 
-L 108.857116 377.676 
-z
-" clip-path="url(#p4cd6003951)" style="fill-opacity: 0.75; stroke: #ffffff; stroke-width: 0.063212; stroke-linejoin: miter"/>
-   </g>
-   <g id="patch_47">
-    <path d="M 109.576784 377.676 
-L 110.296453 377.676 
-L 110.296453 377.676 
-L 109.576784 377.676 
-z
-" clip-path="url(#p4cd6003951)" style="fill-opacity: 0.75; stroke: #ffffff; stroke-width: 0.063212; stroke-linejoin: miter"/>
-   </g>
-   <g id="patch_48">
-    <path d="M 110.296453 377.676 
-L 111.016121 377.676 
-L 111.016121 377.676 
-L 110.296453 377.676 
-z
-" clip-path="url(#p4cd6003951)" style="fill-opacity: 0.75; stroke: #ffffff; stroke-width: 0.063212; stroke-linejoin: miter"/>
-   </g>
-   <g id="patch_49">
-    <path d="M 111.016121 377.676 
-L 111.73579 377.676 
-L 111.73579 377.676 
-L 111.016121 377.676 
-z
-" clip-path="url(#p4cd6003951)" style="fill-opacity: 0.75; stroke: #ffffff; stroke-width: 0.063212; stroke-linejoin: miter"/>
-   </g>
-   <g id="patch_50">
-    <path d="M 111.73579 377.676 
-L 112.455459 377.676 
-L 112.455459 377.676 
-L 111.73579 377.676 
-z
-" clip-path="url(#p4cd6003951)" style="fill-opacity: 0.75; stroke: #ffffff; stroke-width: 0.063212; stroke-linejoin: miter"/>
-   </g>
-   <g id="patch_51">
-    <path d="M 112.455459 377.676 
-L 113.175127 377.676 
-L 113.175127 377.676 
-L 112.455459 377.676 
-z
-" clip-path="url(#p4cd6003951)" style="fill-opacity: 0.75; stroke: #ffffff; stroke-width: 0.063212; stroke-linejoin: miter"/>
-   </g>
-   <g id="patch_52">
-    <path d="M 113.175127 377.676 
-L 113.894796 377.676 
-L 113.894796 377.676 
-L 113.175127 377.676 
-z
-" clip-path="url(#p4cd6003951)" style="fill-opacity: 0.75; stroke: #ffffff; stroke-width: 0.063212; stroke-linejoin: miter"/>
-   </g>
-   <g id="patch_53">
-    <path d="M 113.894796 377.676 
-L 114.614465 377.676 
-L 114.614465 377.676 
-L 113.894796 377.676 
-z
-" clip-path="url(#p4cd6003951)" style="fill-opacity: 0.75; stroke: #ffffff; stroke-width: 0.063212; stroke-linejoin: miter"/>
-   </g>
-   <g id="patch_54">
-    <path d="M 114.614465 377.676 
-L 115.334133 377.676 
-L 115.334133 125.3988 
-L 114.614465 125.3988 
-z
-" clip-path="url(#p4cd6003951)" style="fill-opacity: 0.75; stroke: #ffffff; stroke-width: 0.063212; stroke-linejoin: miter"/>
-   </g>
-   <g id="patch_55">
-    <path d="M 115.334133 377.676 
-L 116.053802 377.676 
-L 116.053802 377.676 
-L 115.334133 377.676 
-z
-" clip-path="url(#p4cd6003951)" style="fill-opacity: 0.75; stroke: #ffffff; stroke-width: 0.063212; stroke-linejoin: miter"/>
-   </g>
-   <g id="patch_56">
-    <path d="M 116.053802 377.676 
-L 116.773471 377.676 
-L 116.773471 377.676 
-L 116.053802 377.676 
-z
-" clip-path="url(#p4cd6003951)" style="fill-opacity: 0.75; stroke: #ffffff; stroke-width: 0.063212; stroke-linejoin: miter"/>
-   </g>
-   <g id="patch_57">
-    <path d="M 116.773471 377.676 
-L 117.493139 377.676 
-L 117.493139 377.676 
-L 116.773471 377.676 
-z
-" clip-path="url(#p4cd6003951)" style="fill-opacity: 0.75; stroke: #ffffff; stroke-width: 0.063212; stroke-linejoin: miter"/>
-   </g>
-   <g id="patch_58">
-    <path d="M 117.493139 377.676 
-L 118.212808 377.676 
-L 118.212808 377.676 
-L 117.493139 377.676 
-z
-" clip-path="url(#p4cd6003951)" style="fill-opacity: 0.75; stroke: #ffffff; stroke-width: 0.063212; stroke-linejoin: miter"/>
-   </g>
-   <g id="patch_59">
-    <path d="M 118.212808 377.676 
-L 118.932477 377.676 
-L 118.932477 377.676 
-L 118.212808 377.676 
-z
-" clip-path="url(#p4cd6003951)" style="fill-opacity: 0.75; stroke: #ffffff; stroke-width: 0.063212; stroke-linejoin: miter"/>
-   </g>
-   <g id="patch_60">
-    <path d="M 118.932477 377.676 
-L 119.652145 377.676 
-L 119.652145 377.676 
-L 118.932477 377.676 
-z
-" clip-path="url(#p4cd6003951)" style="fill-opacity: 0.75; stroke: #ffffff; stroke-width: 0.063212; stroke-linejoin: miter"/>
-   </g>
-   <g id="patch_61">
-    <path d="M 119.652145 377.676 
-L 120.371814 377.676 
-L 120.371814 377.676 
-L 119.652145 377.676 
-z
-" clip-path="url(#p4cd6003951)" style="fill-opacity: 0.75; stroke: #ffffff; stroke-width: 0.063212; stroke-linejoin: miter"/>
-   </g>
-   <g id="patch_62">
-    <path d="M 120.371814 377.676 
-L 121.091483 377.676 
-L 121.091483 377.676 
-L 120.371814 377.676 
-z
-" clip-path="url(#p4cd6003951)" style="fill-opacity: 0.75; stroke: #ffffff; stroke-width: 0.063212; stroke-linejoin: miter"/>
-   </g>
-   <g id="patch_63">
-    <path d="M 121.091483 377.676 
-L 121.811151 377.676 
-L 121.811151 377.676 
-L 121.091483 377.676 
-z
-" clip-path="url(#p4cd6003951)" style="fill-opacity: 0.75; stroke: #ffffff; stroke-width: 0.063212; stroke-linejoin: miter"/>
-   </g>
-   <g id="patch_64">
-    <path d="M 121.811151 377.676 
-L 122.53082 377.676 
-L 122.53082 377.676 
-L 121.811151 377.676 
-z
-" clip-path="url(#p4cd6003951)" style="fill-opacity: 0.75; stroke: #ffffff; stroke-width: 0.063212; stroke-linejoin: miter"/>
-   </g>
-   <g id="patch_65">
-    <path d="M 122.53082 377.676 
-L 123.250489 377.676 
-L 123.250489 377.676 
-L 122.53082 377.676 
-z
-" clip-path="url(#p4cd6003951)" style="fill-opacity: 0.75; stroke: #ffffff; stroke-width: 0.063212; stroke-linejoin: miter"/>
-   </g>
-   <g id="patch_66">
-    <path d="M 123.250489 377.676 
-L 123.970157 377.676 
-L 123.970157 368.6661 
-L 123.250489 368.6661 
-z
-" clip-path="url(#p4cd6003951)" style="fill-opacity: 0.75; stroke: #ffffff; stroke-width: 0.063212; stroke-linejoin: miter"/>
-   </g>
-   <g id="patch_67">
-    <path d="M 123.970157 377.676 
-L 124.689826 377.676 
-L 124.689826 377.676 
-L 123.970157 377.676 
-z
-" clip-path="url(#p4cd6003951)" style="fill-opacity: 0.75; stroke: #ffffff; stroke-width: 0.063212; stroke-linejoin: miter"/>
-   </g>
-   <g id="patch_68">
-    <path d="M 124.689826 377.676 
-L 125.409494 377.676 
-L 125.409494 377.676 
-L 124.689826 377.676 
-z
-" clip-path="url(#p4cd6003951)" style="fill-opacity: 0.75; stroke: #ffffff; stroke-width: 0.063212; stroke-linejoin: miter"/>
-   </g>
-   <g id="patch_69">
-    <path d="M 125.409494 377.676 
-L 126.129163 377.676 
-L 126.129163 377.676 
-L 125.409494 377.676 
-z
-" clip-path="url(#p4cd6003951)" style="fill-opacity: 0.75; stroke: #ffffff; stroke-width: 0.063212; stroke-linejoin: miter"/>
-   </g>
-   <g id="patch_70">
-    <path d="M 126.129163 377.676 
-L 126.848832 377.676 
-L 126.848832 377.676 
-L 126.129163 377.676 
-z
-" clip-path="url(#p4cd6003951)" style="fill-opacity: 0.75; stroke: #ffffff; stroke-width: 0.063212; stroke-linejoin: miter"/>
-   </g>
-   <g id="patch_71">
-    <path d="M 126.848832 377.676 
-L 127.5685 377.676 
-L 127.5685 377.676 
-L 126.848832 377.676 
-z
-" clip-path="url(#p4cd6003951)" style="fill-opacity: 0.75; stroke: #ffffff; stroke-width: 0.063212; stroke-linejoin: miter"/>
-   </g>
-   <g id="patch_72">
-    <path d="M 127.5685 377.676 
-L 128.288169 377.676 
-L 128.288169 377.676 
-L 127.5685 377.676 
-z
-" clip-path="url(#p4cd6003951)" style="fill-opacity: 0.75; stroke: #ffffff; stroke-width: 0.063212; stroke-linejoin: miter"/>
-   </g>
-   <g id="patch_73">
-    <path d="M 128.288169 377.676 
-L 129.007838 377.676 
-L 129.007838 377.676 
-L 128.288169 377.676 
-z
-" clip-path="url(#p4cd6003951)" style="fill-opacity: 0.75; stroke: #ffffff; stroke-width: 0.063212; stroke-linejoin: miter"/>
-   </g>
-   <g id="patch_74">
-    <path d="M 129.007838 377.676 
-L 129.727506 377.676 
-L 129.727506 377.676 
-L 129.007838 377.676 
-z
-" clip-path="url(#p4cd6003951)" style="fill-opacity: 0.75; stroke: #ffffff; stroke-width: 0.063212; stroke-linejoin: miter"/>
-   </g>
-   <g id="patch_75">
-    <path d="M 129.727506 377.676 
-L 130.447175 377.676 
-L 130.447175 377.676 
-L 129.727506 377.676 
-z
-" clip-path="url(#p4cd6003951)" style="fill-opacity: 0.75; stroke: #ffffff; stroke-width: 0.063212; stroke-linejoin: miter"/>
-   </g>
-   <g id="patch_76">
-    <path d="M 130.447175 377.676 
-L 131.166844 377.676 
-L 131.166844 350.6463 
-L 130.447175 350.6463 
-z
-" clip-path="url(#p4cd6003951)" style="fill-opacity: 0.75; stroke: #ffffff; stroke-width: 0.063212; stroke-linejoin: miter"/>
-   </g>
-   <g id="patch_77">
-    <path d="M 131.166844 377.676 
-L 131.886512 377.676 
-L 131.886512 377.676 
-L 131.166844 377.676 
-z
-" clip-path="url(#p4cd6003951)" style="fill-opacity: 0.75; stroke: #ffffff; stroke-width: 0.063212; stroke-linejoin: miter"/>
-   </g>
-   <g id="patch_78">
-    <path d="M 131.886512 377.676 
-L 132.606181 377.676 
-L 132.606181 377.676 
-L 131.886512 377.676 
-z
-" clip-path="url(#p4cd6003951)" style="fill-opacity: 0.75; stroke: #ffffff; stroke-width: 0.063212; stroke-linejoin: miter"/>
-   </g>
-   <g id="patch_79">
-    <path d="M 132.606181 377.676 
-L 133.32585 377.676 
-L 133.32585 377.676 
-L 132.606181 377.676 
-z
-" clip-path="url(#p4cd6003951)" style="fill-opacity: 0.75; stroke: #ffffff; stroke-width: 0.063212; stroke-linejoin: miter"/>
-   </g>
-   <g id="patch_80">
-    <path d="M 133.32585 377.676 
-L 134.045518 377.676 
-L 134.045518 377.676 
-L 133.32585 377.676 
-z
-" clip-path="url(#p4cd6003951)" style="fill-opacity: 0.75; stroke: #ffffff; stroke-width: 0.063212; stroke-linejoin: miter"/>
-   </g>
-   <g id="patch_81">
-    <path d="M 134.045518 377.676 
-L 134.765187 377.676 
-L 134.765187 377.676 
-L 134.045518 377.676 
-z
-" clip-path="url(#p4cd6003951)" style="fill-opacity: 0.75; stroke: #ffffff; stroke-width: 0.063212; stroke-linejoin: miter"/>
-   </g>
-   <g id="patch_82">
-    <path d="M 134.765187 377.676 
-L 135.484856 377.676 
-L 135.484856 377.676 
-L 134.765187 377.676 
-z
-" clip-path="url(#p4cd6003951)" style="fill-opacity: 0.75; stroke: #ffffff; stroke-width: 0.063212; stroke-linejoin: miter"/>
-   </g>
-   <g id="patch_83">
-    <path d="M 135.484856 377.676 
-L 136.204524 377.676 
-L 136.204524 377.676 
-L 135.484856 377.676 
-z
-" clip-path="url(#p4cd6003951)" style="fill-opacity: 0.75; stroke: #ffffff; stroke-width: 0.063212; stroke-linejoin: miter"/>
-   </g>
-   <g id="patch_84">
-    <path d="M 136.204524 377.676 
-L 136.924193 377.676 
-L 136.924193 377.676 
-L 136.204524 377.676 
-z
-" clip-path="url(#p4cd6003951)" style="fill-opacity: 0.75; stroke: #ffffff; stroke-width: 0.063212; stroke-linejoin: miter"/>
-   </g>
-   <g id="patch_85">
-    <path d="M 136.924193 377.676 
-L 137.643862 377.676 
-L 137.643862 368.6661 
-L 136.924193 368.6661 
-z
-" clip-path="url(#p4cd6003951)" style="fill-opacity: 0.75; stroke: #ffffff; stroke-width: 0.063212; stroke-linejoin: miter"/>
-   </g>
-   <g id="patch_86">
-    <path d="M 137.643862 377.676 
-L 138.36353 377.676 
-L 138.36353 377.676 
-L 137.643862 377.676 
-z
-" clip-path="url(#p4cd6003951)" style="fill-opacity: 0.75; stroke: #ffffff; stroke-width: 0.063212; stroke-linejoin: miter"/>
-   </g>
-   <g id="patch_87">
-    <path d="M 138.36353 377.676 
-L 139.083199 377.676 
-L 139.083199 377.676 
-L 138.36353 377.676 
-z
-" clip-path="url(#p4cd6003951)" style="fill-opacity: 0.75; stroke: #ffffff; stroke-width: 0.063212; stroke-linejoin: miter"/>
-   </g>
-   <g id="patch_88">
-    <path d="M 139.083199 377.676 
-L 139.802867 377.676 
-L 139.802867 377.676 
-L 139.083199 377.676 
-z
-" clip-path="url(#p4cd6003951)" style="fill-opacity: 0.75; stroke: #ffffff; stroke-width: 0.063212; stroke-linejoin: miter"/>
-   </g>
-   <g id="patch_89">
-    <path d="M 139.802867 377.676 
-L 140.522536 377.676 
-L 140.522536 377.676 
-L 139.802867 377.676 
-z
-" clip-path="url(#p4cd6003951)" style="fill-opacity: 0.75; stroke: #ffffff; stroke-width: 0.063212; stroke-linejoin: miter"/>
-   </g>
-   <g id="patch_90">
-    <path d="M 140.522536 377.676 
-L 141.242205 377.676 
-L 141.242205 377.676 
-L 140.522536 377.676 
-z
-" clip-path="url(#p4cd6003951)" style="fill-opacity: 0.75; stroke: #ffffff; stroke-width: 0.063212; stroke-linejoin: miter"/>
-   </g>
-   <g id="patch_91">
-    <path d="M 141.242205 377.676 
-L 141.961873 377.676 
-L 141.961873 377.676 
-L 141.242205 377.676 
-z
-" clip-path="url(#p4cd6003951)" style="fill-opacity: 0.75; stroke: #ffffff; stroke-width: 0.063212; stroke-linejoin: miter"/>
-   </g>
-   <g id="patch_92">
-    <path d="M 141.961873 377.676 
-L 142.681542 377.676 
-L 142.681542 377.676 
-L 141.961873 377.676 
-z
-" clip-path="url(#p4cd6003951)" style="fill-opacity: 0.75; stroke: #ffffff; stroke-width: 0.063212; stroke-linejoin: miter"/>
-   </g>
-   <g id="patch_93">
-    <path d="M 142.681542 377.676 
-L 143.401211 377.676 
-L 143.401211 359.6562 
-L 142.681542 359.6562 
-z
-" clip-path="url(#p4cd6003951)" style="fill-opacity: 0.75; stroke: #ffffff; stroke-width: 0.063212; stroke-linejoin: miter"/>
-   </g>
-   <g id="patch_94">
-    <path d="M 143.401211 377.676 
-L 144.120879 377.676 
-L 144.120879 377.676 
-L 143.401211 377.676 
-z
-" clip-path="url(#p4cd6003951)" style="fill-opacity: 0.75; stroke: #ffffff; stroke-width: 0.063212; stroke-linejoin: miter"/>
-   </g>
-   <g id="patch_95">
-    <path d="M 144.120879 377.676 
-L 144.840548 377.676 
-L 144.840548 377.676 
-L 144.120879 377.676 
-z
-" clip-path="url(#p4cd6003951)" style="fill-opacity: 0.75; stroke: #ffffff; stroke-width: 0.063212; stroke-linejoin: miter"/>
-   </g>
-   <g id="patch_96">
-    <path d="M 144.840548 377.676 
-L 145.560217 377.676 
-L 145.560217 377.676 
-L 144.840548 377.676 
-z
-" clip-path="url(#p4cd6003951)" style="fill-opacity: 0.75; stroke: #ffffff; stroke-width: 0.063212; stroke-linejoin: miter"/>
-   </g>
-   <g id="patch_97">
-    <path d="M 145.560217 377.676 
-L 146.279885 377.676 
-L 146.279885 377.676 
-L 145.560217 377.676 
-z
-" clip-path="url(#p4cd6003951)" style="fill-opacity: 0.75; stroke: #ffffff; stroke-width: 0.063212; stroke-linejoin: miter"/>
-   </g>
-   <g id="patch_98">
-    <path d="M 146.279885 377.676 
-L 146.999554 377.676 
-L 146.999554 377.676 
-L 146.279885 377.676 
-z
-" clip-path="url(#p4cd6003951)" style="fill-opacity: 0.75; stroke: #ffffff; stroke-width: 0.063212; stroke-linejoin: miter"/>
-   </g>
-   <g id="patch_99">
-    <path d="M 146.999554 377.676 
-L 147.719223 377.676 
-L 147.719223 377.676 
-L 146.999554 377.676 
-z
-" clip-path="url(#p4cd6003951)" style="fill-opacity: 0.75; stroke: #ffffff; stroke-width: 0.063212; stroke-linejoin: miter"/>
-   </g>
-   <g id="patch_100">
-    <path d="M 147.719223 377.676 
-L 148.438891 377.676 
-L 148.438891 368.6661 
-L 147.719223 368.6661 
-z
-" clip-path="url(#p4cd6003951)" style="fill-opacity: 0.75; stroke: #ffffff; stroke-width: 0.063212; stroke-linejoin: miter"/>
-   </g>
-   <g id="patch_101">
-    <path d="M 148.438891 377.676 
-L 149.15856 377.676 
-L 149.15856 377.676 
-L 148.438891 377.676 
-z
-" clip-path="url(#p4cd6003951)" style="fill-opacity: 0.75; stroke: #ffffff; stroke-width: 0.063212; stroke-linejoin: miter"/>
-   </g>
-   <g id="patch_102">
-    <path d="M 149.15856 377.676 
-L 149.878229 377.676 
-L 149.878229 377.676 
-L 149.15856 377.676 
-z
-" clip-path="url(#p4cd6003951)" style="fill-opacity: 0.75; stroke: #ffffff; stroke-width: 0.063212; stroke-linejoin: miter"/>
-   </g>
-   <g id="patch_103">
-    <path d="M 149.878229 377.676 
-L 150.597897 377.676 
-L 150.597897 377.676 
-L 149.878229 377.676 
-z
-" clip-path="url(#p4cd6003951)" style="fill-opacity: 0.75; stroke: #ffffff; stroke-width: 0.063212; stroke-linejoin: miter"/>
-   </g>
-   <g id="patch_104">
-    <path d="M 150.597897 377.676 
-L 151.317566 377.676 
-L 151.317566 377.676 
-L 150.597897 377.676 
-z
-" clip-path="url(#p4cd6003951)" style="fill-opacity: 0.75; stroke: #ffffff; stroke-width: 0.063212; stroke-linejoin: miter"/>
-   </g>
-   <g id="patch_105">
-    <path d="M 151.317566 377.676 
-L 152.037234 377.676 
-L 152.037234 377.676 
-L 151.317566 377.676 
-z
-" clip-path="url(#p4cd6003951)" style="fill-opacity: 0.75; stroke: #ffffff; stroke-width: 0.063212; stroke-linejoin: miter"/>
-   </g>
-   <g id="patch_106">
-    <path d="M 152.037234 377.676 
-L 152.756903 377.676 
-L 152.756903 170.4483 
-L 152.037234 170.4483 
-z
-" clip-path="url(#p4cd6003951)" style="fill-opacity: 0.75; stroke: #ffffff; stroke-width: 0.063212; stroke-linejoin: miter"/>
-   </g>
-   <g id="patch_107">
-    <path d="M 152.756903 377.676 
-L 153.476572 377.676 
-L 153.476572 377.676 
-L 152.756903 377.676 
-z
-" clip-path="url(#p4cd6003951)" style="fill-opacity: 0.75; stroke: #ffffff; stroke-width: 0.063212; stroke-linejoin: miter"/>
-   </g>
-   <g id="patch_108">
-    <path d="M 153.476572 377.676 
-L 154.19624 377.676 
-L 154.19624 377.676 
-L 153.476572 377.676 
-z
-" clip-path="url(#p4cd6003951)" style="fill-opacity: 0.75; stroke: #ffffff; stroke-width: 0.063212; stroke-linejoin: miter"/>
-   </g>
-   <g id="patch_109">
-    <path d="M 154.19624 377.676 
-L 154.915909 377.676 
-L 154.915909 377.676 
-L 154.19624 377.676 
-z
-" clip-path="url(#p4cd6003951)" style="fill-opacity: 0.75; stroke: #ffffff; stroke-width: 0.063212; stroke-linejoin: miter"/>
-   </g>
-   <g id="patch_110">
-    <path d="M 154.915909 377.676 
-L 155.635578 377.676 
-L 155.635578 377.676 
-L 154.915909 377.676 
-z
-" clip-path="url(#p4cd6003951)" style="fill-opacity: 0.75; stroke: #ffffff; stroke-width: 0.063212; stroke-linejoin: miter"/>
-   </g>
-   <g id="patch_111">
-    <path d="M 155.635578 377.676 
-L 156.355246 377.676 
-L 156.355246 377.676 
-L 155.635578 377.676 
-z
-" clip-path="url(#p4cd6003951)" style="fill-opacity: 0.75; stroke: #ffffff; stroke-width: 0.063212; stroke-linejoin: miter"/>
-   </g>
-   <g id="patch_112">
-    <path d="M 156.355246 377.676 
-L 157.074915 377.676 
-L 157.074915 377.676 
-L 156.355246 377.676 
-z
-" clip-path="url(#p4cd6003951)" style="fill-opacity: 0.75; stroke: #ffffff; stroke-width: 0.063212; stroke-linejoin: miter"/>
-   </g>
-   <g id="patch_113">
-    <path d="M 157.074915 377.676 
-L 157.794584 377.676 
-L 157.794584 377.676 
-L 157.074915 377.676 
-z
-" clip-path="url(#p4cd6003951)" style="fill-opacity: 0.75; stroke: #ffffff; stroke-width: 0.063212; stroke-linejoin: miter"/>
-   </g>
-   <g id="patch_114">
-    <path d="M 157.794584 377.676 
-L 158.514252 377.676 
-L 158.514252 377.676 
-L 157.794584 377.676 
-z
-" clip-path="url(#p4cd6003951)" style="fill-opacity: 0.75; stroke: #ffffff; stroke-width: 0.063212; stroke-linejoin: miter"/>
-   </g>
-   <g id="patch_115">
-    <path d="M 158.514252 377.676 
-L 159.233921 377.676 
-L 159.233921 377.676 
-L 158.514252 377.676 
-z
-" clip-path="url(#p4cd6003951)" style="fill-opacity: 0.75; stroke: #ffffff; stroke-width: 0.063212; stroke-linejoin: miter"/>
-   </g>
-   <g id="patch_116">
-    <path d="M 159.233921 377.676 
-L 159.95359 377.676 
-L 159.95359 377.676 
-L 159.233921 377.676 
-z
-" clip-path="url(#p4cd6003951)" style="fill-opacity: 0.75; stroke: #ffffff; stroke-width: 0.063212; stroke-linejoin: miter"/>
-   </g>
-   <g id="patch_117">
-    <path d="M 159.95359 377.676 
-L 160.673258 377.676 
-L 160.673258 377.676 
-L 159.95359 377.676 
-z
-" clip-path="url(#p4cd6003951)" style="fill-opacity: 0.75; stroke: #ffffff; stroke-width: 0.063212; stroke-linejoin: miter"/>
-   </g>
-   <g id="patch_118">
-    <path d="M 160.673258 377.676 
-L 161.392927 377.676 
-L 161.392927 377.676 
-L 160.673258 377.676 
-z
-" clip-path="url(#p4cd6003951)" style="fill-opacity: 0.75; stroke: #ffffff; stroke-width: 0.063212; stroke-linejoin: miter"/>
-   </g>
-   <g id="patch_119">
-    <path d="M 161.392927 377.676 
-L 162.112596 377.676 
-L 162.112596 377.676 
-L 161.392927 377.676 
-z
-" clip-path="url(#p4cd6003951)" style="fill-opacity: 0.75; stroke: #ffffff; stroke-width: 0.063212; stroke-linejoin: miter"/>
-   </g>
-   <g id="patch_120">
-    <path d="M 162.112596 377.676 
-L 162.832264 377.676 
-L 162.832264 377.676 
-L 162.112596 377.676 
-z
-" clip-path="url(#p4cd6003951)" style="fill-opacity: 0.75; stroke: #ffffff; stroke-width: 0.063212; stroke-linejoin: miter"/>
-   </g>
-   <g id="patch_121">
-    <path d="M 162.832264 377.676 
-L 163.551933 377.676 
-L 163.551933 377.676 
-L 162.832264 377.676 
-z
-" clip-path="url(#p4cd6003951)" style="fill-opacity: 0.75; stroke: #ffffff; stroke-width: 0.063212; stroke-linejoin: miter"/>
-   </g>
-   <g id="patch_122">
-    <path d="M 163.551933 377.676 
-L 164.271602 377.676 
-L 164.271602 377.676 
-L 163.551933 377.676 
-z
-" clip-path="url(#p4cd6003951)" style="fill-opacity: 0.75; stroke: #ffffff; stroke-width: 0.063212; stroke-linejoin: miter"/>
-   </g>
-   <g id="patch_123">
-    <path d="M 164.271602 377.676 
-L 164.99127 377.676 
-L 164.99127 359.6562 
-L 164.271602 359.6562 
-z
-" clip-path="url(#p4cd6003951)" style="fill-opacity: 0.75; stroke: #ffffff; stroke-width: 0.063212; stroke-linejoin: miter"/>
-   </g>
-   <g id="patch_124">
-    <path d="M 164.99127 377.676 
-L 165.710939 377.676 
-L 165.710939 377.676 
-L 164.99127 377.676 
-z
-" clip-path="url(#p4cd6003951)" style="fill-opacity: 0.75; stroke: #ffffff; stroke-width: 0.063212; stroke-linejoin: miter"/>
-   </g>
-   <g id="patch_125">
-    <path d="M 165.710939 377.676 
-L 166.430607 377.676 
-L 166.430607 377.676 
-L 165.710939 377.676 
-z
-" clip-path="url(#p4cd6003951)" style="fill-opacity: 0.75; stroke: #ffffff; stroke-width: 0.063212; stroke-linejoin: miter"/>
-   </g>
-   <g id="patch_126">
-    <path d="M 166.430607 377.676 
-L 167.150276 377.676 
-L 167.150276 377.676 
-L 166.430607 377.676 
-z
-" clip-path="url(#p4cd6003951)" style="fill-opacity: 0.75; stroke: #ffffff; stroke-width: 0.063212; stroke-linejoin: miter"/>
-   </g>
-   <g id="patch_127">
-    <path d="M 167.150276 377.676 
-L 167.869945 377.676 
-L 167.869945 377.676 
-L 167.150276 377.676 
-z
-" clip-path="url(#p4cd6003951)" style="fill-opacity: 0.75; stroke: #ffffff; stroke-width: 0.063212; stroke-linejoin: miter"/>
-   </g>
-   <g id="patch_128">
-    <path d="M 167.869945 377.676 
-L 168.589613 377.676 
-L 168.589613 341.6364 
-L 167.869945 341.6364 
-z
-" clip-path="url(#p4cd6003951)" style="fill-opacity: 0.75; stroke: #ffffff; stroke-width: 0.063212; stroke-linejoin: miter"/>
-   </g>
-   <g id="patch_129">
-    <path d="M 168.589613 377.676 
-L 169.309282 377.676 
-L 169.309282 377.676 
-L 168.589613 377.676 
-z
-" clip-path="url(#p4cd6003951)" style="fill-opacity: 0.75; stroke: #ffffff; stroke-width: 0.063212; stroke-linejoin: miter"/>
-   </g>
-   <g id="patch_130">
-    <path d="M 169.309282 377.676 
-L 170.028951 377.676 
-L 170.028951 377.676 
-L 169.309282 377.676 
-z
-" clip-path="url(#p4cd6003951)" style="fill-opacity: 0.75; stroke: #ffffff; stroke-width: 0.063212; stroke-linejoin: miter"/>
-   </g>
-   <g id="patch_131">
-    <path d="M 170.028951 377.676 
-L 170.748619 377.676 
-L 170.748619 377.676 
-L 170.028951 377.676 
-z
-" clip-path="url(#p4cd6003951)" style="fill-opacity: 0.75; stroke: #ffffff; stroke-width: 0.063212; stroke-linejoin: miter"/>
-   </g>
-   <g id="patch_132">
-    <path d="M 170.748619 377.676 
-L 171.468288 377.676 
-L 171.468288 377.676 
-L 170.748619 377.676 
-z
-" clip-path="url(#p4cd6003951)" style="fill-opacity: 0.75; stroke: #ffffff; stroke-width: 0.063212; stroke-linejoin: miter"/>
-   </g>
-   <g id="patch_133">
-    <path d="M 171.468288 377.676 
-L 172.187957 377.676 
-L 172.187957 377.676 
-L 171.468288 377.676 
-z
-" clip-path="url(#p4cd6003951)" style="fill-opacity: 0.75; stroke: #ffffff; stroke-width: 0.063212; stroke-linejoin: miter"/>
-   </g>
-   <g id="patch_134">
-    <path d="M 172.187957 377.676 
-L 172.907625 377.676 
-L 172.907625 377.676 
-L 172.187957 377.676 
-z
-" clip-path="url(#p4cd6003951)" style="fill-opacity: 0.75; stroke: #ffffff; stroke-width: 0.063212; stroke-linejoin: miter"/>
-   </g>
-   <g id="patch_135">
-    <path d="M 172.907625 377.676 
-L 173.627294 377.676 
-L 173.627294 377.676 
-L 172.907625 377.676 
-z
-" clip-path="url(#p4cd6003951)" style="fill-opacity: 0.75; stroke: #ffffff; stroke-width: 0.063212; stroke-linejoin: miter"/>
-   </g>
-   <g id="patch_136">
-    <path d="M 173.627294 377.676 
-L 174.346963 377.676 
-L 174.346963 143.4186 
-L 173.627294 143.4186 
-z
-" clip-path="url(#p4cd6003951)" style="fill-opacity: 0.75; stroke: #ffffff; stroke-width: 0.063212; stroke-linejoin: miter"/>
-   </g>
-   <g id="patch_137">
-    <path d="M 174.346963 377.676 
-L 175.066631 377.676 
-L 175.066631 377.676 
-L 174.346963 377.676 
-z
-" clip-path="url(#p4cd6003951)" style="fill-opacity: 0.75; stroke: #ffffff; stroke-width: 0.063212; stroke-linejoin: miter"/>
-   </g>
-   <g id="patch_138">
-    <path d="M 175.066631 377.676 
-L 175.7863 377.676 
-L 175.7863 377.676 
-L 175.066631 377.676 
-z
-" clip-path="url(#p4cd6003951)" style="fill-opacity: 0.75; stroke: #ffffff; stroke-width: 0.063212; stroke-linejoin: miter"/>
-   </g>
-   <g id="patch_139">
-    <path d="M 175.7863 377.676 
-L 176.505969 377.676 
-L 176.505969 377.676 
-L 175.7863 377.676 
-z
-" clip-path="url(#p4cd6003951)" style="fill-opacity: 0.75; stroke: #ffffff; stroke-width: 0.063212; stroke-linejoin: miter"/>
-   </g>
-   <g id="patch_140">
-    <path d="M 176.505969 377.676 
-L 177.225637 377.676 
-L 177.225637 377.676 
-L 176.505969 377.676 
-z
-" clip-path="url(#p4cd6003951)" style="fill-opacity: 0.75; stroke: #ffffff; stroke-width: 0.063212; stroke-linejoin: miter"/>
-   </g>
-   <g id="patch_141">
-    <path d="M 177.225637 377.676 
-L 177.945306 377.676 
-L 177.945306 350.6463 
-L 177.225637 350.6463 
-z
-" clip-path="url(#p4cd6003951)" style="fill-opacity: 0.75; stroke: #ffffff; stroke-width: 0.063212; stroke-linejoin: miter"/>
-   </g>
-   <g id="patch_142">
-    <path d="M 177.945306 377.676 
-L 178.664975 377.676 
-L 178.664975 377.676 
-L 177.945306 377.676 
-z
-" clip-path="url(#p4cd6003951)" style="fill-opacity: 0.75; stroke: #ffffff; stroke-width: 0.063212; stroke-linejoin: miter"/>
-   </g>
-   <g id="patch_143">
-    <path d="M 178.664975 377.676 
-L 179.384643 377.676 
-L 179.384643 377.676 
-L 178.664975 377.676 
-z
-" clip-path="url(#p4cd6003951)" style="fill-opacity: 0.75; stroke: #ffffff; stroke-width: 0.063212; stroke-linejoin: miter"/>
-   </g>
-   <g id="patch_144">
-    <path d="M 179.384643 377.676 
-L 180.104312 377.676 
-L 180.104312 359.6562 
-L 179.384643 359.6562 
-z
-" clip-path="url(#p4cd6003951)" style="fill-opacity: 0.75; stroke: #ffffff; stroke-width: 0.063212; stroke-linejoin: miter"/>
-   </g>
-   <g id="patch_145">
-    <path d="M 180.104312 377.676 
-L 180.82398 377.676 
-L 180.82398 377.676 
-L 180.104312 377.676 
-z
-" clip-path="url(#p4cd6003951)" style="fill-opacity: 0.75; stroke: #ffffff; stroke-width: 0.063212; stroke-linejoin: miter"/>
-   </g>
-   <g id="patch_146">
-    <path d="M 180.82398 377.676 
-L 181.543649 377.676 
-L 181.543649 377.676 
-L 180.82398 377.676 
-z
-" clip-path="url(#p4cd6003951)" style="fill-opacity: 0.75; stroke: #ffffff; stroke-width: 0.063212; stroke-linejoin: miter"/>
-   </g>
-   <g id="patch_147">
-    <path d="M 181.543649 377.676 
-L 182.263318 377.676 
-L 182.263318 377.676 
-L 181.543649 377.676 
-z
-" clip-path="url(#p4cd6003951)" style="fill-opacity: 0.75; stroke: #ffffff; stroke-width: 0.063212; stroke-linejoin: miter"/>
-   </g>
-   <g id="patch_148">
-    <path d="M 182.263318 377.676 
-L 182.982986 377.676 
-L 182.982986 359.6562 
-L 182.263318 359.6562 
-z
-" clip-path="url(#p4cd6003951)" style="fill-opacity: 0.75; stroke: #ffffff; stroke-width: 0.063212; stroke-linejoin: miter"/>
-   </g>
-   <g id="patch_149">
-    <path d="M 182.982986 377.676 
-L 183.702655 377.676 
-L 183.702655 377.676 
-L 182.982986 377.676 
-z
-" clip-path="url(#p4cd6003951)" style="fill-opacity: 0.75; stroke: #ffffff; stroke-width: 0.063212; stroke-linejoin: miter"/>
-   </g>
-   <g id="patch_150">
-    <path d="M 183.702655 377.676 
-L 184.422324 377.676 
-L 184.422324 377.676 
-L 183.702655 377.676 
-z
-" clip-path="url(#p4cd6003951)" style="fill-opacity: 0.75; stroke: #ffffff; stroke-width: 0.063212; stroke-linejoin: miter"/>
-   </g>
-   <g id="patch_151">
-    <path d="M 184.422324 377.676 
-L 185.141992 377.676 
-L 185.141992 332.6265 
-L 184.422324 332.6265 
-z
-" clip-path="url(#p4cd6003951)" style="fill-opacity: 0.75; stroke: #ffffff; stroke-width: 0.063212; stroke-linejoin: miter"/>
-   </g>
-   <g id="patch_152">
-    <path d="M 185.141992 377.676 
-L 185.861661 377.676 
-L 185.861661 377.676 
-L 185.141992 377.676 
-z
-" clip-path="url(#p4cd6003951)" style="fill-opacity: 0.75; stroke: #ffffff; stroke-width: 0.063212; stroke-linejoin: miter"/>
-   </g>
-   <g id="patch_153">
-    <path d="M 185.861661 377.676 
-L 186.58133 377.676 
-L 186.58133 377.676 
-L 185.861661 377.676 
-z
-" clip-path="url(#p4cd6003951)" style="fill-opacity: 0.75; stroke: #ffffff; stroke-width: 0.063212; stroke-linejoin: miter"/>
-   </g>
-   <g id="patch_154">
-    <path d="M 186.58133 377.676 
-L 187.300998 377.676 
-L 187.300998 377.676 
-L 186.58133 377.676 
-z
-" clip-path="url(#p4cd6003951)" style="fill-opacity: 0.75; stroke: #ffffff; stroke-width: 0.063212; stroke-linejoin: miter"/>
-   </g>
-   <g id="patch_155">
-    <path d="M 187.300998 377.676 
-L 188.020667 377.676 
-L 188.020667 368.6661 
-L 187.300998 368.6661 
-z
-" clip-path="url(#p4cd6003951)" style="fill-opacity: 0.75; stroke: #ffffff; stroke-width: 0.063212; stroke-linejoin: miter"/>
-   </g>
-   <g id="patch_156">
-    <path d="M 188.020667 377.676 
-L 188.740336 377.676 
-L 188.740336 377.676 
-L 188.020667 377.676 
-z
-" clip-path="url(#p4cd6003951)" style="fill-opacity: 0.75; stroke: #ffffff; stroke-width: 0.063212; stroke-linejoin: miter"/>
-   </g>
-   <g id="patch_157">
-    <path d="M 188.740336 377.676 
-L 189.460004 377.676 
-L 189.460004 377.676 
-L 188.740336 377.676 
-z
-" clip-path="url(#p4cd6003951)" style="fill-opacity: 0.75; stroke: #ffffff; stroke-width: 0.063212; stroke-linejoin: miter"/>
-   </g>
-   <g id="patch_158">
-    <path d="M 189.460004 377.676 
-L 190.179673 377.676 
-L 190.179673 53.3196 
-L 189.460004 53.3196 
-z
-" clip-path="url(#p4cd6003951)" style="fill-opacity: 0.75; stroke: #ffffff; stroke-width: 0.063212; stroke-linejoin: miter"/>
-   </g>
-   <g id="patch_159">
-    <path d="M 190.179673 377.676 
-L 190.899342 377.676 
-L 190.899342 377.676 
-L 190.179673 377.676 
-z
-" clip-path="url(#p4cd6003951)" style="fill-opacity: 0.75; stroke: #ffffff; stroke-width: 0.063212; stroke-linejoin: miter"/>
-   </g>
-   <g id="patch_160">
-    <path d="M 190.899342 377.676 
-L 191.61901 377.676 
-L 191.61901 377.676 
-L 190.899342 377.676 
-z
-" clip-path="url(#p4cd6003951)" style="fill-opacity: 0.75; stroke: #ffffff; stroke-width: 0.063212; stroke-linejoin: miter"/>
-   </g>
-   <g id="patch_161">
-    <path d="M 191.61901 377.676 
-L 192.338679 377.676 
-L 192.338679 368.6661 
-L 191.61901 368.6661 
-z
-" clip-path="url(#p4cd6003951)" style="fill-opacity: 0.75; stroke: #ffffff; stroke-width: 0.063212; stroke-linejoin: miter"/>
-   </g>
-   <g id="patch_162">
-    <path d="M 192.338679 377.676 
-L 193.058347 377.676 
-L 193.058347 377.676 
-L 192.338679 377.676 
-z
-" clip-path="url(#p4cd6003951)" style="fill-opacity: 0.75; stroke: #ffffff; stroke-width: 0.063212; stroke-linejoin: miter"/>
-   </g>
-   <g id="patch_163">
-    <path d="M 193.058347 377.676 
-L 193.778016 377.676 
-L 193.778016 377.676 
-L 193.058347 377.676 
-z
-" clip-path="url(#p4cd6003951)" style="fill-opacity: 0.75; stroke: #ffffff; stroke-width: 0.063212; stroke-linejoin: miter"/>
-   </g>
-   <g id="patch_164">
-    <path d="M 193.778016 377.676 
-L 194.497685 377.676 
-L 194.497685 359.6562 
-L 193.778016 359.6562 
-z
-" clip-path="url(#p4cd6003951)" style="fill-opacity: 0.75; stroke: #ffffff; stroke-width: 0.063212; stroke-linejoin: miter"/>
-   </g>
-   <g id="patch_165">
-    <path d="M 194.497685 377.676 
-L 195.217353 377.676 
-L 195.217353 377.676 
-L 194.497685 377.676 
-z
-" clip-path="url(#p4cd6003951)" style="fill-opacity: 0.75; stroke: #ffffff; stroke-width: 0.063212; stroke-linejoin: miter"/>
-   </g>
-   <g id="patch_166">
-    <path d="M 195.217353 377.676 
-L 195.937022 377.676 
-L 195.937022 377.676 
-L 195.217353 377.676 
-z
-" clip-path="url(#p4cd6003951)" style="fill-opacity: 0.75; stroke: #ffffff; stroke-width: 0.063212; stroke-linejoin: miter"/>
-   </g>
-   <g id="patch_167">
-    <path d="M 195.937022 377.676 
-L 196.656691 377.676 
-L 196.656691 368.6661 
-L 195.937022 368.6661 
-z
-" clip-path="url(#p4cd6003951)" style="fill-opacity: 0.75; stroke: #ffffff; stroke-width: 0.063212; stroke-linejoin: miter"/>
-   </g>
-   <g id="patch_168">
-    <path d="M 196.656691 377.676 
-L 197.376359 377.676 
-L 197.376359 377.676 
-L 196.656691 377.676 
-z
-" clip-path="url(#p4cd6003951)" style="fill-opacity: 0.75; stroke: #ffffff; stroke-width: 0.063212; stroke-linejoin: miter"/>
-   </g>
-   <g id="patch_169">
-    <path d="M 197.376359 377.676 
-L 198.096028 377.676 
-L 198.096028 377.676 
-L 197.376359 377.676 
-z
-" clip-path="url(#p4cd6003951)" style="fill-opacity: 0.75; stroke: #ffffff; stroke-width: 0.063212; stroke-linejoin: miter"/>
-   </g>
-   <g id="patch_170">
-    <path d="M 198.096028 377.676 
-L 198.815697 377.676 
-L 198.815697 368.6661 
-L 198.096028 368.6661 
-z
-" clip-path="url(#p4cd6003951)" style="fill-opacity: 0.75; stroke: #ffffff; stroke-width: 0.063212; stroke-linejoin: miter"/>
-   </g>
-   <g id="patch_171">
-    <path d="M 198.815697 377.676 
-L 199.535365 377.676 
-L 199.535365 377.676 
-L 198.815697 377.676 
-z
-" clip-path="url(#p4cd6003951)" style="fill-opacity: 0.75; stroke: #ffffff; stroke-width: 0.063212; stroke-linejoin: miter"/>
-   </g>
-   <g id="patch_172">
-    <path d="M 199.535365 377.676 
-L 200.255034 377.676 
-L 200.255034 323.6166 
-L 199.535365 323.6166 
-z
-" clip-path="url(#p4cd6003951)" style="fill-opacity: 0.75; stroke: #ffffff; stroke-width: 0.063212; stroke-linejoin: miter"/>
-   </g>
-   <g id="patch_173">
-    <path d="M 200.255034 377.676 
-L 200.974703 377.676 
-L 200.974703 377.676 
-L 200.255034 377.676 
-z
-" clip-path="url(#p4cd6003951)" style="fill-opacity: 0.75; stroke: #ffffff; stroke-width: 0.063212; stroke-linejoin: miter"/>
-   </g>
-   <g id="patch_174">
-    <path d="M 200.974703 377.676 
-L 201.694371 377.676 
-L 201.694371 377.676 
-L 200.974703 377.676 
-z
-" clip-path="url(#p4cd6003951)" style="fill-opacity: 0.75; stroke: #ffffff; stroke-width: 0.063212; stroke-linejoin: miter"/>
-   </g>
-   <g id="patch_175">
-    <path d="M 201.694371 377.676 
-L 202.41404 377.676 
-L 202.41404 215.4978 
-L 201.694371 215.4978 
-z
-" clip-path="url(#p4cd6003951)" style="fill-opacity: 0.75; stroke: #ffffff; stroke-width: 0.063212; stroke-linejoin: miter"/>
-   </g>
-   <g id="patch_176">
-    <path d="M 202.41404 377.676 
-L 203.133709 377.676 
-L 203.133709 377.676 
-L 202.41404 377.676 
-z
-" clip-path="url(#p4cd6003951)" style="fill-opacity: 0.75; stroke: #ffffff; stroke-width: 0.063212; stroke-linejoin: miter"/>
-   </g>
-   <g id="patch_177">
-    <path d="M 203.133709 377.676 
-L 203.853377 377.676 
-L 203.853377 341.6364 
-L 203.133709 341.6364 
-z
-" clip-path="url(#p4cd6003951)" style="fill-opacity: 0.75; stroke: #ffffff; stroke-width: 0.063212; stroke-linejoin: miter"/>
-   </g>
-   <g id="patch_178">
-    <path d="M 203.853377 377.676 
-L 204.573046 377.676 
-L 204.573046 377.676 
-L 203.853377 377.676 
-z
-" clip-path="url(#p4cd6003951)" style="fill-opacity: 0.75; stroke: #ffffff; stroke-width: 0.063212; stroke-linejoin: miter"/>
-   </g>
-   <g id="patch_179">
-    <path d="M 204.573046 377.676 
-L 205.292715 377.676 
-L 205.292715 377.676 
-L 204.573046 377.676 
-z
-" clip-path="url(#p4cd6003951)" style="fill-opacity: 0.75; stroke: #ffffff; stroke-width: 0.063212; stroke-linejoin: miter"/>
-   </g>
-   <g id="patch_180">
-    <path d="M 205.292715 377.676 
-L 206.012383 377.676 
-L 206.012383 377.676 
-L 205.292715 377.676 
-z
-" clip-path="url(#p4cd6003951)" style="fill-opacity: 0.75; stroke: #ffffff; stroke-width: 0.063212; stroke-linejoin: miter"/>
-   </g>
-   <g id="patch_181">
-    <path d="M 206.012383 377.676 
-L 206.732052 377.676 
-L 206.732052 377.676 
-L 206.012383 377.676 
-z
-" clip-path="url(#p4cd6003951)" style="fill-opacity: 0.75; stroke: #ffffff; stroke-width: 0.063212; stroke-linejoin: miter"/>
-   </g>
-   <g id="patch_182">
-    <path d="M 206.732052 377.676 
-L 207.45172 377.676 
-L 207.45172 377.676 
-L 206.732052 377.676 
-z
-" clip-path="url(#p4cd6003951)" style="fill-opacity: 0.75; stroke: #ffffff; stroke-width: 0.063212; stroke-linejoin: miter"/>
-   </g>
-   <g id="patch_183">
-    <path d="M 207.45172 377.676 
-L 208.171389 377.676 
-L 208.171389 377.676 
-L 207.45172 377.676 
-z
-" clip-path="url(#p4cd6003951)" style="fill-opacity: 0.75; stroke: #ffffff; stroke-width: 0.063212; stroke-linejoin: miter"/>
-   </g>
-   <g id="patch_184">
-    <path d="M 208.171389 377.676 
-L 208.891058 377.676 
-L 208.891058 377.676 
-L 208.171389 377.676 
-z
-" clip-path="url(#p4cd6003951)" style="fill-opacity: 0.75; stroke: #ffffff; stroke-width: 0.063212; stroke-linejoin: miter"/>
-   </g>
-   <g id="patch_185">
-    <path d="M 208.891058 377.676 
-L 209.610726 377.676 
-L 209.610726 377.676 
-L 208.891058 377.676 
-z
-" clip-path="url(#p4cd6003951)" style="fill-opacity: 0.75; stroke: #ffffff; stroke-width: 0.063212; stroke-linejoin: miter"/>
-   </g>
-   <g id="patch_186">
-    <path d="M 209.610726 377.676 
-L 210.330395 377.676 
-L 210.330395 341.6364 
-L 209.610726 341.6364 
-z
-" clip-path="url(#p4cd6003951)" style="fill-opacity: 0.75; stroke: #ffffff; stroke-width: 0.063212; stroke-linejoin: miter"/>
-   </g>
-   <g id="patch_187">
-    <path d="M 210.330395 377.676 
-L 211.050064 377.676 
-L 211.050064 377.676 
-L 210.330395 377.676 
-z
-" clip-path="url(#p4cd6003951)" style="fill-opacity: 0.75; stroke: #ffffff; stroke-width: 0.063212; stroke-linejoin: miter"/>
-   </g>
-   <g id="patch_188">
-    <path d="M 211.050064 377.676 
-L 211.769732 377.676 
-L 211.769732 62.3295 
-L 211.050064 62.3295 
-z
-" clip-path="url(#p4cd6003951)" style="fill-opacity: 0.75; stroke: #ffffff; stroke-width: 0.063212; stroke-linejoin: miter"/>
-   </g>
-   <g id="patch_189">
-    <path d="M 211.769732 377.676 
-L 212.489401 377.676 
-L 212.489401 377.676 
-L 211.769732 377.676 
-z
-" clip-path="url(#p4cd6003951)" style="fill-opacity: 0.75; stroke: #ffffff; stroke-width: 0.063212; stroke-linejoin: miter"/>
-   </g>
-   <g id="patch_190">
-    <path d="M 212.489401 377.676 
-L 213.20907 377.676 
-L 213.20907 368.6661 
-L 212.489401 368.6661 
-z
-" clip-path="url(#p4cd6003951)" style="fill-opacity: 0.75; stroke: #ffffff; stroke-width: 0.063212; stroke-linejoin: miter"/>
-   </g>
-   <g id="patch_191">
-    <path d="M 213.20907 377.676 
-L 213.928738 377.676 
-L 213.928738 377.676 
-L 213.20907 377.676 
-z
-" clip-path="url(#p4cd6003951)" style="fill-opacity: 0.75; stroke: #ffffff; stroke-width: 0.063212; stroke-linejoin: miter"/>
-   </g>
-   <g id="patch_192">
-    <path d="M 213.928738 377.676 
-L 214.648407 377.676 
-L 214.648407 377.676 
-L 213.928738 377.676 
-z
-" clip-path="url(#p4cd6003951)" style="fill-opacity: 0.75; stroke: #ffffff; stroke-width: 0.063212; stroke-linejoin: miter"/>
-   </g>
-   <g id="patch_193">
-    <path d="M 214.648407 377.676 
-L 215.368076 377.676 
-L 215.368076 377.676 
-L 214.648407 377.676 
-z
-" clip-path="url(#p4cd6003951)" style="fill-opacity: 0.75; stroke: #ffffff; stroke-width: 0.063212; stroke-linejoin: miter"/>
-   </g>
-   <g id="patch_194">
-    <path d="M 215.368076 377.676 
-L 216.087744 377.676 
-L 216.087744 368.6661 
-L 215.368076 368.6661 
-z
-" clip-path="url(#p4cd6003951)" style="fill-opacity: 0.75; stroke: #ffffff; stroke-width: 0.063212; stroke-linejoin: miter"/>
-   </g>
-   <g id="patch_195">
-    <path d="M 216.087744 377.676 
-L 216.807413 377.676 
-L 216.807413 377.676 
-L 216.087744 377.676 
-z
-" clip-path="url(#p4cd6003951)" style="fill-opacity: 0.75; stroke: #ffffff; stroke-width: 0.063212; stroke-linejoin: miter"/>
-   </g>
-   <g id="patch_196">
-    <path d="M 216.807413 377.676 
-L 217.527082 377.676 
-L 217.527082 377.676 
-L 216.807413 377.676 
-z
-" clip-path="url(#p4cd6003951)" style="fill-opacity: 0.75; stroke: #ffffff; stroke-width: 0.063212; stroke-linejoin: miter"/>
-   </g>
-   <g id="patch_197">
-    <path d="M 217.527082 377.676 
-L 218.24675 377.676 
-L 218.24675 377.676 
-L 217.527082 377.676 
-z
-" clip-path="url(#p4cd6003951)" style="fill-opacity: 0.75; stroke: #ffffff; stroke-width: 0.063212; stroke-linejoin: miter"/>
-   </g>
-   <g id="patch_198">
-    <path d="M 218.24675 377.676 
-L 218.966419 377.676 
-L 218.966419 341.6364 
-L 218.24675 341.6364 
-z
-" clip-path="url(#p4cd6003951)" style="fill-opacity: 0.75; stroke: #ffffff; stroke-width: 0.063212; stroke-linejoin: miter"/>
-   </g>
-   <g id="patch_199">
-    <path d="M 218.966419 377.676 
-L 219.686088 377.676 
-L 219.686088 377.676 
-L 218.966419 377.676 
-z
-" clip-path="url(#p4cd6003951)" style="fill-opacity: 0.75; stroke: #ffffff; stroke-width: 0.063212; stroke-linejoin: miter"/>
-   </g>
-   <g id="patch_200">
-    <path d="M 219.686088 377.676 
-L 220.405756 377.676 
-L 220.405756 296.5869 
-L 219.686088 296.5869 
-z
-" clip-path="url(#p4cd6003951)" style="fill-opacity: 0.75; stroke: #ffffff; stroke-width: 0.063212; stroke-linejoin: miter"/>
-   </g>
-   <g id="patch_201">
-    <path d="M 220.405756 377.676 
-L 221.125425 377.676 
-L 221.125425 377.676 
-L 220.405756 377.676 
-z
-" clip-path="url(#p4cd6003951)" style="fill-opacity: 0.75; stroke: #ffffff; stroke-width: 0.063212; stroke-linejoin: miter"/>
-   </g>
-   <g id="patch_202">
-    <path d="M 221.125425 377.676 
-L 221.845093 377.676 
-L 221.845093 377.676 
-L 221.125425 377.676 
-z
-" clip-path="url(#p4cd6003951)" style="fill-opacity: 0.75; stroke: #ffffff; stroke-width: 0.063212; stroke-linejoin: miter"/>
-   </g>
-   <g id="patch_203">
-    <path d="M 221.845093 377.676 
-L 222.564762 377.676 
-L 222.564762 350.6463 
-L 221.845093 350.6463 
-z
-" clip-path="url(#p4cd6003951)" style="fill-opacity: 0.75; stroke: #ffffff; stroke-width: 0.063212; stroke-linejoin: miter"/>
-   </g>
-   <g id="patch_204">
-    <path d="M 222.564762 377.676 
-L 223.284431 377.676 
-L 223.284431 377.676 
-L 222.564762 377.676 
-z
-" clip-path="url(#p4cd6003951)" style="fill-opacity: 0.75; stroke: #ffffff; stroke-width: 0.063212; stroke-linejoin: miter"/>
-   </g>
-   <g id="patch_205">
-    <path d="M 223.284431 377.676 
-L 224.004099 377.676 
-L 224.004099 341.6364 
-L 223.284431 341.6364 
-z
-" clip-path="url(#p4cd6003951)" style="fill-opacity: 0.75; stroke: #ffffff; stroke-width: 0.063212; stroke-linejoin: miter"/>
-   </g>
-   <g id="patch_206">
-    <path d="M 224.004099 377.676 
-L 224.723768 377.676 
-L 224.723768 377.676 
-L 224.004099 377.676 
-z
-" clip-path="url(#p4cd6003951)" style="fill-opacity: 0.75; stroke: #ffffff; stroke-width: 0.063212; stroke-linejoin: miter"/>
-   </g>
-   <g id="patch_207">
-    <path d="M 224.723768 377.676 
-L 225.443437 377.676 
-L 225.443437 368.6661 
-L 224.723768 368.6661 
-z
-" clip-path="url(#p4cd6003951)" style="fill-opacity: 0.75; stroke: #ffffff; stroke-width: 0.063212; stroke-linejoin: miter"/>
-   </g>
-   <g id="patch_208">
-    <path d="M 225.443437 377.676 
-L 226.163105 377.676 
-L 226.163105 341.6364 
-L 225.443437 341.6364 
-z
-" clip-path="url(#p4cd6003951)" style="fill-opacity: 0.75; stroke: #ffffff; stroke-width: 0.063212; stroke-linejoin: miter"/>
-   </g>
-   <g id="patch_209">
-    <path d="M 226.163105 377.676 
-L 226.882774 377.676 
-L 226.882774 377.676 
-L 226.163105 377.676 
-z
-" clip-path="url(#p4cd6003951)" style="fill-opacity: 0.75; stroke: #ffffff; stroke-width: 0.063212; stroke-linejoin: miter"/>
-   </g>
-   <g id="patch_210">
-    <path d="M 226.882774 377.676 
-L 227.602443 377.676 
-L 227.602443 269.5572 
-L 226.882774 269.5572 
-z
-" clip-path="url(#p4cd6003951)" style="fill-opacity: 0.75; stroke: #ffffff; stroke-width: 0.063212; stroke-linejoin: miter"/>
-   </g>
-   <g id="patch_211">
-    <path d="M 227.602443 377.676 
-L 228.322111 377.676 
-L 228.322111 341.6364 
-L 227.602443 341.6364 
-z
-" clip-path="url(#p4cd6003951)" style="fill-opacity: 0.75; stroke: #ffffff; stroke-width: 0.063212; stroke-linejoin: miter"/>
-   </g>
-   <g id="patch_212">
-    <path d="M 228.322111 377.676 
-L 229.04178 377.676 
-L 229.04178 377.676 
-L 228.322111 377.676 
-z
-" clip-path="url(#p4cd6003951)" style="fill-opacity: 0.75; stroke: #ffffff; stroke-width: 0.063212; stroke-linejoin: miter"/>
-   </g>
-   <g id="patch_213">
-    <path d="M 229.04178 377.676 
-L 229.761449 377.676 
-L 229.761449 368.6661 
-L 229.04178 368.6661 
-z
-" clip-path="url(#p4cd6003951)" style="fill-opacity: 0.75; stroke: #ffffff; stroke-width: 0.063212; stroke-linejoin: miter"/>
-   </g>
-   <g id="patch_214">
-    <path d="M 229.761449 377.676 
-L 230.481117 377.676 
-L 230.481117 377.676 
-L 229.761449 377.676 
-z
-" clip-path="url(#p4cd6003951)" style="fill-opacity: 0.75; stroke: #ffffff; stroke-width: 0.063212; stroke-linejoin: miter"/>
-   </g>
-   <g id="patch_215">
-    <path d="M 230.481117 377.676 
-L 231.200786 377.676 
-L 231.200786 377.676 
-L 230.481117 377.676 
-z
-" clip-path="url(#p4cd6003951)" style="fill-opacity: 0.75; stroke: #ffffff; stroke-width: 0.063212; stroke-linejoin: miter"/>
-   </g>
-   <g id="patch_216">
-    <path d="M 231.200786 377.676 
-L 231.920455 377.676 
-L 231.920455 350.6463 
-L 231.200786 350.6463 
-z
-" clip-path="url(#p4cd6003951)" style="fill-opacity: 0.75; stroke: #ffffff; stroke-width: 0.063212; stroke-linejoin: miter"/>
-   </g>
-   <g id="patch_217">
-    <path d="M 231.920455 377.676 
-L 232.640123 377.676 
-L 232.640123 323.6166 
-L 231.920455 323.6166 
-z
-" clip-path="url(#p4cd6003951)" style="fill-opacity: 0.75; stroke: #ffffff; stroke-width: 0.063212; stroke-linejoin: miter"/>
-   </g>
-   <g id="patch_218">
-    <path d="M 232.640123 377.676 
-L 233.359792 377.676 
-L 233.359792 377.676 
-L 232.640123 377.676 
-z
-" clip-path="url(#p4cd6003951)" style="fill-opacity: 0.75; stroke: #ffffff; stroke-width: 0.063212; stroke-linejoin: miter"/>
-   </g>
-   <g id="patch_219">
-    <path d="M 233.359792 377.676 
-L 234.07946 377.676 
-L 234.07946 296.5869 
-L 233.359792 296.5869 
-z
-" clip-path="url(#p4cd6003951)" style="fill-opacity: 0.75; stroke: #ffffff; stroke-width: 0.063212; stroke-linejoin: miter"/>
-   </g>
-   <g id="patch_220">
-    <path d="M 234.07946 377.676 
-L 234.799129 377.676 
-L 234.799129 368.6661 
-L 234.07946 368.6661 
-z
-" clip-path="url(#p4cd6003951)" style="fill-opacity: 0.75; stroke: #ffffff; stroke-width: 0.063212; stroke-linejoin: miter"/>
-   </g>
-   <g id="patch_221">
-    <path d="M 234.799129 377.676 
-L 235.518798 377.676 
-L 235.518798 377.676 
-L 234.799129 377.676 
-z
-" clip-path="url(#p4cd6003951)" style="fill-opacity: 0.75; stroke: #ffffff; stroke-width: 0.063212; stroke-linejoin: miter"/>
-   </g>
-   <g id="patch_222">
-    <path d="M 235.518798 377.676 
-L 236.238466 377.676 
-L 236.238466 377.676 
-L 235.518798 377.676 
-z
-" clip-path="url(#p4cd6003951)" style="fill-opacity: 0.75; stroke: #ffffff; stroke-width: 0.063212; stroke-linejoin: miter"/>
-   </g>
-   <g id="patch_223">
-    <path d="M 236.238466 377.676 
-L 236.958135 377.676 
-L 236.958135 359.6562 
-L 236.238466 359.6562 
-z
-" clip-path="url(#p4cd6003951)" style="fill-opacity: 0.75; stroke: #ffffff; stroke-width: 0.063212; stroke-linejoin: miter"/>
-   </g>
-   <g id="patch_224">
-    <path d="M 236.958135 377.676 
-L 237.677804 377.676 
-L 237.677804 368.6661 
-L 236.958135 368.6661 
-z
-" clip-path="url(#p4cd6003951)" style="fill-opacity: 0.75; stroke: #ffffff; stroke-width: 0.063212; stroke-linejoin: miter"/>
-   </g>
-   <g id="patch_225">
-    <path d="M 237.677804 377.676 
-L 238.397472 377.676 
-L 238.397472 377.676 
-L 237.677804 377.676 
-z
-" clip-path="url(#p4cd6003951)" style="fill-opacity: 0.75; stroke: #ffffff; stroke-width: 0.063212; stroke-linejoin: miter"/>
-   </g>
-   <g id="patch_226">
-    <path d="M 238.397472 377.676 
-L 239.117141 377.676 
-L 239.117141 278.5671 
-L 238.397472 278.5671 
-z
-" clip-path="url(#p4cd6003951)" style="fill-opacity: 0.75; stroke: #ffffff; stroke-width: 0.063212; stroke-linejoin: miter"/>
-   </g>
-   <g id="patch_227">
-    <path d="M 239.117141 377.676 
-L 239.83681 377.676 
-L 239.83681 377.676 
-L 239.117141 377.676 
-z
-" clip-path="url(#p4cd6003951)" style="fill-opacity: 0.75; stroke: #ffffff; stroke-width: 0.063212; stroke-linejoin: miter"/>
-   </g>
-   <g id="patch_228">
-    <path d="M 239.83681 377.676 
-L 240.556478 377.676 
-L 240.556478 359.6562 
-L 239.83681 359.6562 
-z
-" clip-path="url(#p4cd6003951)" style="fill-opacity: 0.75; stroke: #ffffff; stroke-width: 0.063212; stroke-linejoin: miter"/>
-   </g>
-   <g id="patch_229">
-    <path d="M 240.556478 377.676 
-L 241.276147 377.676 
-L 241.276147 368.6661 
-L 240.556478 368.6661 
-z
-" clip-path="url(#p4cd6003951)" style="fill-opacity: 0.75; stroke: #ffffff; stroke-width: 0.063212; stroke-linejoin: miter"/>
-   </g>
-   <g id="patch_230">
-    <path d="M 241.276147 377.676 
-L 241.995816 377.676 
-L 241.995816 359.6562 
-L 241.276147 359.6562 
-z
-" clip-path="url(#p4cd6003951)" style="fill-opacity: 0.75; stroke: #ffffff; stroke-width: 0.063212; stroke-linejoin: miter"/>
-   </g>
-   <g id="patch_231">
-    <path d="M 241.995816 377.676 
-L 242.715484 377.676 
-L 242.715484 377.676 
-L 241.995816 377.676 
-z
-" clip-path="url(#p4cd6003951)" style="fill-opacity: 0.75; stroke: #ffffff; stroke-width: 0.063212; stroke-linejoin: miter"/>
-   </g>
-   <g id="patch_232">
-    <path d="M 242.715484 377.676 
-L 243.435153 377.676 
-L 243.435153 368.6661 
-L 242.715484 368.6661 
-z
-" clip-path="url(#p4cd6003951)" style="fill-opacity: 0.75; stroke: #ffffff; stroke-width: 0.063212; stroke-linejoin: miter"/>
-   </g>
-   <g id="patch_233">
-    <path d="M 243.435153 377.676 
-L 244.154822 377.676 
-L 244.154822 377.676 
-L 243.435153 377.676 
-z
-" clip-path="url(#p4cd6003951)" style="fill-opacity: 0.75; stroke: #ffffff; stroke-width: 0.063212; stroke-linejoin: miter"/>
-   </g>
-   <g id="patch_234">
-    <path d="M 244.154822 377.676 
-L 244.87449 377.676 
-L 244.87449 341.6364 
-L 244.154822 341.6364 
-z
-" clip-path="url(#p4cd6003951)" style="fill-opacity: 0.75; stroke: #ffffff; stroke-width: 0.063212; stroke-linejoin: miter"/>
-   </g>
-   <g id="patch_235">
-    <path d="M 244.87449 377.676 
-L 245.594159 377.676 
-L 245.594159 377.676 
-L 244.87449 377.676 
-z
-" clip-path="url(#p4cd6003951)" style="fill-opacity: 0.75; stroke: #ffffff; stroke-width: 0.063212; stroke-linejoin: miter"/>
-   </g>
-   <g id="patch_236">
-    <path d="M 245.594159 377.676 
-L 246.313828 377.676 
-L 246.313828 359.6562 
-L 245.594159 359.6562 
-z
-" clip-path="url(#p4cd6003951)" style="fill-opacity: 0.75; stroke: #ffffff; stroke-width: 0.063212; stroke-linejoin: miter"/>
-   </g>
-   <g id="patch_237">
-    <path d="M 246.313828 377.676 
-L 247.033496 377.676 
-L 247.033496 377.676 
-L 246.313828 377.676 
-z
-" clip-path="url(#p4cd6003951)" style="fill-opacity: 0.75; stroke: #ffffff; stroke-width: 0.063212; stroke-linejoin: miter"/>
-   </g>
-   <g id="patch_238">
-    <path d="M 247.033496 377.676 
-L 247.753165 377.676 
-L 247.753165 350.6463 
-L 247.033496 350.6463 
-z
-" clip-path="url(#p4cd6003951)" style="fill-opacity: 0.75; stroke: #ffffff; stroke-width: 0.063212; stroke-linejoin: miter"/>
-   </g>
-   <g id="patch_239">
-    <path d="M 247.753165 377.676 
-L 248.472833 377.676 
-L 248.472833 359.6562 
-L 247.753165 359.6562 
-z
-" clip-path="url(#p4cd6003951)" style="fill-opacity: 0.75; stroke: #ffffff; stroke-width: 0.063212; stroke-linejoin: miter"/>
-   </g>
-   <g id="patch_240">
-    <path d="M 248.472833 377.676 
-L 249.192502 377.676 
-L 249.192502 251.5374 
-L 248.472833 251.5374 
-z
-" clip-path="url(#p4cd6003951)" style="fill-opacity: 0.75; stroke: #ffffff; stroke-width: 0.063212; stroke-linejoin: miter"/>
-   </g>
-   <g id="patch_241">
-    <path d="M 249.192502 377.676 
-L 249.912171 377.676 
-L 249.912171 377.676 
-L 249.192502 377.676 
-z
-" clip-path="url(#p4cd6003951)" style="fill-opacity: 0.75; stroke: #ffffff; stroke-width: 0.063212; stroke-linejoin: miter"/>
-   </g>
-   <g id="patch_242">
-    <path d="M 249.912171 377.676 
-L 250.631839 377.676 
-L 250.631839 368.6661 
-L 249.912171 368.6661 
-z
-" clip-path="url(#p4cd6003951)" style="fill-opacity: 0.75; stroke: #ffffff; stroke-width: 0.063212; stroke-linejoin: miter"/>
-   </g>
-   <g id="patch_243">
-    <path d="M 250.631839 377.676 
-L 251.351508 377.676 
-L 251.351508 350.6463 
-L 250.631839 350.6463 
-z
-" clip-path="url(#p4cd6003951)" style="fill-opacity: 0.75; stroke: #ffffff; stroke-width: 0.063212; stroke-linejoin: miter"/>
-   </g>
-   <g id="patch_244">
-    <path d="M 251.351508 377.676 
-L 252.071177 377.676 
-L 252.071177 377.676 
-L 251.351508 377.676 
-z
-" clip-path="url(#p4cd6003951)" style="fill-opacity: 0.75; stroke: #ffffff; stroke-width: 0.063212; stroke-linejoin: miter"/>
-   </g>
-   <g id="patch_245">
-    <path d="M 252.071177 377.676 
-L 252.790845 377.676 
-L 252.790845 359.6562 
-L 252.071177 359.6562 
-z
-" clip-path="url(#p4cd6003951)" style="fill-opacity: 0.75; stroke: #ffffff; stroke-width: 0.063212; stroke-linejoin: miter"/>
-   </g>
-   <g id="patch_246">
-    <path d="M 252.790845 377.676 
-L 253.510514 377.676 
-L 253.510514 323.6166 
-L 252.790845 323.6166 
-z
-" clip-path="url(#p4cd6003951)" style="fill-opacity: 0.75; stroke: #ffffff; stroke-width: 0.063212; stroke-linejoin: miter"/>
-   </g>
-   <g id="patch_247">
-    <path d="M 253.510514 377.676 
-L 254.230183 377.676 
-L 254.230183 350.6463 
-L 253.510514 350.6463 
-z
-" clip-path="url(#p4cd6003951)" style="fill-opacity: 0.75; stroke: #ffffff; stroke-width: 0.063212; stroke-linejoin: miter"/>
-   </g>
-   <g id="patch_248">
-    <path d="M 254.230183 377.676 
-L 254.949851 377.676 
-L 254.949851 350.6463 
-L 254.230183 350.6463 
-z
-" clip-path="url(#p4cd6003951)" style="fill-opacity: 0.75; stroke: #ffffff; stroke-width: 0.063212; stroke-linejoin: miter"/>
-   </g>
-   <g id="patch_249">
-    <path d="M 254.949851 377.676 
-L 255.66952 377.676 
-L 255.66952 368.6661 
-L 254.949851 368.6661 
-z
-" clip-path="url(#p4cd6003951)" style="fill-opacity: 0.75; stroke: #ffffff; stroke-width: 0.063212; stroke-linejoin: miter"/>
-   </g>
-   <g id="patch_250">
-    <path d="M 255.66952 377.676 
-L 256.389189 377.676 
-L 256.389189 377.676 
-L 255.66952 377.676 
-z
-" clip-path="url(#p4cd6003951)" style="fill-opacity: 0.75; stroke: #ffffff; stroke-width: 0.063212; stroke-linejoin: miter"/>
-   </g>
-   <g id="patch_251">
-    <path d="M 256.389189 377.676 
-L 257.108857 377.676 
-L 257.108857 359.6562 
-L 256.389189 359.6562 
-z
-" clip-path="url(#p4cd6003951)" style="fill-opacity: 0.75; stroke: #ffffff; stroke-width: 0.063212; stroke-linejoin: miter"/>
-   </g>
-   <g id="patch_252">
-    <path d="M 257.108857 377.676 
-L 257.828526 377.676 
-L 257.828526 359.6562 
-L 257.108857 359.6562 
-z
-" clip-path="url(#p4cd6003951)" style="fill-opacity: 0.75; stroke: #ffffff; stroke-width: 0.063212; stroke-linejoin: miter"/>
-   </g>
-   <g id="patch_253">
-    <path d="M 257.828526 377.676 
-L 258.548195 377.676 
-L 258.548195 350.6463 
-L 257.828526 350.6463 
-z
-" clip-path="url(#p4cd6003951)" style="fill-opacity: 0.75; stroke: #ffffff; stroke-width: 0.063212; stroke-linejoin: miter"/>
-   </g>
-   <g id="patch_254">
-    <path d="M 258.548195 377.676 
-L 259.267863 377.676 
-L 259.267863 359.6562 
-L 258.548195 359.6562 
-z
-" clip-path="url(#p4cd6003951)" style="fill-opacity: 0.75; stroke: #ffffff; stroke-width: 0.063212; stroke-linejoin: miter"/>
-   </g>
-   <g id="patch_255">
-    <path d="M 259.267863 377.676 
-L 259.987532 377.676 
-L 259.987532 377.676 
-L 259.267863 377.676 
-z
-" clip-path="url(#p4cd6003951)" style="fill-opacity: 0.75; stroke: #ffffff; stroke-width: 0.063212; stroke-linejoin: miter"/>
-   </g>
-   <g id="patch_256">
-    <path d="M 259.987532 377.676 
-L 260.707201 377.676 
-L 260.707201 377.676 
-L 259.987532 377.676 
-z
-" clip-path="url(#p4cd6003951)" style="fill-opacity: 0.75; stroke: #ffffff; stroke-width: 0.063212; stroke-linejoin: miter"/>
-   </g>
-   <g id="patch_257">
-    <path d="M 260.707201 377.676 
-L 261.426869 377.676 
-L 261.426869 368.6661 
-L 260.707201 368.6661 
-z
-" clip-path="url(#p4cd6003951)" style="fill-opacity: 0.75; stroke: #ffffff; stroke-width: 0.063212; stroke-linejoin: miter"/>
-   </g>
-   <g id="patch_258">
-    <path d="M 261.426869 377.676 
-L 262.146538 377.676 
-L 262.146538 359.6562 
-L 261.426869 359.6562 
-z
-" clip-path="url(#p4cd6003951)" style="fill-opacity: 0.75; stroke: #ffffff; stroke-width: 0.063212; stroke-linejoin: miter"/>
-   </g>
-   <g id="patch_259">
-    <path d="M 262.146538 377.676 
-L 262.866206 377.676 
-L 262.866206 377.676 
-L 262.146538 377.676 
-z
-" clip-path="url(#p4cd6003951)" style="fill-opacity: 0.75; stroke: #ffffff; stroke-width: 0.063212; stroke-linejoin: miter"/>
-   </g>
-   <g id="patch_260">
-    <path d="M 262.866206 377.676 
-L 263.585875 377.676 
-L 263.585875 368.6661 
-L 262.866206 368.6661 
-z
-" clip-path="url(#p4cd6003951)" style="fill-opacity: 0.75; stroke: #ffffff; stroke-width: 0.063212; stroke-linejoin: miter"/>
-   </g>
-   <g id="patch_261">
-    <path d="M 263.585875 377.676 
-L 264.305544 377.676 
-L 264.305544 377.676 
-L 263.585875 377.676 
-z
-" clip-path="url(#p4cd6003951)" style="fill-opacity: 0.75; stroke: #ffffff; stroke-width: 0.063212; stroke-linejoin: miter"/>
-   </g>
-   <g id="patch_262">
-    <path d="M 264.305544 377.676 
-L 265.025212 377.676 
-L 265.025212 314.6067 
-L 264.305544 314.6067 
-z
-" clip-path="url(#p4cd6003951)" style="fill-opacity: 0.75; stroke: #ffffff; stroke-width: 0.063212; stroke-linejoin: miter"/>
-   </g>
-   <g id="patch_263">
-    <path d="M 265.025212 377.676 
-L 265.744881 377.676 
-L 265.744881 377.676 
-L 265.025212 377.676 
-z
-" clip-path="url(#p4cd6003951)" style="fill-opacity: 0.75; stroke: #ffffff; stroke-width: 0.063212; stroke-linejoin: miter"/>
-   </g>
-   <g id="patch_264">
-    <path d="M 265.744881 377.676 
-L 266.46455 377.676 
-L 266.46455 377.676 
-L 265.744881 377.676 
-z
-" clip-path="url(#p4cd6003951)" style="fill-opacity: 0.75; stroke: #ffffff; stroke-width: 0.063212; stroke-linejoin: miter"/>
-   </g>
-   <g id="patch_265">
-    <path d="M 266.46455 377.676 
-L 267.184218 377.676 
-L 267.184218 341.6364 
-L 266.46455 341.6364 
-z
-" clip-path="url(#p4cd6003951)" style="fill-opacity: 0.75; stroke: #ffffff; stroke-width: 0.063212; stroke-linejoin: miter"/>
-   </g>
-   <g id="patch_266">
-    <path d="M 267.184218 377.676 
-L 267.903887 377.676 
-L 267.903887 377.676 
-L 267.184218 377.676 
-z
-" clip-path="url(#p4cd6003951)" style="fill-opacity: 0.75; stroke: #ffffff; stroke-width: 0.063212; stroke-linejoin: miter"/>
-   </g>
-   <g id="patch_267">
-    <path d="M 267.903887 377.676 
-L 268.623556 377.676 
-L 268.623556 350.6463 
-L 267.903887 350.6463 
-z
-" clip-path="url(#p4cd6003951)" style="fill-opacity: 0.75; stroke: #ffffff; stroke-width: 0.063212; stroke-linejoin: miter"/>
-   </g>
-   <g id="patch_268">
-    <path d="M 268.623556 377.676 
-L 269.343224 377.676 
-L 269.343224 377.676 
-L 268.623556 377.676 
-z
-" clip-path="url(#p4cd6003951)" style="fill-opacity: 0.75; stroke: #ffffff; stroke-width: 0.063212; stroke-linejoin: miter"/>
-   </g>
-   <g id="patch_269">
-    <path d="M 269.343224 377.676 
-L 270.062893 377.676 
-L 270.062893 377.676 
-L 269.343224 377.676 
-z
-" clip-path="url(#p4cd6003951)" style="fill-opacity: 0.75; stroke: #ffffff; stroke-width: 0.063212; stroke-linejoin: miter"/>
-   </g>
-   <g id="patch_270">
-    <path d="M 270.062893 377.676 
-L 270.782562 377.676 
-L 270.782562 332.6265 
-L 270.062893 332.6265 
-z
-" clip-path="url(#p4cd6003951)" style="fill-opacity: 0.75; stroke: #ffffff; stroke-width: 0.063212; stroke-linejoin: miter"/>
-   </g>
-   <g id="patch_271">
-    <path d="M 270.782562 377.676 
-L 271.50223 377.676 
-L 271.50223 377.676 
-L 270.782562 377.676 
-z
-" clip-path="url(#p4cd6003951)" style="fill-opacity: 0.75; stroke: #ffffff; stroke-width: 0.063212; stroke-linejoin: miter"/>
-   </g>
-   <g id="patch_272">
-    <path d="M 271.50223 377.676 
-L 272.221899 377.676 
-L 272.221899 359.6562 
-L 271.50223 359.6562 
-z
-" clip-path="url(#p4cd6003951)" style="fill-opacity: 0.75; stroke: #ffffff; stroke-width: 0.063212; stroke-linejoin: miter"/>
-   </g>
-   <g id="patch_273">
-    <path d="M 272.221899 377.676 
-L 272.941568 377.676 
-L 272.941568 350.6463 
-L 272.221899 350.6463 
-z
-" clip-path="url(#p4cd6003951)" style="fill-opacity: 0.75; stroke: #ffffff; stroke-width: 0.063212; stroke-linejoin: miter"/>
-   </g>
-   <g id="patch_274">
-    <path d="M 272.941568 377.676 
-L 273.661236 377.676 
-L 273.661236 305.5968 
-L 272.941568 305.5968 
-z
-" clip-path="url(#p4cd6003951)" style="fill-opacity: 0.75; stroke: #ffffff; stroke-width: 0.063212; stroke-linejoin: miter"/>
-   </g>
-   <g id="patch_275">
-    <path d="M 273.661236 377.676 
-L 274.380905 377.676 
-L 274.380905 377.676 
-L 273.661236 377.676 
-z
-" clip-path="url(#p4cd6003951)" style="fill-opacity: 0.75; stroke: #ffffff; stroke-width: 0.063212; stroke-linejoin: miter"/>
-   </g>
-   <g id="patch_276">
-    <path d="M 274.380905 377.676 
-L 275.100573 377.676 
-L 275.100573 359.6562 
-L 274.380905 359.6562 
-z
-" clip-path="url(#p4cd6003951)" style="fill-opacity: 0.75; stroke: #ffffff; stroke-width: 0.063212; stroke-linejoin: miter"/>
-   </g>
-   <g id="patch_277">
-    <path d="M 275.100573 377.676 
-L 275.820242 377.676 
-L 275.820242 368.6661 
-L 275.100573 368.6661 
-z
-" clip-path="url(#p4cd6003951)" style="fill-opacity: 0.75; stroke: #ffffff; stroke-width: 0.063212; stroke-linejoin: miter"/>
-   </g>
-   <g id="patch_278">
-    <path d="M 275.820242 377.676 
-L 276.539911 377.676 
-L 276.539911 314.6067 
-L 275.820242 314.6067 
-z
-" clip-path="url(#p4cd6003951)" style="fill-opacity: 0.75; stroke: #ffffff; stroke-width: 0.063212; stroke-linejoin: miter"/>
-   </g>
-   <g id="patch_279">
-    <path d="M 276.539911 377.676 
-L 277.259579 377.676 
-L 277.259579 377.676 
-L 276.539911 377.676 
-z
-" clip-path="url(#p4cd6003951)" style="fill-opacity: 0.75; stroke: #ffffff; stroke-width: 0.063212; stroke-linejoin: miter"/>
-   </g>
-   <g id="patch_280">
-    <path d="M 277.259579 377.676 
-L 277.979248 377.676 
-L 277.979248 377.676 
-L 277.259579 377.676 
-z
-" clip-path="url(#p4cd6003951)" style="fill-opacity: 0.75; stroke: #ffffff; stroke-width: 0.063212; stroke-linejoin: miter"/>
-   </g>
-   <g id="patch_281">
-    <path d="M 277.979248 377.676 
-L 278.698917 377.676 
-L 278.698917 359.6562 
-L 277.979248 359.6562 
-z
-" clip-path="url(#p4cd6003951)" style="fill-opacity: 0.75; stroke: #ffffff; stroke-width: 0.063212; stroke-linejoin: miter"/>
-   </g>
-   <g id="patch_282">
-    <path d="M 278.698917 377.676 
-L 279.418585 377.676 
-L 279.418585 359.6562 
-L 278.698917 359.6562 
-z
-" clip-path="url(#p4cd6003951)" style="fill-opacity: 0.75; stroke: #ffffff; stroke-width: 0.063212; stroke-linejoin: miter"/>
-   </g>
-   <g id="patch_283">
-    <path d="M 279.418585 377.676 
-L 280.138254 377.676 
-L 280.138254 359.6562 
-L 279.418585 359.6562 
-z
-" clip-path="url(#p4cd6003951)" style="fill-opacity: 0.75; stroke: #ffffff; stroke-width: 0.063212; stroke-linejoin: miter"/>
-   </g>
-   <g id="patch_284">
-    <path d="M 280.138254 377.676 
-L 280.857923 377.676 
-L 280.857923 350.6463 
-L 280.138254 350.6463 
-z
-" clip-path="url(#p4cd6003951)" style="fill-opacity: 0.75; stroke: #ffffff; stroke-width: 0.063212; stroke-linejoin: miter"/>
-   </g>
-   <g id="patch_285">
-    <path d="M 280.857923 377.676 
-L 281.577591 377.676 
-L 281.577591 341.6364 
-L 280.857923 341.6364 
-z
-" clip-path="url(#p4cd6003951)" style="fill-opacity: 0.75; stroke: #ffffff; stroke-width: 0.063212; stroke-linejoin: miter"/>
-   </g>
-   <g id="patch_286">
-    <path d="M 281.577591 377.676 
-L 282.29726 377.676 
-L 282.29726 377.676 
-L 281.577591 377.676 
-z
-" clip-path="url(#p4cd6003951)" style="fill-opacity: 0.75; stroke: #ffffff; stroke-width: 0.063212; stroke-linejoin: miter"/>
-   </g>
-   <g id="patch_287">
-    <path d="M 282.29726 377.676 
-L 283.016929 377.676 
-L 283.016929 368.6661 
-L 282.29726 368.6661 
-z
-" clip-path="url(#p4cd6003951)" style="fill-opacity: 0.75; stroke: #ffffff; stroke-width: 0.063212; stroke-linejoin: miter"/>
-   </g>
-   <g id="patch_288">
-    <path d="M 283.016929 377.676 
-L 283.736597 377.676 
-L 283.736597 359.6562 
-L 283.016929 359.6562 
-z
-" clip-path="url(#p4cd6003951)" style="fill-opacity: 0.75; stroke: #ffffff; stroke-width: 0.063212; stroke-linejoin: miter"/>
-   </g>
-   <g id="patch_289">
-    <path d="M 283.736597 377.676 
-L 284.456266 377.676 
-L 284.456266 332.6265 
-L 283.736597 332.6265 
-z
-" clip-path="url(#p4cd6003951)" style="fill-opacity: 0.75; stroke: #ffffff; stroke-width: 0.063212; stroke-linejoin: miter"/>
-   </g>
-   <g id="patch_290">
-    <path d="M 284.456266 377.676 
-L 285.175935 377.676 
-L 285.175935 377.676 
-L 284.456266 377.676 
-z
-" clip-path="url(#p4cd6003951)" style="fill-opacity: 0.75; stroke: #ffffff; stroke-width: 0.063212; stroke-linejoin: miter"/>
-   </g>
-   <g id="patch_291">
-    <path d="M 285.175935 377.676 
-L 285.895603 377.676 
-L 285.895603 359.6562 
-L 285.175935 359.6562 
-z
-" clip-path="url(#p4cd6003951)" style="fill-opacity: 0.75; stroke: #ffffff; stroke-width: 0.063212; stroke-linejoin: miter"/>
-   </g>
-   <g id="patch_292">
-    <path d="M 285.895603 377.676 
-L 286.615272 377.676 
-L 286.615272 305.5968 
-L 285.895603 305.5968 
-z
-" clip-path="url(#p4cd6003951)" style="fill-opacity: 0.75; stroke: #ffffff; stroke-width: 0.063212; stroke-linejoin: miter"/>
-   </g>
-   <g id="patch_293">
-    <path d="M 286.615272 377.676 
-L 287.334941 377.676 
-L 287.334941 368.6661 
-L 286.615272 368.6661 
-z
-" clip-path="url(#p4cd6003951)" style="fill-opacity: 0.75; stroke: #ffffff; stroke-width: 0.063212; stroke-linejoin: miter"/>
-   </g>
-   <g id="patch_294">
-    <path d="M 287.334941 377.676 
-L 288.054609 377.676 
-L 288.054609 323.6166 
-L 287.334941 323.6166 
-z
-" clip-path="url(#p4cd6003951)" style="fill-opacity: 0.75; stroke: #ffffff; stroke-width: 0.063212; stroke-linejoin: miter"/>
-   </g>
-   <g id="patch_295">
-    <path d="M 288.054609 377.676 
-L 288.774278 377.676 
-L 288.774278 350.6463 
-L 288.054609 350.6463 
-z
-" clip-path="url(#p4cd6003951)" style="fill-opacity: 0.75; stroke: #ffffff; stroke-width: 0.063212; stroke-linejoin: miter"/>
-   </g>
-   <g id="patch_296">
-    <path d="M 288.774278 377.676 
-L 289.493946 377.676 
-L 289.493946 368.6661 
-L 288.774278 368.6661 
-z
-" clip-path="url(#p4cd6003951)" style="fill-opacity: 0.75; stroke: #ffffff; stroke-width: 0.063212; stroke-linejoin: miter"/>
-   </g>
-   <g id="patch_297">
-    <path d="M 289.493946 377.676 
-L 290.213615 377.676 
-L 290.213615 377.676 
-L 289.493946 377.676 
-z
-" clip-path="url(#p4cd6003951)" style="fill-opacity: 0.75; stroke: #ffffff; stroke-width: 0.063212; stroke-linejoin: miter"/>
-   </g>
-   <g id="patch_298">
-    <path d="M 290.213615 377.676 
-L 290.933284 377.676 
-L 290.933284 341.6364 
-L 290.213615 341.6364 
-z
-" clip-path="url(#p4cd6003951)" style="fill-opacity: 0.75; stroke: #ffffff; stroke-width: 0.063212; stroke-linejoin: miter"/>
-   </g>
-   <g id="patch_299">
-    <path d="M 290.933284 377.676 
-L 291.652952 377.676 
-L 291.652952 377.676 
-L 290.933284 377.676 
-z
-" clip-path="url(#p4cd6003951)" style="fill-opacity: 0.75; stroke: #ffffff; stroke-width: 0.063212; stroke-linejoin: miter"/>
-   </g>
-   <g id="patch_300">
-    <path d="M 291.652952 377.676 
-L 292.372621 377.676 
-L 292.372621 368.6661 
-L 291.652952 368.6661 
-z
-" clip-path="url(#p4cd6003951)" style="fill-opacity: 0.75; stroke: #ffffff; stroke-width: 0.063212; stroke-linejoin: miter"/>
-   </g>
-   <g id="patch_301">
-    <path d="M 292.372621 377.676 
-L 293.09229 377.676 
-L 293.09229 350.6463 
-L 292.372621 350.6463 
-z
-" clip-path="url(#p4cd6003951)" style="fill-opacity: 0.75; stroke: #ffffff; stroke-width: 0.063212; stroke-linejoin: miter"/>
-   </g>
-   <g id="patch_302">
-    <path d="M 293.09229 377.676 
-L 293.811958 377.676 
-L 293.811958 368.6661 
-L 293.09229 368.6661 
-z
-" clip-path="url(#p4cd6003951)" style="fill-opacity: 0.75; stroke: #ffffff; stroke-width: 0.063212; stroke-linejoin: miter"/>
-   </g>
-   <g id="patch_303">
-    <path d="M 293.811958 377.676 
-L 294.531627 377.676 
-L 294.531627 368.6661 
-L 293.811958 368.6661 
-z
-" clip-path="url(#p4cd6003951)" style="fill-opacity: 0.75; stroke: #ffffff; stroke-width: 0.063212; stroke-linejoin: miter"/>
-   </g>
-   <g id="patch_304">
-    <path d="M 294.531627 377.676 
-L 295.251296 377.676 
-L 295.251296 377.676 
-L 294.531627 377.676 
-z
-" clip-path="url(#p4cd6003951)" style="fill-opacity: 0.75; stroke: #ffffff; stroke-width: 0.063212; stroke-linejoin: miter"/>
-   </g>
-   <g id="patch_305">
-    <path d="M 295.251296 377.676 
-L 295.970964 377.676 
-L 295.970964 368.6661 
-L 295.251296 368.6661 
-z
-" clip-path="url(#p4cd6003951)" style="fill-opacity: 0.75; stroke: #ffffff; stroke-width: 0.063212; stroke-linejoin: miter"/>
-   </g>
-   <g id="patch_306">
-    <path d="M 295.970964 377.676 
-L 296.690633 377.676 
-L 296.690633 314.6067 
-L 295.970964 314.6067 
-z
-" clip-path="url(#p4cd6003951)" style="fill-opacity: 0.75; stroke: #ffffff; stroke-width: 0.063212; stroke-linejoin: miter"/>
-   </g>
-   <g id="patch_307">
-    <path d="M 296.690633 377.676 
-L 297.410302 377.676 
-L 297.410302 377.676 
-L 296.690633 377.676 
-z
-" clip-path="url(#p4cd6003951)" style="fill-opacity: 0.75; stroke: #ffffff; stroke-width: 0.063212; stroke-linejoin: miter"/>
-   </g>
-   <g id="patch_308">
-    <path d="M 297.410302 377.676 
-L 298.12997 377.676 
-L 298.12997 341.6364 
-L 297.410302 341.6364 
-z
-" clip-path="url(#p4cd6003951)" style="fill-opacity: 0.75; stroke: #ffffff; stroke-width: 0.063212; stroke-linejoin: miter"/>
-   </g>
-   <g id="patch_309">
-    <path d="M 298.12997 377.676 
-L 298.849639 377.676 
-L 298.849639 305.5968 
-L 298.12997 305.5968 
-z
-" clip-path="url(#p4cd6003951)" style="fill-opacity: 0.75; stroke: #ffffff; stroke-width: 0.063212; stroke-linejoin: miter"/>
-   </g>
-   <g id="patch_310">
-    <path d="M 298.849639 377.676 
-L 299.569308 377.676 
-L 299.569308 350.6463 
-L 298.849639 350.6463 
-z
-" clip-path="url(#p4cd6003951)" style="fill-opacity: 0.75; stroke: #ffffff; stroke-width: 0.063212; stroke-linejoin: miter"/>
-   </g>
-   <g id="patch_311">
-    <path d="M 299.569308 377.676 
-L 300.288976 377.676 
-L 300.288976 332.6265 
-L 299.569308 332.6265 
-z
-" clip-path="url(#p4cd6003951)" style="fill-opacity: 0.75; stroke: #ffffff; stroke-width: 0.063212; stroke-linejoin: miter"/>
-   </g>
-   <g id="patch_312">
-    <path d="M 300.288976 377.676 
-L 301.008645 377.676 
-L 301.008645 377.676 
-L 300.288976 377.676 
-z
-" clip-path="url(#p4cd6003951)" style="fill-opacity: 0.75; stroke: #ffffff; stroke-width: 0.063212; stroke-linejoin: miter"/>
-   </g>
-   <g id="patch_313">
-    <path d="M 301.008645 377.676 
-L 301.728314 377.676 
-L 301.728314 323.6166 
-L 301.008645 323.6166 
-z
-" clip-path="url(#p4cd6003951)" style="fill-opacity: 0.75; stroke: #ffffff; stroke-width: 0.063212; stroke-linejoin: miter"/>
-   </g>
-   <g id="patch_314">
-    <path d="M 301.728314 377.676 
-L 302.447982 377.676 
-L 302.447982 377.676 
-L 301.728314 377.676 
-z
-" clip-path="url(#p4cd6003951)" style="fill-opacity: 0.75; stroke: #ffffff; stroke-width: 0.063212; stroke-linejoin: miter"/>
-   </g>
-   <g id="patch_315">
-    <path d="M 302.447982 377.676 
-L 303.167651 377.676 
-L 303.167651 377.676 
-L 302.447982 377.676 
-z
-" clip-path="url(#p4cd6003951)" style="fill-opacity: 0.75; stroke: #ffffff; stroke-width: 0.063212; stroke-linejoin: miter"/>
-   </g>
-   <g id="patch_316">
-    <path d="M 303.167651 377.676 
-L 303.887319 377.676 
-L 303.887319 368.6661 
-L 303.167651 368.6661 
-z
-" clip-path="url(#p4cd6003951)" style="fill-opacity: 0.75; stroke: #ffffff; stroke-width: 0.063212; stroke-linejoin: miter"/>
-   </g>
-   <g id="patch_317">
-    <path d="M 303.887319 377.676 
-L 304.606988 377.676 
-L 304.606988 368.6661 
-L 303.887319 368.6661 
-z
-" clip-path="url(#p4cd6003951)" style="fill-opacity: 0.75; stroke: #ffffff; stroke-width: 0.063212; stroke-linejoin: miter"/>
-   </g>
-   <g id="patch_318">
-    <path d="M 304.606988 377.676 
-L 305.326657 377.676 
-L 305.326657 377.676 
-L 304.606988 377.676 
-z
-" clip-path="url(#p4cd6003951)" style="fill-opacity: 0.75; stroke: #ffffff; stroke-width: 0.063212; stroke-linejoin: miter"/>
-   </g>
-   <g id="patch_319">
-    <path d="M 305.326657 377.676 
-L 306.046325 377.676 
-L 306.046325 350.6463 
-L 305.326657 350.6463 
-z
-" clip-path="url(#p4cd6003951)" style="fill-opacity: 0.75; stroke: #ffffff; stroke-width: 0.063212; stroke-linejoin: miter"/>
-   </g>
-   <g id="patch_320">
-    <path d="M 306.046325 377.676 
-L 306.765994 377.676 
-L 306.765994 368.6661 
-L 306.046325 368.6661 
-z
-" clip-path="url(#p4cd6003951)" style="fill-opacity: 0.75; stroke: #ffffff; stroke-width: 0.063212; stroke-linejoin: miter"/>
-   </g>
-   <g id="patch_321">
-    <path d="M 306.765994 377.676 
-L 307.485663 377.676 
-L 307.485663 368.6661 
-L 306.765994 368.6661 
-z
-" clip-path="url(#p4cd6003951)" style="fill-opacity: 0.75; stroke: #ffffff; stroke-width: 0.063212; stroke-linejoin: miter"/>
-   </g>
-   <g id="patch_322">
-    <path d="M 307.485663 377.676 
-L 308.205331 377.676 
-L 308.205331 314.6067 
-L 307.485663 314.6067 
-z
-" clip-path="url(#p4cd6003951)" style="fill-opacity: 0.75; stroke: #ffffff; stroke-width: 0.063212; stroke-linejoin: miter"/>
-   </g>
-   <g id="patch_323">
-    <path d="M 308.205331 377.676 
-L 308.925 377.676 
-L 308.925 359.6562 
-L 308.205331 359.6562 
-z
-" clip-path="url(#p4cd6003951)" style="fill-opacity: 0.75; stroke: #ffffff; stroke-width: 0.063212; stroke-linejoin: miter"/>
-   </g>
-   <g id="patch_324">
-    <path d="M 308.925 377.676 
-L 309.644669 377.676 
-L 309.644669 350.6463 
-L 308.925 350.6463 
-z
-" clip-path="url(#p4cd6003951)" style="fill-opacity: 0.75; stroke: #ffffff; stroke-width: 0.063212; stroke-linejoin: miter"/>
-   </g>
-   <g id="patch_325">
-    <path d="M 309.644669 377.676 
-L 310.364337 377.676 
-L 310.364337 368.6661 
-L 309.644669 368.6661 
-z
-" clip-path="url(#p4cd6003951)" style="fill-opacity: 0.75; stroke: #ffffff; stroke-width: 0.063212; stroke-linejoin: miter"/>
-   </g>
-   <g id="patch_326">
-    <path d="M 310.364337 377.676 
-L 311.084006 377.676 
-L 311.084006 359.6562 
-L 310.364337 359.6562 
-z
-" clip-path="url(#p4cd6003951)" style="fill-opacity: 0.75; stroke: #ffffff; stroke-width: 0.063212; stroke-linejoin: miter"/>
-   </g>
-   <g id="patch_327">
-    <path d="M 311.084006 377.676 
-L 311.803675 377.676 
-L 311.803675 341.6364 
-L 311.084006 341.6364 
-z
-" clip-path="url(#p4cd6003951)" style="fill-opacity: 0.75; stroke: #ffffff; stroke-width: 0.063212; stroke-linejoin: miter"/>
-   </g>
-   <g id="patch_328">
-    <path d="M 311.803675 377.676 
-L 312.523343 377.676 
-L 312.523343 359.6562 
-L 311.803675 359.6562 
-z
-" clip-path="url(#p4cd6003951)" style="fill-opacity: 0.75; stroke: #ffffff; stroke-width: 0.063212; stroke-linejoin: miter"/>
-   </g>
-   <g id="patch_329">
-    <path d="M 312.523343 377.676 
-L 313.243012 377.676 
-L 313.243012 350.6463 
-L 312.523343 350.6463 
-z
-" clip-path="url(#p4cd6003951)" style="fill-opacity: 0.75; stroke: #ffffff; stroke-width: 0.063212; stroke-linejoin: miter"/>
-   </g>
-   <g id="patch_330">
-    <path d="M 313.243012 377.676 
-L 313.962681 377.676 
-L 313.962681 359.6562 
-L 313.243012 359.6562 
-z
-" clip-path="url(#p4cd6003951)" style="fill-opacity: 0.75; stroke: #ffffff; stroke-width: 0.063212; stroke-linejoin: miter"/>
-   </g>
-   <g id="patch_331">
-    <path d="M 313.962681 377.676 
-L 314.682349 377.676 
-L 314.682349 359.6562 
-L 313.962681 359.6562 
-z
-" clip-path="url(#p4cd6003951)" style="fill-opacity: 0.75; stroke: #ffffff; stroke-width: 0.063212; stroke-linejoin: miter"/>
-   </g>
-   <g id="patch_332">
-    <path d="M 314.682349 377.676 
-L 315.402018 377.676 
-L 315.402018 377.676 
-L 314.682349 377.676 
-z
-" clip-path="url(#p4cd6003951)" style="fill-opacity: 0.75; stroke: #ffffff; stroke-width: 0.063212; stroke-linejoin: miter"/>
-   </g>
-   <g id="patch_333">
-    <path d="M 315.402018 377.676 
-L 316.121686 377.676 
-L 316.121686 368.6661 
-L 315.402018 368.6661 
-z
-" clip-path="url(#p4cd6003951)" style="fill-opacity: 0.75; stroke: #ffffff; stroke-width: 0.063212; stroke-linejoin: miter"/>
-   </g>
-   <g id="patch_334">
-    <path d="M 316.121686 377.676 
-L 316.841355 377.676 
-L 316.841355 368.6661 
-L 316.121686 368.6661 
-z
-" clip-path="url(#p4cd6003951)" style="fill-opacity: 0.75; stroke: #ffffff; stroke-width: 0.063212; stroke-linejoin: miter"/>
-   </g>
-   <g id="patch_335">
-    <path d="M 316.841355 377.676 
-L 317.561024 377.676 
-L 317.561024 377.676 
-L 316.841355 377.676 
-z
-" clip-path="url(#p4cd6003951)" style="fill-opacity: 0.75; stroke: #ffffff; stroke-width: 0.063212; stroke-linejoin: miter"/>
-   </g>
-   <g id="patch_336">
-    <path d="M 317.561024 377.676 
-L 318.280692 377.676 
-L 318.280692 332.6265 
-L 317.561024 332.6265 
-z
-" clip-path="url(#p4cd6003951)" style="fill-opacity: 0.75; stroke: #ffffff; stroke-width: 0.063212; stroke-linejoin: miter"/>
-   </g>
-   <g id="patch_337">
-    <path d="M 318.280692 377.676 
-L 319.000361 377.676 
-L 319.000361 359.6562 
-L 318.280692 359.6562 
-z
-" clip-path="url(#p4cd6003951)" style="fill-opacity: 0.75; stroke: #ffffff; stroke-width: 0.063212; stroke-linejoin: miter"/>
-   </g>
-   <g id="patch_338">
-    <path d="M 319.000361 377.676 
-L 319.72003 377.676 
-L 319.72003 377.676 
-L 319.000361 377.676 
-z
-" clip-path="url(#p4cd6003951)" style="fill-opacity: 0.75; stroke: #ffffff; stroke-width: 0.063212; stroke-linejoin: miter"/>
-   </g>
-   <g id="patch_339">
-    <path d="M 319.72003 377.676 
-L 320.439698 377.676 
-L 320.439698 260.5473 
-L 319.72003 260.5473 
-z
-" clip-path="url(#p4cd6003951)" style="fill-opacity: 0.75; stroke: #ffffff; stroke-width: 0.063212; stroke-linejoin: miter"/>
-   </g>
-   <g id="patch_340">
-    <path d="M 320.439698 377.676 
-L 321.159367 377.676 
-L 321.159367 350.6463 
-L 320.439698 350.6463 
-z
-" clip-path="url(#p4cd6003951)" style="fill-opacity: 0.75; stroke: #ffffff; stroke-width: 0.063212; stroke-linejoin: miter"/>
-   </g>
-   <g id="patch_341">
-    <path d="M 321.159367 377.676 
-L 321.879036 377.676 
-L 321.879036 350.6463 
-L 321.159367 350.6463 
-z
-" clip-path="url(#p4cd6003951)" style="fill-opacity: 0.75; stroke: #ffffff; stroke-width: 0.063212; stroke-linejoin: miter"/>
-   </g>
-   <g id="patch_342">
-    <path d="M 321.879036 377.676 
-L 322.598704 377.676 
-L 322.598704 341.6364 
-L 321.879036 341.6364 
-z
-" clip-path="url(#p4cd6003951)" style="fill-opacity: 0.75; stroke: #ffffff; stroke-width: 0.063212; stroke-linejoin: miter"/>
-   </g>
-   <g id="patch_343">
-    <path d="M 322.598704 377.676 
-L 323.318373 377.676 
-L 323.318373 350.6463 
-L 322.598704 350.6463 
-z
-" clip-path="url(#p4cd6003951)" style="fill-opacity: 0.75; stroke: #ffffff; stroke-width: 0.063212; stroke-linejoin: miter"/>
-   </g>
-   <g id="patch_344">
-    <path d="M 323.318373 377.676 
-L 324.038042 377.676 
-L 324.038042 332.6265 
-L 323.318373 332.6265 
-z
-" clip-path="url(#p4cd6003951)" style="fill-opacity: 0.75; stroke: #ffffff; stroke-width: 0.063212; stroke-linejoin: miter"/>
-   </g>
-   <g id="patch_345">
-    <path d="M 324.038042 377.676 
-L 324.75771 377.676 
-L 324.75771 359.6562 
-L 324.038042 359.6562 
-z
-" clip-path="url(#p4cd6003951)" style="fill-opacity: 0.75; stroke: #ffffff; stroke-width: 0.063212; stroke-linejoin: miter"/>
-   </g>
-   <g id="patch_346">
-    <path d="M 324.75771 377.676 
-L 325.477379 377.676 
-L 325.477379 368.6661 
-L 324.75771 368.6661 
-z
-" clip-path="url(#p4cd6003951)" style="fill-opacity: 0.75; stroke: #ffffff; stroke-width: 0.063212; stroke-linejoin: miter"/>
-   </g>
-   <g id="patch_347">
-    <path d="M 325.477379 377.676 
-L 326.197048 377.676 
-L 326.197048 323.6166 
-L 325.477379 323.6166 
-z
-" clip-path="url(#p4cd6003951)" style="fill-opacity: 0.75; stroke: #ffffff; stroke-width: 0.063212; stroke-linejoin: miter"/>
-   </g>
-   <g id="patch_348">
-    <path d="M 326.197048 377.676 
-L 326.916716 377.676 
-L 326.916716 368.6661 
-L 326.197048 368.6661 
-z
-" clip-path="url(#p4cd6003951)" style="fill-opacity: 0.75; stroke: #ffffff; stroke-width: 0.063212; stroke-linejoin: miter"/>
-   </g>
-   <g id="patch_349">
-    <path d="M 326.916716 377.676 
-L 327.636385 377.676 
-L 327.636385 350.6463 
-L 326.916716 350.6463 
-z
-" clip-path="url(#p4cd6003951)" style="fill-opacity: 0.75; stroke: #ffffff; stroke-width: 0.063212; stroke-linejoin: miter"/>
-   </g>
-   <g id="patch_350">
-    <path d="M 327.636385 377.676 
-L 328.356054 377.676 
-L 328.356054 305.5968 
-L 327.636385 305.5968 
-z
-" clip-path="url(#p4cd6003951)" style="fill-opacity: 0.75; stroke: #ffffff; stroke-width: 0.063212; stroke-linejoin: miter"/>
-   </g>
-   <g id="patch_351">
-    <path d="M 328.356054 377.676 
-L 329.075722 377.676 
-L 329.075722 359.6562 
-L 328.356054 359.6562 
-z
-" clip-path="url(#p4cd6003951)" style="fill-opacity: 0.75; stroke: #ffffff; stroke-width: 0.063212; stroke-linejoin: miter"/>
-   </g>
-   <g id="patch_352">
-    <path d="M 329.075722 377.676 
-L 329.795391 377.676 
-L 329.795391 359.6562 
-L 329.075722 359.6562 
-z
-" clip-path="url(#p4cd6003951)" style="fill-opacity: 0.75; stroke: #ffffff; stroke-width: 0.063212; stroke-linejoin: miter"/>
-   </g>
-   <g id="patch_353">
-    <path d="M 329.795391 377.676 
-L 330.515059 377.676 
-L 330.515059 377.676 
-L 329.795391 377.676 
-z
-" clip-path="url(#p4cd6003951)" style="fill-opacity: 0.75; stroke: #ffffff; stroke-width: 0.063212; stroke-linejoin: miter"/>
-   </g>
-   <g id="patch_354">
-    <path d="M 330.515059 377.676 
-L 331.234728 377.676 
-L 331.234728 350.6463 
-L 330.515059 350.6463 
-z
-" clip-path="url(#p4cd6003951)" style="fill-opacity: 0.75; stroke: #ffffff; stroke-width: 0.063212; stroke-linejoin: miter"/>
-   </g>
-   <g id="patch_355">
-    <path d="M 331.234728 377.676 
-L 331.954397 377.676 
-L 331.954397 359.6562 
-L 331.234728 359.6562 
-z
-" clip-path="url(#p4cd6003951)" style="fill-opacity: 0.75; stroke: #ffffff; stroke-width: 0.063212; stroke-linejoin: miter"/>
-   </g>
-   <g id="patch_356">
-    <path d="M 331.954397 377.676 
-L 332.674065 377.676 
-L 332.674065 359.6562 
-L 331.954397 359.6562 
-z
-" clip-path="url(#p4cd6003951)" style="fill-opacity: 0.75; stroke: #ffffff; stroke-width: 0.063212; stroke-linejoin: miter"/>
-   </g>
-   <g id="patch_357">
-    <path d="M 332.674065 377.676 
-L 333.393734 377.676 
-L 333.393734 359.6562 
-L 332.674065 359.6562 
-z
-" clip-path="url(#p4cd6003951)" style="fill-opacity: 0.75; stroke: #ffffff; stroke-width: 0.063212; stroke-linejoin: miter"/>
-   </g>
-   <g id="patch_358">
-    <path d="M 333.393734 377.676 
-L 334.113403 377.676 
-L 334.113403 350.6463 
-L 333.393734 350.6463 
-z
-" clip-path="url(#p4cd6003951)" style="fill-opacity: 0.75; stroke: #ffffff; stroke-width: 0.063212; stroke-linejoin: miter"/>
-   </g>
-   <g id="patch_359">
-    <path d="M 334.113403 377.676 
-L 334.833071 377.676 
-L 334.833071 332.6265 
-L 334.113403 332.6265 
-z
-" clip-path="url(#p4cd6003951)" style="fill-opacity: 0.75; stroke: #ffffff; stroke-width: 0.063212; stroke-linejoin: miter"/>
-   </g>
-   <g id="patch_360">
-    <path d="M 334.833071 377.676 
-L 335.55274 377.676 
-L 335.55274 341.6364 
-L 334.833071 341.6364 
-z
-" clip-path="url(#p4cd6003951)" style="fill-opacity: 0.75; stroke: #ffffff; stroke-width: 0.063212; stroke-linejoin: miter"/>
-   </g>
-   <g id="patch_361">
-    <path d="M 335.55274 377.676 
-L 336.272409 377.676 
-L 336.272409 359.6562 
-L 335.55274 359.6562 
-z
-" clip-path="url(#p4cd6003951)" style="fill-opacity: 0.75; stroke: #ffffff; stroke-width: 0.063212; stroke-linejoin: miter"/>
-   </g>
-   <g id="patch_362">
-    <path d="M 336.272409 377.676 
-L 336.992077 377.676 
-L 336.992077 350.6463 
-L 336.272409 350.6463 
-z
-" clip-path="url(#p4cd6003951)" style="fill-opacity: 0.75; stroke: #ffffff; stroke-width: 0.063212; stroke-linejoin: miter"/>
-   </g>
-   <g id="patch_363">
-    <path d="M 336.992077 377.676 
-L 337.711746 377.676 
-L 337.711746 359.6562 
-L 336.992077 359.6562 
-z
-" clip-path="url(#p4cd6003951)" style="fill-opacity: 0.75; stroke: #ffffff; stroke-width: 0.063212; stroke-linejoin: miter"/>
-   </g>
-   <g id="patch_364">
-    <path d="M 337.711746 377.676 
-L 338.431415 377.676 
-L 338.431415 377.676 
-L 337.711746 377.676 
-z
-" clip-path="url(#p4cd6003951)" style="fill-opacity: 0.75; stroke: #ffffff; stroke-width: 0.063212; stroke-linejoin: miter"/>
-   </g>
-   <g id="patch_365">
-    <path d="M 338.431415 377.676 
-L 339.151083 377.676 
-L 339.151083 314.6067 
-L 338.431415 314.6067 
-z
-" clip-path="url(#p4cd6003951)" style="fill-opacity: 0.75; stroke: #ffffff; stroke-width: 0.063212; stroke-linejoin: miter"/>
-   </g>
-   <g id="patch_366">
-    <path d="M 339.151083 377.676 
-L 339.870752 377.676 
-L 339.870752 359.6562 
-L 339.151083 359.6562 
-z
-" clip-path="url(#p4cd6003951)" style="fill-opacity: 0.75; stroke: #ffffff; stroke-width: 0.063212; stroke-linejoin: miter"/>
-   </g>
-   <g id="patch_367">
-    <path d="M 339.870752 377.676 
-L 340.590421 377.676 
-L 340.590421 368.6661 
-L 339.870752 368.6661 
-z
-" clip-path="url(#p4cd6003951)" style="fill-opacity: 0.75; stroke: #ffffff; stroke-width: 0.063212; stroke-linejoin: miter"/>
-   </g>
-   <g id="patch_368">
-    <path d="M 340.590421 377.676 
-L 341.310089 377.676 
-L 341.310089 368.6661 
-L 340.590421 368.6661 
-z
-" clip-path="url(#p4cd6003951)" style="fill-opacity: 0.75; stroke: #ffffff; stroke-width: 0.063212; stroke-linejoin: miter"/>
-   </g>
-   <g id="patch_369">
-    <path d="M 341.310089 377.676 
-L 342.029758 377.676 
-L 342.029758 359.6562 
-L 341.310089 359.6562 
-z
-" clip-path="url(#p4cd6003951)" style="fill-opacity: 0.75; stroke: #ffffff; stroke-width: 0.063212; stroke-linejoin: miter"/>
-   </g>
-   <g id="patch_370">
-    <path d="M 342.029758 377.676 
-L 342.749427 377.676 
-L 342.749427 368.6661 
-L 342.029758 368.6661 
-z
-" clip-path="url(#p4cd6003951)" style="fill-opacity: 0.75; stroke: #ffffff; stroke-width: 0.063212; stroke-linejoin: miter"/>
-   </g>
-   <g id="patch_371">
-    <path d="M 342.749427 377.676 
-L 343.469095 377.676 
-L 343.469095 350.6463 
-L 342.749427 350.6463 
-z
-" clip-path="url(#p4cd6003951)" style="fill-opacity: 0.75; stroke: #ffffff; stroke-width: 0.063212; stroke-linejoin: miter"/>
-   </g>
-   <g id="patch_372">
-    <path d="M 343.469095 377.676 
-L 344.188764 377.676 
-L 344.188764 377.676 
-L 343.469095 377.676 
-z
-" clip-path="url(#p4cd6003951)" style="fill-opacity: 0.75; stroke: #ffffff; stroke-width: 0.063212; stroke-linejoin: miter"/>
-   </g>
-   <g id="patch_373">
-    <path d="M 344.188764 377.676 
-L 344.908432 377.676 
-L 344.908432 341.6364 
-L 344.188764 341.6364 
-z
-" clip-path="url(#p4cd6003951)" style="fill-opacity: 0.75; stroke: #ffffff; stroke-width: 0.063212; stroke-linejoin: miter"/>
-   </g>
-   <g id="patch_374">
-    <path d="M 344.908432 377.676 
-L 345.628101 377.676 
-L 345.628101 350.6463 
-L 344.908432 350.6463 
-z
-" clip-path="url(#p4cd6003951)" style="fill-opacity: 0.75; stroke: #ffffff; stroke-width: 0.063212; stroke-linejoin: miter"/>
-   </g>
-   <g id="patch_375">
-    <path d="M 345.628101 377.676 
-L 346.34777 377.676 
-L 346.34777 368.6661 
-L 345.628101 368.6661 
-z
-" clip-path="url(#p4cd6003951)" style="fill-opacity: 0.75; stroke: #ffffff; stroke-width: 0.063212; stroke-linejoin: miter"/>
-   </g>
-   <g id="patch_376">
-    <path d="M 346.34777 377.676 
-L 347.067438 377.676 
-L 347.067438 368.6661 
-L 346.34777 368.6661 
-z
-" clip-path="url(#p4cd6003951)" style="fill-opacity: 0.75; stroke: #ffffff; stroke-width: 0.063212; stroke-linejoin: miter"/>
-   </g>
-   <g id="patch_377">
-    <path d="M 347.067438 377.676 
-L 347.787107 377.676 
-L 347.787107 377.676 
-L 347.067438 377.676 
-z
-" clip-path="url(#p4cd6003951)" style="fill-opacity: 0.75; stroke: #ffffff; stroke-width: 0.063212; stroke-linejoin: miter"/>
-   </g>
-   <g id="patch_378">
-    <path d="M 347.787107 377.676 
-L 348.506776 377.676 
-L 348.506776 368.6661 
-L 347.787107 368.6661 
-z
-" clip-path="url(#p4cd6003951)" style="fill-opacity: 0.75; stroke: #ffffff; stroke-width: 0.063212; stroke-linejoin: miter"/>
-   </g>
-   <g id="patch_379">
-    <path d="M 348.506776 377.676 
-L 349.226444 377.676 
-L 349.226444 359.6562 
-L 348.506776 359.6562 
-z
-" clip-path="url(#p4cd6003951)" style="fill-opacity: 0.75; stroke: #ffffff; stroke-width: 0.063212; stroke-linejoin: miter"/>
-   </g>
-   <g id="patch_380">
-    <path d="M 349.226444 377.676 
-L 349.946113 377.676 
-L 349.946113 305.5968 
-L 349.226444 305.5968 
-z
-" clip-path="url(#p4cd6003951)" style="fill-opacity: 0.75; stroke: #ffffff; stroke-width: 0.063212; stroke-linejoin: miter"/>
-   </g>
-   <g id="patch_381">
-    <path d="M 349.946113 377.676 
-L 350.665782 377.676 
-L 350.665782 368.6661 
-L 349.946113 368.6661 
-z
-" clip-path="url(#p4cd6003951)" style="fill-opacity: 0.75; stroke: #ffffff; stroke-width: 0.063212; stroke-linejoin: miter"/>
-   </g>
-   <g id="patch_382">
-    <path d="M 350.665782 377.676 
-L 351.38545 377.676 
-L 351.38545 368.6661 
-L 350.665782 368.6661 
-z
-" clip-path="url(#p4cd6003951)" style="fill-opacity: 0.75; stroke: #ffffff; stroke-width: 0.063212; stroke-linejoin: miter"/>
-   </g>
-   <g id="patch_383">
-    <path d="M 351.38545 377.676 
-L 352.105119 377.676 
-L 352.105119 377.676 
-L 351.38545 377.676 
-z
-" clip-path="url(#p4cd6003951)" style="fill-opacity: 0.75; stroke: #ffffff; stroke-width: 0.063212; stroke-linejoin: miter"/>
-   </g>
-   <g id="patch_384">
-    <path d="M 352.105119 377.676 
-L 352.824788 377.676 
-L 352.824788 368.6661 
-L 352.105119 368.6661 
-z
-" clip-path="url(#p4cd6003951)" style="fill-opacity: 0.75; stroke: #ffffff; stroke-width: 0.063212; stroke-linejoin: miter"/>
-   </g>
-   <g id="patch_385">
-    <path d="M 352.824788 377.676 
-L 353.544456 377.676 
-L 353.544456 368.6661 
-L 352.824788 368.6661 
-z
-" clip-path="url(#p4cd6003951)" style="fill-opacity: 0.75; stroke: #ffffff; stroke-width: 0.063212; stroke-linejoin: miter"/>
-   </g>
-   <g id="patch_386">
-    <path d="M 353.544456 377.676 
-L 354.264125 377.676 
-L 354.264125 323.6166 
-L 353.544456 323.6166 
-z
-" clip-path="url(#p4cd6003951)" style="fill-opacity: 0.75; stroke: #ffffff; stroke-width: 0.063212; stroke-linejoin: miter"/>
-   </g>
-   <g id="patch_387">
-    <path d="M 354.264125 377.676 
-L 354.983794 377.676 
-L 354.983794 323.6166 
-L 354.264125 323.6166 
-z
-" clip-path="url(#p4cd6003951)" style="fill-opacity: 0.75; stroke: #ffffff; stroke-width: 0.063212; stroke-linejoin: miter"/>
-   </g>
-   <g id="patch_388">
-    <path d="M 354.983794 377.676 
-L 355.703462 377.676 
-L 355.703462 359.6562 
-L 354.983794 359.6562 
-z
-" clip-path="url(#p4cd6003951)" style="fill-opacity: 0.75; stroke: #ffffff; stroke-width: 0.063212; stroke-linejoin: miter"/>
-   </g>
-   <g id="patch_389">
-    <path d="M 355.703462 377.676 
-L 356.423131 377.676 
-L 356.423131 377.676 
-L 355.703462 377.676 
-z
-" clip-path="url(#p4cd6003951)" style="fill-opacity: 0.75; stroke: #ffffff; stroke-width: 0.063212; stroke-linejoin: miter"/>
-   </g>
-   <g id="patch_390">
-    <path d="M 356.423131 377.676 
-L 357.142799 377.676 
-L 357.142799 359.6562 
-L 356.423131 359.6562 
-z
-" clip-path="url(#p4cd6003951)" style="fill-opacity: 0.75; stroke: #ffffff; stroke-width: 0.063212; stroke-linejoin: miter"/>
-   </g>
-   <g id="patch_391">
-    <path d="M 357.142799 377.676 
-L 357.862468 377.676 
-L 357.862468 350.6463 
-L 357.142799 350.6463 
-z
-" clip-path="url(#p4cd6003951)" style="fill-opacity: 0.75; stroke: #ffffff; stroke-width: 0.063212; stroke-linejoin: miter"/>
-   </g>
-   <g id="patch_392">
-    <path d="M 357.862468 377.676 
-L 358.582137 377.676 
-L 358.582137 368.6661 
-L 357.862468 368.6661 
-z
-" clip-path="url(#p4cd6003951)" style="fill-opacity: 0.75; stroke: #ffffff; stroke-width: 0.063212; stroke-linejoin: miter"/>
-   </g>
-   <g id="patch_393">
-    <path d="M 358.582137 377.676 
-L 359.301805 377.676 
-L 359.301805 359.6562 
-L 358.582137 359.6562 
-z
-" clip-path="url(#p4cd6003951)" style="fill-opacity: 0.75; stroke: #ffffff; stroke-width: 0.063212; stroke-linejoin: miter"/>
-   </g>
-   <g id="patch_394">
-    <path d="M 359.301805 377.676 
-L 360.021474 377.676 
-L 360.021474 350.6463 
-L 359.301805 350.6463 
-z
-" clip-path="url(#p4cd6003951)" style="fill-opacity: 0.75; stroke: #ffffff; stroke-width: 0.063212; stroke-linejoin: miter"/>
-   </g>
-   <g id="patch_395">
-    <path d="M 360.021474 377.676 
-L 360.741143 377.676 
-L 360.741143 350.6463 
-L 360.021474 350.6463 
-z
-" clip-path="url(#p4cd6003951)" style="fill-opacity: 0.75; stroke: #ffffff; stroke-width: 0.063212; stroke-linejoin: miter"/>
-   </g>
-   <g id="patch_396">
-    <path d="M 360.741143 377.676 
-L 361.460811 377.676 
-L 361.460811 368.6661 
-L 360.741143 368.6661 
-z
-" clip-path="url(#p4cd6003951)" style="fill-opacity: 0.75; stroke: #ffffff; stroke-width: 0.063212; stroke-linejoin: miter"/>
-   </g>
-   <g id="patch_397">
-    <path d="M 361.460811 377.676 
-L 362.18048 377.676 
-L 362.18048 377.676 
-L 361.460811 377.676 
-z
-" clip-path="url(#p4cd6003951)" style="fill-opacity: 0.75; stroke: #ffffff; stroke-width: 0.063212; stroke-linejoin: miter"/>
-   </g>
-   <g id="patch_398">
-    <path d="M 362.18048 377.676 
-L 362.900149 377.676 
-L 362.900149 350.6463 
-L 362.18048 350.6463 
-z
-" clip-path="url(#p4cd6003951)" style="fill-opacity: 0.75; stroke: #ffffff; stroke-width: 0.063212; stroke-linejoin: miter"/>
-   </g>
-   <g id="patch_399">
-    <path d="M 362.900149 377.676 
-L 363.619817 377.676 
-L 363.619817 350.6463 
-L 362.900149 350.6463 
-z
-" clip-path="url(#p4cd6003951)" style="fill-opacity: 0.75; stroke: #ffffff; stroke-width: 0.063212; stroke-linejoin: miter"/>
-   </g>
-   <g id="patch_400">
-    <path d="M 363.619817 377.676 
-L 364.339486 377.676 
-L 364.339486 377.676 
-L 363.619817 377.676 
-z
-" clip-path="url(#p4cd6003951)" style="fill-opacity: 0.75; stroke: #ffffff; stroke-width: 0.063212; stroke-linejoin: miter"/>
-   </g>
-   <g id="patch_401">
-    <path d="M 364.339486 377.676 
-L 365.059155 377.676 
-L 365.059155 377.676 
-L 364.339486 377.676 
-z
-" clip-path="url(#p4cd6003951)" style="fill-opacity: 0.75; stroke: #ffffff; stroke-width: 0.063212; stroke-linejoin: miter"/>
-   </g>
-   <g id="patch_402">
-    <path d="M 365.059155 377.676 
-L 365.778823 377.676 
-L 365.778823 359.6562 
-L 365.059155 359.6562 
-z
-" clip-path="url(#p4cd6003951)" style="fill-opacity: 0.75; stroke: #ffffff; stroke-width: 0.063212; stroke-linejoin: miter"/>
-   </g>
-   <g id="patch_403">
-    <path d="M 365.778823 377.676 
-L 366.498492 377.676 
-L 366.498492 350.6463 
-L 365.778823 350.6463 
-z
-" clip-path="url(#p4cd6003951)" style="fill-opacity: 0.75; stroke: #ffffff; stroke-width: 0.063212; stroke-linejoin: miter"/>
-   </g>
-   <g id="patch_404">
-    <path d="M 366.498492 377.676 
-L 367.218161 377.676 
-L 367.218161 359.6562 
-L 366.498492 359.6562 
-z
-" clip-path="url(#p4cd6003951)" style="fill-opacity: 0.75; stroke: #ffffff; stroke-width: 0.063212; stroke-linejoin: miter"/>
-   </g>
-   <g id="patch_405">
-    <path d="M 367.218161 377.676 
-L 367.937829 377.676 
-L 367.937829 377.676 
-L 367.218161 377.676 
-z
-" clip-path="url(#p4cd6003951)" style="fill-opacity: 0.75; stroke: #ffffff; stroke-width: 0.063212; stroke-linejoin: miter"/>
-   </g>
-   <g id="patch_406">
-    <path d="M 367.937829 377.676 
-L 368.657498 377.676 
-L 368.657498 377.676 
-L 367.937829 377.676 
-z
-" clip-path="url(#p4cd6003951)" style="fill-opacity: 0.75; stroke: #ffffff; stroke-width: 0.063212; stroke-linejoin: miter"/>
-   </g>
-   <g id="patch_407">
-    <path d="M 368.657498 377.676 
-L 369.377167 377.676 
-L 369.377167 377.676 
-L 368.657498 377.676 
-z
-" clip-path="url(#p4cd6003951)" style="fill-opacity: 0.75; stroke: #ffffff; stroke-width: 0.063212; stroke-linejoin: miter"/>
-   </g>
-   <g id="patch_408">
-    <path d="M 369.377167 377.676 
-L 370.096835 377.676 
-L 370.096835 359.6562 
-L 369.377167 359.6562 
-z
-" clip-path="url(#p4cd6003951)" style="fill-opacity: 0.75; stroke: #ffffff; stroke-width: 0.063212; stroke-linejoin: miter"/>
-   </g>
-   <g id="patch_409">
-    <path d="M 370.096835 377.676 
-L 370.816504 377.676 
-L 370.816504 368.6661 
-L 370.096835 368.6661 
-z
-" clip-path="url(#p4cd6003951)" style="fill-opacity: 0.75; stroke: #ffffff; stroke-width: 0.063212; stroke-linejoin: miter"/>
-   </g>
-   <g id="patch_410">
-    <path d="M 370.816504 377.676 
-L 371.536172 377.676 
-L 371.536172 368.6661 
-L 370.816504 368.6661 
-z
-" clip-path="url(#p4cd6003951)" style="fill-opacity: 0.75; stroke: #ffffff; stroke-width: 0.063212; stroke-linejoin: miter"/>
-   </g>
-   <g id="patch_411">
-    <path d="M 371.536172 377.676 
-L 372.255841 377.676 
-L 372.255841 350.6463 
-L 371.536172 350.6463 
-z
-" clip-path="url(#p4cd6003951)" style="fill-opacity: 0.75; stroke: #ffffff; stroke-width: 0.063212; stroke-linejoin: miter"/>
-   </g>
-   <g id="patch_412">
-    <path d="M 372.255841 377.676 
-L 372.97551 377.676 
-L 372.97551 359.6562 
-L 372.255841 359.6562 
-z
-" clip-path="url(#p4cd6003951)" style="fill-opacity: 0.75; stroke: #ffffff; stroke-width: 0.063212; stroke-linejoin: miter"/>
-   </g>
-   <g id="patch_413">
-    <path d="M 372.97551 377.676 
-L 373.695178 377.676 
-L 373.695178 359.6562 
-L 372.97551 359.6562 
-z
-" clip-path="url(#p4cd6003951)" style="fill-opacity: 0.75; stroke: #ffffff; stroke-width: 0.063212; stroke-linejoin: miter"/>
-   </g>
-   <g id="patch_414">
-    <path d="M 373.695178 377.676 
-L 374.414847 377.676 
-L 374.414847 368.6661 
-L 373.695178 368.6661 
-z
-" clip-path="url(#p4cd6003951)" style="fill-opacity: 0.75; stroke: #ffffff; stroke-width: 0.063212; stroke-linejoin: miter"/>
-   </g>
-   <g id="patch_415">
-    <path d="M 374.414847 377.676 
-L 375.134516 377.676 
-L 375.134516 377.676 
-L 374.414847 377.676 
-z
-" clip-path="url(#p4cd6003951)" style="fill-opacity: 0.75; stroke: #ffffff; stroke-width: 0.063212; stroke-linejoin: miter"/>
-   </g>
-   <g id="patch_416">
-    <path d="M 375.134516 377.676 
-L 375.854184 377.676 
-L 375.854184 314.6067 
-L 375.134516 314.6067 
-z
-" clip-path="url(#p4cd6003951)" style="fill-opacity: 0.75; stroke: #ffffff; stroke-width: 0.063212; stroke-linejoin: miter"/>
-   </g>
-   <g id="patch_417">
-    <path d="M 375.854184 377.676 
-L 376.573853 377.676 
-L 376.573853 377.676 
-L 375.854184 377.676 
-z
-" clip-path="url(#p4cd6003951)" style="fill-opacity: 0.75; stroke: #ffffff; stroke-width: 0.063212; stroke-linejoin: miter"/>
-   </g>
-   <g id="patch_418">
-    <path d="M 376.573853 377.676 
-L 377.293522 377.676 
-L 377.293522 368.6661 
-L 376.573853 368.6661 
-z
-" clip-path="url(#p4cd6003951)" style="fill-opacity: 0.75; stroke: #ffffff; stroke-width: 0.063212; stroke-linejoin: miter"/>
-   </g>
-   <g id="patch_419">
-    <path d="M 377.293522 377.676 
-L 378.01319 377.676 
-L 378.01319 368.6661 
-L 377.293522 368.6661 
-z
-" clip-path="url(#p4cd6003951)" style="fill-opacity: 0.75; stroke: #ffffff; stroke-width: 0.063212; stroke-linejoin: miter"/>
-   </g>
-   <g id="patch_420">
-    <path d="M 378.01319 377.676 
-L 378.732859 377.676 
-L 378.732859 359.6562 
-L 378.01319 359.6562 
-z
-" clip-path="url(#p4cd6003951)" style="fill-opacity: 0.75; stroke: #ffffff; stroke-width: 0.063212; stroke-linejoin: miter"/>
-   </g>
-   <g id="patch_421">
-    <path d="M 378.732859 377.676 
-L 379.452528 377.676 
-L 379.452528 341.6364 
-L 378.732859 341.6364 
-z
-" clip-path="url(#p4cd6003951)" style="fill-opacity: 0.75; stroke: #ffffff; stroke-width: 0.063212; stroke-linejoin: miter"/>
-   </g>
-   <g id="patch_422">
-    <path d="M 379.452528 377.676 
-L 380.172196 377.676 
-L 380.172196 359.6562 
-L 379.452528 359.6562 
-z
-" clip-path="url(#p4cd6003951)" style="fill-opacity: 0.75; stroke: #ffffff; stroke-width: 0.063212; stroke-linejoin: miter"/>
-   </g>
-   <g id="patch_423">
-    <path d="M 380.172196 377.676 
-L 380.891865 377.676 
-L 380.891865 377.676 
-L 380.172196 377.676 
-z
-" clip-path="url(#p4cd6003951)" style="fill-opacity: 0.75; stroke: #ffffff; stroke-width: 0.063212; stroke-linejoin: miter"/>
-   </g>
-   <g id="patch_424">
-    <path d="M 380.891865 377.676 
-L 381.611534 377.676 
-L 381.611534 332.6265 
-L 380.891865 332.6265 
-z
-" clip-path="url(#p4cd6003951)" style="fill-opacity: 0.75; stroke: #ffffff; stroke-width: 0.063212; stroke-linejoin: miter"/>
-   </g>
-   <g id="patch_425">
-    <path d="M 381.611534 377.676 
-L 382.331202 377.676 
-L 382.331202 350.6463 
-L 381.611534 350.6463 
-z
-" clip-path="url(#p4cd6003951)" style="fill-opacity: 0.75; stroke: #ffffff; stroke-width: 0.063212; stroke-linejoin: miter"/>
-   </g>
-   <g id="patch_426">
-    <path d="M 382.331202 377.676 
-L 383.050871 377.676 
-L 383.050871 359.6562 
-L 382.331202 359.6562 
-z
-" clip-path="url(#p4cd6003951)" style="fill-opacity: 0.75; stroke: #ffffff; stroke-width: 0.063212; stroke-linejoin: miter"/>
-   </g>
-   <g id="patch_427">
-    <path d="M 383.050871 377.676 
-L 383.77054 377.676 
-L 383.77054 350.6463 
-L 383.050871 350.6463 
-z
-" clip-path="url(#p4cd6003951)" style="fill-opacity: 0.75; stroke: #ffffff; stroke-width: 0.063212; stroke-linejoin: miter"/>
-   </g>
-   <g id="patch_428">
-    <path d="M 383.77054 377.676 
-L 384.490208 377.676 
-L 384.490208 359.6562 
-L 383.77054 359.6562 
-z
-" clip-path="url(#p4cd6003951)" style="fill-opacity: 0.75; stroke: #ffffff; stroke-width: 0.063212; stroke-linejoin: miter"/>
-   </g>
-   <g id="patch_429">
-    <path d="M 384.490208 377.676 
-L 385.209877 377.676 
-L 385.209877 341.6364 
-L 384.490208 341.6364 
-z
-" clip-path="url(#p4cd6003951)" style="fill-opacity: 0.75; stroke: #ffffff; stroke-width: 0.063212; stroke-linejoin: miter"/>
-   </g>
-   <g id="patch_430">
-    <path d="M 385.209877 377.676 
-L 385.929545 377.676 
-L 385.929545 368.6661 
-L 385.209877 368.6661 
-z
-" clip-path="url(#p4cd6003951)" style="fill-opacity: 0.75; stroke: #ffffff; stroke-width: 0.063212; stroke-linejoin: miter"/>
-   </g>
-   <g id="patch_431">
-    <path d="M 385.929545 377.676 
-L 386.649214 377.676 
-L 386.649214 359.6562 
-L 385.929545 359.6562 
-z
-" clip-path="url(#p4cd6003951)" style="fill-opacity: 0.75; stroke: #ffffff; stroke-width: 0.063212; stroke-linejoin: miter"/>
-   </g>
-   <g id="patch_432">
-    <path d="M 386.649214 377.676 
-L 387.368883 377.676 
-L 387.368883 350.6463 
-L 386.649214 350.6463 
-z
-" clip-path="url(#p4cd6003951)" style="fill-opacity: 0.75; stroke: #ffffff; stroke-width: 0.063212; stroke-linejoin: miter"/>
-   </g>
-   <g id="patch_433">
-    <path d="M 387.368883 377.676 
-L 388.088551 377.676 
-L 388.088551 332.6265 
-L 387.368883 332.6265 
-z
-" clip-path="url(#p4cd6003951)" style="fill-opacity: 0.75; stroke: #ffffff; stroke-width: 0.063212; stroke-linejoin: miter"/>
-   </g>
-   <g id="patch_434">
-    <path d="M 388.088551 377.676 
-L 388.80822 377.676 
-L 388.80822 341.6364 
-L 388.088551 341.6364 
-z
-" clip-path="url(#p4cd6003951)" style="fill-opacity: 0.75; stroke: #ffffff; stroke-width: 0.063212; stroke-linejoin: miter"/>
-   </g>
-   <g id="patch_435">
-    <path d="M 388.80822 377.676 
-L 389.527889 377.676 
-L 389.527889 341.6364 
-L 388.80822 341.6364 
-z
-" clip-path="url(#p4cd6003951)" style="fill-opacity: 0.75; stroke: #ffffff; stroke-width: 0.063212; stroke-linejoin: miter"/>
-   </g>
-   <g id="patch_436">
-    <path d="M 389.527889 377.676 
-L 390.247557 377.676 
-L 390.247557 377.676 
-L 389.527889 377.676 
-z
-" clip-path="url(#p4cd6003951)" style="fill-opacity: 0.75; stroke: #ffffff; stroke-width: 0.063212; stroke-linejoin: miter"/>
-   </g>
-   <g id="patch_437">
-    <path d="M 390.247557 377.676 
-L 390.967226 377.676 
-L 390.967226 359.6562 
-L 390.247557 359.6562 
-z
-" clip-path="url(#p4cd6003951)" style="fill-opacity: 0.75; stroke: #ffffff; stroke-width: 0.063212; stroke-linejoin: miter"/>
-   </g>
-   <g id="patch_438">
-    <path d="M 390.967226 377.676 
-L 391.686895 377.676 
-L 391.686895 368.6661 
-L 390.967226 368.6661 
-z
-" clip-path="url(#p4cd6003951)" style="fill-opacity: 0.75; stroke: #ffffff; stroke-width: 0.063212; stroke-linejoin: miter"/>
-   </g>
-   <g id="patch_439">
-    <path d="M 391.686895 377.676 
-L 392.406563 377.676 
-L 392.406563 359.6562 
-L 391.686895 359.6562 
-z
-" clip-path="url(#p4cd6003951)" style="fill-opacity: 0.75; stroke: #ffffff; stroke-width: 0.063212; stroke-linejoin: miter"/>
-   </g>
-   <g id="patch_440">
-    <path d="M 392.406563 377.676 
-L 393.126232 377.676 
-L 393.126232 377.676 
-L 392.406563 377.676 
-z
-" clip-path="url(#p4cd6003951)" style="fill-opacity: 0.75; stroke: #ffffff; stroke-width: 0.063212; stroke-linejoin: miter"/>
-   </g>
-   <g id="patch_441">
-    <path d="M 393.126232 377.676 
-L 393.845901 377.676 
-L 393.845901 377.676 
-L 393.126232 377.676 
-z
-" clip-path="url(#p4cd6003951)" style="fill-opacity: 0.75; stroke: #ffffff; stroke-width: 0.063212; stroke-linejoin: miter"/>
-   </g>
-   <g id="patch_442">
-    <path d="M 393.845901 377.676 
-L 394.565569 377.676 
-L 394.565569 368.6661 
-L 393.845901 368.6661 
-z
-" clip-path="url(#p4cd6003951)" style="fill-opacity: 0.75; stroke: #ffffff; stroke-width: 0.063212; stroke-linejoin: miter"/>
-   </g>
-   <g id="patch_443">
-    <path d="M 394.565569 377.676 
-L 395.285238 377.676 
-L 395.285238 368.6661 
-L 394.565569 368.6661 
-z
-" clip-path="url(#p4cd6003951)" style="fill-opacity: 0.75; stroke: #ffffff; stroke-width: 0.063212; stroke-linejoin: miter"/>
-   </g>
-   <g id="patch_444">
-    <path d="M 395.285238 377.676 
-L 396.004907 377.676 
-L 396.004907 377.676 
-L 395.285238 377.676 
-z
-" clip-path="url(#p4cd6003951)" style="fill-opacity: 0.75; stroke: #ffffff; stroke-width: 0.063212; stroke-linejoin: miter"/>
-   </g>
-   <g id="patch_445">
-    <path d="M 396.004907 377.676 
-L 396.724575 377.676 
-L 396.724575 377.676 
-L 396.004907 377.676 
-z
-" clip-path="url(#p4cd6003951)" style="fill-opacity: 0.75; stroke: #ffffff; stroke-width: 0.063212; stroke-linejoin: miter"/>
-   </g>
-   <g id="patch_446">
-    <path d="M 396.724575 377.676 
-L 397.444244 377.676 
-L 397.444244 341.6364 
-L 396.724575 341.6364 
-z
-" clip-path="url(#p4cd6003951)" style="fill-opacity: 0.75; stroke: #ffffff; stroke-width: 0.063212; stroke-linejoin: miter"/>
-   </g>
-   <g id="patch_447">
-    <path d="M 397.444244 377.676 
-L 398.163912 377.676 
-L 398.163912 350.6463 
-L 397.444244 350.6463 
-z
-" clip-path="url(#p4cd6003951)" style="fill-opacity: 0.75; stroke: #ffffff; stroke-width: 0.063212; stroke-linejoin: miter"/>
-   </g>
-   <g id="patch_448">
-    <path d="M 398.163912 377.676 
-L 398.883581 377.676 
-L 398.883581 368.6661 
-L 398.163912 368.6661 
-z
-" clip-path="url(#p4cd6003951)" style="fill-opacity: 0.75; stroke: #ffffff; stroke-width: 0.063212; stroke-linejoin: miter"/>
-   </g>
-   <g id="patch_449">
-    <path d="M 398.883581 377.676 
-L 399.60325 377.676 
-L 399.60325 341.6364 
-L 398.883581 341.6364 
-z
-" clip-path="url(#p4cd6003951)" style="fill-opacity: 0.75; stroke: #ffffff; stroke-width: 0.063212; stroke-linejoin: miter"/>
-   </g>
-   <g id="patch_450">
-    <path d="M 399.60325 377.676 
-L 400.322918 377.676 
-L 400.322918 368.6661 
-L 399.60325 368.6661 
-z
-" clip-path="url(#p4cd6003951)" style="fill-opacity: 0.75; stroke: #ffffff; stroke-width: 0.063212; stroke-linejoin: miter"/>
-   </g>
-   <g id="patch_451">
-    <path d="M 400.322918 377.676 
-L 401.042587 377.676 
-L 401.042587 377.676 
-L 400.322918 377.676 
-z
-" clip-path="url(#p4cd6003951)" style="fill-opacity: 0.75; stroke: #ffffff; stroke-width: 0.063212; stroke-linejoin: miter"/>
-   </g>
-   <g id="patch_452">
-    <path d="M 401.042587 377.676 
-L 401.762256 377.676 
-L 401.762256 377.676 
-L 401.042587 377.676 
-z
-" clip-path="url(#p4cd6003951)" style="fill-opacity: 0.75; stroke: #ffffff; stroke-width: 0.063212; stroke-linejoin: miter"/>
-   </g>
-   <g id="patch_453">
-    <path d="M 401.762256 377.676 
-L 402.481924 377.676 
-L 402.481924 341.6364 
-L 401.762256 341.6364 
-z
-" clip-path="url(#p4cd6003951)" style="fill-opacity: 0.75; stroke: #ffffff; stroke-width: 0.063212; stroke-linejoin: miter"/>
-   </g>
-   <g id="patch_454">
-    <path d="M 402.481924 377.676 
-L 403.201593 377.676 
-L 403.201593 341.6364 
-L 402.481924 341.6364 
-z
-" clip-path="url(#p4cd6003951)" style="fill-opacity: 0.75; stroke: #ffffff; stroke-width: 0.063212; stroke-linejoin: miter"/>
-   </g>
-   <g id="patch_455">
-    <path d="M 403.201593 377.676 
-L 403.921262 377.676 
-L 403.921262 368.6661 
-L 403.201593 368.6661 
-z
-" clip-path="url(#p4cd6003951)" style="fill-opacity: 0.75; stroke: #ffffff; stroke-width: 0.063212; stroke-linejoin: miter"/>
-   </g>
-   <g id="patch_456">
-    <path d="M 403.921262 377.676 
-L 404.64093 377.676 
-L 404.64093 368.6661 
-L 403.921262 368.6661 
-z
-" clip-path="url(#p4cd6003951)" style="fill-opacity: 0.75; stroke: #ffffff; stroke-width: 0.063212; stroke-linejoin: miter"/>
-   </g>
-   <g id="patch_457">
-    <path d="M 404.64093 377.676 
-L 405.360599 377.676 
-L 405.360599 350.6463 
-L 404.64093 350.6463 
-z
-" clip-path="url(#p4cd6003951)" style="fill-opacity: 0.75; stroke: #ffffff; stroke-width: 0.063212; stroke-linejoin: miter"/>
-   </g>
-   <g id="patch_458">
-    <path d="M 405.360599 377.676 
-L 406.080268 377.676 
-L 406.080268 368.6661 
-L 405.360599 368.6661 
-z
-" clip-path="url(#p4cd6003951)" style="fill-opacity: 0.75; stroke: #ffffff; stroke-width: 0.063212; stroke-linejoin: miter"/>
-   </g>
-   <g id="patch_459">
-    <path d="M 406.080268 377.676 
-L 406.799936 377.676 
-L 406.799936 368.6661 
-L 406.080268 368.6661 
-z
-" clip-path="url(#p4cd6003951)" style="fill-opacity: 0.75; stroke: #ffffff; stroke-width: 0.063212; stroke-linejoin: miter"/>
-   </g>
-   <g id="patch_460">
-    <path d="M 406.799936 377.676 
-L 407.519605 377.676 
-L 407.519605 359.6562 
-L 406.799936 359.6562 
-z
-" clip-path="url(#p4cd6003951)" style="fill-opacity: 0.75; stroke: #ffffff; stroke-width: 0.063212; stroke-linejoin: miter"/>
-   </g>
-   <g id="patch_461">
-    <path d="M 407.519605 377.676 
-L 408.239274 377.676 
-L 408.239274 359.6562 
-L 407.519605 359.6562 
-z
-" clip-path="url(#p4cd6003951)" style="fill-opacity: 0.75; stroke: #ffffff; stroke-width: 0.063212; stroke-linejoin: miter"/>
-   </g>
-   <g id="patch_462">
-    <path d="M 408.239274 377.676 
-L 408.958942 377.676 
-L 408.958942 341.6364 
-L 408.239274 341.6364 
-z
-" clip-path="url(#p4cd6003951)" style="fill-opacity: 0.75; stroke: #ffffff; stroke-width: 0.063212; stroke-linejoin: miter"/>
-   </g>
-   <g id="patch_463">
-    <path d="M 408.958942 377.676 
-L 409.678611 377.676 
-L 409.678611 377.676 
-L 408.958942 377.676 
-z
-" clip-path="url(#p4cd6003951)" style="fill-opacity: 0.75; stroke: #ffffff; stroke-width: 0.063212; stroke-linejoin: miter"/>
-   </g>
-   <g id="patch_464">
-    <path d="M 409.678611 377.676 
-L 410.39828 377.676 
-L 410.39828 341.6364 
-L 409.678611 341.6364 
-z
-" clip-path="url(#p4cd6003951)" style="fill-opacity: 0.75; stroke: #ffffff; stroke-width: 0.063212; stroke-linejoin: miter"/>
-   </g>
-   <g id="patch_465">
-    <path d="M 410.39828 377.676 
-L 411.117948 377.676 
-L 411.117948 368.6661 
-L 410.39828 368.6661 
-z
-" clip-path="url(#p4cd6003951)" style="fill-opacity: 0.75; stroke: #ffffff; stroke-width: 0.063212; stroke-linejoin: miter"/>
-   </g>
-   <g id="patch_466">
-    <path d="M 411.117948 377.676 
-L 411.837617 377.676 
-L 411.837617 359.6562 
-L 411.117948 359.6562 
-z
-" clip-path="url(#p4cd6003951)" style="fill-opacity: 0.75; stroke: #ffffff; stroke-width: 0.063212; stroke-linejoin: miter"/>
-   </g>
-   <g id="patch_467">
-    <path d="M 411.837617 377.676 
-L 412.557285 377.676 
-L 412.557285 341.6364 
-L 411.837617 341.6364 
-z
-" clip-path="url(#p4cd6003951)" style="fill-opacity: 0.75; stroke: #ffffff; stroke-width: 0.063212; stroke-linejoin: miter"/>
-   </g>
-   <g id="patch_468">
-    <path d="M 412.557285 377.676 
-L 413.276954 377.676 
-L 413.276954 359.6562 
-L 412.557285 359.6562 
-z
-" clip-path="url(#p4cd6003951)" style="fill-opacity: 0.75; stroke: #ffffff; stroke-width: 0.063212; stroke-linejoin: miter"/>
-   </g>
-   <g id="patch_469">
-    <path d="M 413.276954 377.676 
-L 413.996623 377.676 
-L 413.996623 368.6661 
-L 413.276954 368.6661 
-z
-" clip-path="url(#p4cd6003951)" style="fill-opacity: 0.75; stroke: #ffffff; stroke-width: 0.063212; stroke-linejoin: miter"/>
-   </g>
-   <g id="patch_470">
-    <path d="M 413.996623 377.676 
-L 414.716291 377.676 
-L 414.716291 359.6562 
-L 413.996623 359.6562 
-z
-" clip-path="url(#p4cd6003951)" style="fill-opacity: 0.75; stroke: #ffffff; stroke-width: 0.063212; stroke-linejoin: miter"/>
-   </g>
-   <g id="patch_471">
-    <path d="M 414.716291 377.676 
-L 415.43596 377.676 
-L 415.43596 359.6562 
-L 414.716291 359.6562 
-z
-" clip-path="url(#p4cd6003951)" style="fill-opacity: 0.75; stroke: #ffffff; stroke-width: 0.063212; stroke-linejoin: miter"/>
-   </g>
-   <g id="patch_472">
-    <path d="M 415.43596 377.676 
-L 416.155629 377.676 
-L 416.155629 377.676 
-L 415.43596 377.676 
-z
-" clip-path="url(#p4cd6003951)" style="fill-opacity: 0.75; stroke: #ffffff; stroke-width: 0.063212; stroke-linejoin: miter"/>
-   </g>
-   <g id="patch_473">
-    <path d="M 416.155629 377.676 
-L 416.875297 377.676 
-L 416.875297 332.6265 
-L 416.155629 332.6265 
-z
-" clip-path="url(#p4cd6003951)" style="fill-opacity: 0.75; stroke: #ffffff; stroke-width: 0.063212; stroke-linejoin: miter"/>
-   </g>
-   <g id="patch_474">
-    <path d="M 416.875297 377.676 
-L 417.594966 377.676 
-L 417.594966 350.6463 
-L 416.875297 350.6463 
-z
-" clip-path="url(#p4cd6003951)" style="fill-opacity: 0.75; stroke: #ffffff; stroke-width: 0.063212; stroke-linejoin: miter"/>
-   </g>
-   <g id="patch_475">
-    <path d="M 417.594966 377.676 
-L 418.314635 377.676 
-L 418.314635 350.6463 
-L 417.594966 350.6463 
-z
-" clip-path="url(#p4cd6003951)" style="fill-opacity: 0.75; stroke: #ffffff; stroke-width: 0.063212; stroke-linejoin: miter"/>
-   </g>
-   <g id="patch_476">
-    <path d="M 418.314635 377.676 
-L 419.034303 377.676 
-L 419.034303 359.6562 
-L 418.314635 359.6562 
-z
-" clip-path="url(#p4cd6003951)" style="fill-opacity: 0.75; stroke: #ffffff; stroke-width: 0.063212; stroke-linejoin: miter"/>
-   </g>
-   <g id="patch_477">
-    <path d="M 419.034303 377.676 
-L 419.753972 377.676 
-L 419.753972 368.6661 
-L 419.034303 368.6661 
-z
-" clip-path="url(#p4cd6003951)" style="fill-opacity: 0.75; stroke: #ffffff; stroke-width: 0.063212; stroke-linejoin: miter"/>
-   </g>
-   <g id="patch_478">
-    <path d="M 419.753972 377.676 
-L 420.473641 377.676 
-L 420.473641 359.6562 
-L 419.753972 359.6562 
-z
-" clip-path="url(#p4cd6003951)" style="fill-opacity: 0.75; stroke: #ffffff; stroke-width: 0.063212; stroke-linejoin: miter"/>
-   </g>
-   <g id="patch_479">
-    <path d="M 420.473641 377.676 
-L 421.193309 377.676 
-L 421.193309 350.6463 
-L 420.473641 350.6463 
-z
-" clip-path="url(#p4cd6003951)" style="fill-opacity: 0.75; stroke: #ffffff; stroke-width: 0.063212; stroke-linejoin: miter"/>
-   </g>
-   <g id="patch_480">
-    <path d="M 421.193309 377.676 
-L 421.912978 377.676 
-L 421.912978 350.6463 
-L 421.193309 350.6463 
-z
-" clip-path="url(#p4cd6003951)" style="fill-opacity: 0.75; stroke: #ffffff; stroke-width: 0.063212; stroke-linejoin: miter"/>
-   </g>
-   <g id="patch_481">
-    <path d="M 421.912978 377.676 
-L 422.632647 377.676 
-L 422.632647 359.6562 
-L 421.912978 359.6562 
-z
-" clip-path="url(#p4cd6003951)" style="fill-opacity: 0.75; stroke: #ffffff; stroke-width: 0.063212; stroke-linejoin: miter"/>
-   </g>
-   <g id="patch_482">
-    <path d="M 422.632647 377.676 
-L 423.352315 377.676 
-L 423.352315 359.6562 
-L 422.632647 359.6562 
-z
-" clip-path="url(#p4cd6003951)" style="fill-opacity: 0.75; stroke: #ffffff; stroke-width: 0.063212; stroke-linejoin: miter"/>
-   </g>
-   <g id="patch_483">
-    <path d="M 423.352315 377.676 
-L 424.071984 377.676 
-L 424.071984 341.6364 
-L 423.352315 341.6364 
-z
-" clip-path="url(#p4cd6003951)" style="fill-opacity: 0.75; stroke: #ffffff; stroke-width: 0.063212; stroke-linejoin: miter"/>
-   </g>
-   <g id="patch_484">
-    <path d="M 424.071984 377.676 
-L 424.791653 377.676 
-L 424.791653 359.6562 
-L 424.071984 359.6562 
-z
-" clip-path="url(#p4cd6003951)" style="fill-opacity: 0.75; stroke: #ffffff; stroke-width: 0.063212; stroke-linejoin: miter"/>
-   </g>
-   <g id="patch_485">
-    <path d="M 424.791653 377.676 
-L 425.511321 377.676 
-L 425.511321 341.6364 
-L 424.791653 341.6364 
-z
-" clip-path="url(#p4cd6003951)" style="fill-opacity: 0.75; stroke: #ffffff; stroke-width: 0.063212; stroke-linejoin: miter"/>
-   </g>
-   <g id="patch_486">
-    <path d="M 425.511321 377.676 
-L 426.23099 377.676 
-L 426.23099 368.6661 
-L 425.511321 368.6661 
-z
-" clip-path="url(#p4cd6003951)" style="fill-opacity: 0.75; stroke: #ffffff; stroke-width: 0.063212; stroke-linejoin: miter"/>
-   </g>
-   <g id="patch_487">
-    <path d="M 426.23099 377.676 
-L 426.950658 377.676 
-L 426.950658 332.6265 
-L 426.23099 332.6265 
-z
-" clip-path="url(#p4cd6003951)" style="fill-opacity: 0.75; stroke: #ffffff; stroke-width: 0.063212; stroke-linejoin: miter"/>
-   </g>
-   <g id="patch_488">
-    <path d="M 426.950658 377.676 
-L 427.670327 377.676 
-L 427.670327 350.6463 
-L 426.950658 350.6463 
-z
-" clip-path="url(#p4cd6003951)" style="fill-opacity: 0.75; stroke: #ffffff; stroke-width: 0.063212; stroke-linejoin: miter"/>
-   </g>
-   <g id="patch_489">
-    <path d="M 427.670327 377.676 
-L 428.389996 377.676 
-L 428.389996 332.6265 
-L 427.670327 332.6265 
-z
-" clip-path="url(#p4cd6003951)" style="fill-opacity: 0.75; stroke: #ffffff; stroke-width: 0.063212; stroke-linejoin: miter"/>
-   </g>
-   <g id="patch_490">
-    <path d="M 428.389996 377.676 
-L 429.109664 377.676 
-L 429.109664 350.6463 
-L 428.389996 350.6463 
-z
-" clip-path="url(#p4cd6003951)" style="fill-opacity: 0.75; stroke: #ffffff; stroke-width: 0.063212; stroke-linejoin: miter"/>
-   </g>
-   <g id="patch_491">
-    <path d="M 429.109664 377.676 
-L 429.829333 377.676 
-L 429.829333 350.6463 
-L 429.109664 350.6463 
-z
-" clip-path="url(#p4cd6003951)" style="fill-opacity: 0.75; stroke: #ffffff; stroke-width: 0.063212; stroke-linejoin: miter"/>
-   </g>
-   <g id="patch_492">
-    <path d="M 429.829333 377.676 
-L 430.549002 377.676 
-L 430.549002 359.6562 
-L 429.829333 359.6562 
-z
-" clip-path="url(#p4cd6003951)" style="fill-opacity: 0.75; stroke: #ffffff; stroke-width: 0.063212; stroke-linejoin: miter"/>
-   </g>
-   <g id="patch_493">
-    <path d="M 430.549002 377.676 
-L 431.26867 377.676 
-L 431.26867 359.6562 
-L 430.549002 359.6562 
-z
-" clip-path="url(#p4cd6003951)" style="fill-opacity: 0.75; stroke: #ffffff; stroke-width: 0.063212; stroke-linejoin: miter"/>
-   </g>
-   <g id="patch_494">
-    <path d="M 431.26867 377.676 
-L 431.988339 377.676 
-L 431.988339 368.6661 
-L 431.26867 368.6661 
-z
-" clip-path="url(#p4cd6003951)" style="fill-opacity: 0.75; stroke: #ffffff; stroke-width: 0.063212; stroke-linejoin: miter"/>
-   </g>
-   <g id="patch_495">
-    <path d="M 431.988339 377.676 
-L 432.708008 377.676 
-L 432.708008 368.6661 
-L 431.988339 368.6661 
-z
-" clip-path="url(#p4cd6003951)" style="fill-opacity: 0.75; stroke: #ffffff; stroke-width: 0.063212; stroke-linejoin: miter"/>
-   </g>
-   <g id="patch_496">
-    <path d="M 432.708008 377.676 
-L 433.427676 377.676 
-L 433.427676 359.6562 
-L 432.708008 359.6562 
-z
-" clip-path="url(#p4cd6003951)" style="fill-opacity: 0.75; stroke: #ffffff; stroke-width: 0.063212; stroke-linejoin: miter"/>
-   </g>
-   <g id="patch_497">
-    <path d="M 433.427676 377.676 
-L 434.147345 377.676 
-L 434.147345 332.6265 
-L 433.427676 332.6265 
-z
-" clip-path="url(#p4cd6003951)" style="fill-opacity: 0.75; stroke: #ffffff; stroke-width: 0.063212; stroke-linejoin: miter"/>
-   </g>
-   <g id="patch_498">
-    <path d="M 434.147345 377.676 
-L 434.867014 377.676 
-L 434.867014 368.6661 
-L 434.147345 368.6661 
-z
-" clip-path="url(#p4cd6003951)" style="fill-opacity: 0.75; stroke: #ffffff; stroke-width: 0.063212; stroke-linejoin: miter"/>
-   </g>
-   <g id="patch_499">
-    <path d="M 434.867014 377.676 
-L 435.586682 377.676 
-L 435.586682 341.6364 
-L 434.867014 341.6364 
-z
-" clip-path="url(#p4cd6003951)" style="fill-opacity: 0.75; stroke: #ffffff; stroke-width: 0.063212; stroke-linejoin: miter"/>
-   </g>
-   <g id="patch_500">
-    <path d="M 435.586682 377.676 
-L 436.306351 377.676 
-L 436.306351 350.6463 
-L 435.586682 350.6463 
-z
-" clip-path="url(#p4cd6003951)" style="fill-opacity: 0.75; stroke: #ffffff; stroke-width: 0.063212; stroke-linejoin: miter"/>
-   </g>
-   <g id="patch_501">
-    <path d="M 436.306351 377.676 
-L 437.02602 377.676 
-L 437.02602 368.6661 
-L 436.306351 368.6661 
-z
-" clip-path="url(#p4cd6003951)" style="fill-opacity: 0.75; stroke: #ffffff; stroke-width: 0.063212; stroke-linejoin: miter"/>
-   </g>
-   <g id="patch_502">
-    <path d="M 437.02602 377.676 
-L 437.745688 377.676 
-L 437.745688 359.6562 
-L 437.02602 359.6562 
-z
-" clip-path="url(#p4cd6003951)" style="fill-opacity: 0.75; stroke: #ffffff; stroke-width: 0.063212; stroke-linejoin: miter"/>
-   </g>
-   <g id="patch_503">
-    <path d="M 437.745688 377.676 
-L 438.465357 377.676 
-L 438.465357 359.6562 
-L 437.745688 359.6562 
-z
-" clip-path="url(#p4cd6003951)" style="fill-opacity: 0.75; stroke: #ffffff; stroke-width: 0.063212; stroke-linejoin: miter"/>
-   </g>
-   <g id="patch_504">
-    <path d="M 438.465357 377.676 
-L 439.185025 377.676 
-L 439.185025 368.6661 
-L 438.465357 368.6661 
-z
-" clip-path="url(#p4cd6003951)" style="fill-opacity: 0.75; stroke: #ffffff; stroke-width: 0.063212; stroke-linejoin: miter"/>
-   </g>
-   <g id="patch_505">
-    <path d="M 439.185025 377.676 
-L 439.904694 377.676 
-L 439.904694 359.6562 
-L 439.185025 359.6562 
-z
-" clip-path="url(#p4cd6003951)" style="fill-opacity: 0.75; stroke: #ffffff; stroke-width: 0.063212; stroke-linejoin: miter"/>
-   </g>
-   <g id="patch_506">
-    <path d="M 439.904694 377.676 
-L 440.624363 377.676 
-L 440.624363 305.5968 
-L 439.904694 305.5968 
-z
-" clip-path="url(#p4cd6003951)" style="fill-opacity: 0.75; stroke: #ffffff; stroke-width: 0.063212; stroke-linejoin: miter"/>
-   </g>
-   <g id="patch_507">
-    <path d="M 440.624363 377.676 
-L 441.344031 377.676 
-L 441.344031 377.676 
-L 440.624363 377.676 
-z
-" clip-path="url(#p4cd6003951)" style="fill-opacity: 0.75; stroke: #ffffff; stroke-width: 0.063212; stroke-linejoin: miter"/>
-   </g>
-   <g id="patch_508">
-    <path d="M 441.344031 377.676 
-L 442.0637 377.676 
-L 442.0637 350.6463 
-L 441.344031 350.6463 
-z
-" clip-path="url(#p4cd6003951)" style="fill-opacity: 0.75; stroke: #ffffff; stroke-width: 0.063212; stroke-linejoin: miter"/>
-   </g>
-   <g id="patch_509">
-    <path d="M 442.0637 377.676 
-L 442.783369 377.676 
-L 442.783369 377.676 
-L 442.0637 377.676 
-z
-" clip-path="url(#p4cd6003951)" style="fill-opacity: 0.75; stroke: #ffffff; stroke-width: 0.063212; stroke-linejoin: miter"/>
-   </g>
-   <g id="patch_510">
-    <path d="M 442.783369 377.676 
-L 443.503037 377.676 
-L 443.503037 350.6463 
-L 442.783369 350.6463 
-z
-" clip-path="url(#p4cd6003951)" style="fill-opacity: 0.75; stroke: #ffffff; stroke-width: 0.063212; stroke-linejoin: miter"/>
-   </g>
-   <g id="patch_511">
-    <path d="M 443.503037 377.676 
-L 444.222706 377.676 
-L 444.222706 350.6463 
-L 443.503037 350.6463 
-z
-" clip-path="url(#p4cd6003951)" style="fill-opacity: 0.75; stroke: #ffffff; stroke-width: 0.063212; stroke-linejoin: miter"/>
-   </g>
-   <g id="patch_512">
-    <path d="M 444.222706 377.676 
-L 444.942375 377.676 
-L 444.942375 350.6463 
-L 444.222706 350.6463 
-z
-" clip-path="url(#p4cd6003951)" style="fill-opacity: 0.75; stroke: #ffffff; stroke-width: 0.063212; stroke-linejoin: miter"/>
-   </g>
-   <g id="patch_513">
-    <path d="M 444.942375 377.676 
-L 445.662043 377.676 
-L 445.662043 314.6067 
-L 444.942375 314.6067 
-z
-" clip-path="url(#p4cd6003951)" style="fill-opacity: 0.75; stroke: #ffffff; stroke-width: 0.063212; stroke-linejoin: miter"/>
-   </g>
-   <g id="patch_514">
-    <path d="M 445.662043 377.676 
-L 446.381712 377.676 
-L 446.381712 350.6463 
-L 445.662043 350.6463 
-z
-" clip-path="url(#p4cd6003951)" style="fill-opacity: 0.75; stroke: #ffffff; stroke-width: 0.063212; stroke-linejoin: miter"/>
-   </g>
-   <g id="patch_515">
-    <path d="M 446.381712 377.676 
-L 447.101381 377.676 
-L 447.101381 359.6562 
-L 446.381712 359.6562 
-z
-" clip-path="url(#p4cd6003951)" style="fill-opacity: 0.75; stroke: #ffffff; stroke-width: 0.063212; stroke-linejoin: miter"/>
-   </g>
-   <g id="patch_516">
-    <path d="M 447.101381 377.676 
-L 447.821049 377.676 
-L 447.821049 314.6067 
-L 447.101381 314.6067 
-z
-" clip-path="url(#p4cd6003951)" style="fill-opacity: 0.75; stroke: #ffffff; stroke-width: 0.063212; stroke-linejoin: miter"/>
-   </g>
-   <g id="patch_517">
-    <path d="M 447.821049 377.676 
-L 448.540718 377.676 
-L 448.540718 377.676 
-L 447.821049 377.676 
-z
-" clip-path="url(#p4cd6003951)" style="fill-opacity: 0.75; stroke: #ffffff; stroke-width: 0.063212; stroke-linejoin: miter"/>
-   </g>
-   <g id="patch_518">
-    <path d="M 448.540718 377.676 
-L 449.260387 377.676 
-L 449.260387 341.6364 
-L 448.540718 341.6364 
-z
-" clip-path="url(#p4cd6003951)" style="fill-opacity: 0.75; stroke: #ffffff; stroke-width: 0.063212; stroke-linejoin: miter"/>
-   </g>
-   <g id="patch_519">
-    <path d="M 449.260387 377.676 
-L 449.980055 377.676 
-L 449.980055 368.6661 
-L 449.260387 368.6661 
-z
-" clip-path="url(#p4cd6003951)" style="fill-opacity: 0.75; stroke: #ffffff; stroke-width: 0.063212; stroke-linejoin: miter"/>
-   </g>
-   <g id="patch_520">
-    <path d="M 449.980055 377.676 
-L 450.699724 377.676 
-L 450.699724 368.6661 
-L 449.980055 368.6661 
-z
-" clip-path="url(#p4cd6003951)" style="fill-opacity: 0.75; stroke: #ffffff; stroke-width: 0.063212; stroke-linejoin: miter"/>
-   </g>
-   <g id="patch_521">
-    <path d="M 450.699724 377.676 
-L 451.419393 377.676 
-L 451.419393 368.6661 
-L 450.699724 368.6661 
-z
-" clip-path="url(#p4cd6003951)" style="fill-opacity: 0.75; stroke: #ffffff; stroke-width: 0.063212; stroke-linejoin: miter"/>
-   </g>
-   <g id="patch_522">
-    <path d="M 451.419393 377.676 
-L 452.139061 377.676 
-L 452.139061 350.6463 
-L 451.419393 350.6463 
-z
-" clip-path="url(#p4cd6003951)" style="fill-opacity: 0.75; stroke: #ffffff; stroke-width: 0.063212; stroke-linejoin: miter"/>
-   </g>
-   <g id="patch_523">
-    <path d="M 452.139061 377.676 
-L 452.85873 377.676 
-L 452.85873 377.676 
-L 452.139061 377.676 
-z
-" clip-path="url(#p4cd6003951)" style="fill-opacity: 0.75; stroke: #ffffff; stroke-width: 0.063212; stroke-linejoin: miter"/>
-   </g>
-   <g id="patch_524">
-    <path d="M 452.85873 377.676 
-L 453.578398 377.676 
-L 453.578398 359.6562 
-L 452.85873 359.6562 
-z
-" clip-path="url(#p4cd6003951)" style="fill-opacity: 0.75; stroke: #ffffff; stroke-width: 0.063212; stroke-linejoin: miter"/>
-   </g>
-   <g id="patch_525">
-    <path d="M 453.578398 377.676 
-L 454.298067 377.676 
-L 454.298067 350.6463 
-L 453.578398 350.6463 
-z
-" clip-path="url(#p4cd6003951)" style="fill-opacity: 0.75; stroke: #ffffff; stroke-width: 0.063212; stroke-linejoin: miter"/>
-   </g>
-   <g id="patch_526">
-    <path d="M 454.298067 377.676 
-L 455.017736 377.676 
-L 455.017736 350.6463 
-L 454.298067 350.6463 
-z
-" clip-path="url(#p4cd6003951)" style="fill-opacity: 0.75; stroke: #ffffff; stroke-width: 0.063212; stroke-linejoin: miter"/>
-   </g>
-   <g id="patch_527">
-    <path d="M 455.017736 377.676 
-L 455.737404 377.676 
-L 455.737404 341.6364 
-L 455.017736 341.6364 
-z
-" clip-path="url(#p4cd6003951)" style="fill-opacity: 0.75; stroke: #ffffff; stroke-width: 0.063212; stroke-linejoin: miter"/>
-   </g>
-   <g id="patch_528">
-    <path d="M 455.737404 377.676 
-L 456.457073 377.676 
-L 456.457073 332.6265 
-L 455.737404 332.6265 
-z
-" clip-path="url(#p4cd6003951)" style="fill-opacity: 0.75; stroke: #ffffff; stroke-width: 0.063212; stroke-linejoin: miter"/>
-   </g>
-   <g id="patch_529">
-    <path d="M 456.457073 377.676 
-L 457.176742 377.676 
-L 457.176742 359.6562 
-L 456.457073 359.6562 
-z
-" clip-path="url(#p4cd6003951)" style="fill-opacity: 0.75; stroke: #ffffff; stroke-width: 0.063212; stroke-linejoin: miter"/>
-   </g>
-   <g id="patch_530">
-    <path d="M 457.176742 377.676 
-L 457.89641 377.676 
-L 457.89641 341.6364 
-L 457.176742 341.6364 
-z
-" clip-path="url(#p4cd6003951)" style="fill-opacity: 0.75; stroke: #ffffff; stroke-width: 0.063212; stroke-linejoin: miter"/>
-   </g>
-   <g id="patch_531">
-    <path d="M 457.89641 377.676 
-L 458.616079 377.676 
-L 458.616079 368.6661 
-L 457.89641 368.6661 
-z
-" clip-path="url(#p4cd6003951)" style="fill-opacity: 0.75; stroke: #ffffff; stroke-width: 0.063212; stroke-linejoin: miter"/>
-   </g>
-   <g id="patch_532">
-    <path d="M 458.616079 377.676 
-L 459.335748 377.676 
-L 459.335748 341.6364 
-L 458.616079 341.6364 
-z
-" clip-path="url(#p4cd6003951)" style="fill-opacity: 0.75; stroke: #ffffff; stroke-width: 0.063212; stroke-linejoin: miter"/>
-   </g>
-   <g id="patch_533">
-    <path d="M 459.335748 377.676 
-L 460.055416 377.676 
-L 460.055416 359.6562 
-L 459.335748 359.6562 
-z
-" clip-path="url(#p4cd6003951)" style="fill-opacity: 0.75; stroke: #ffffff; stroke-width: 0.063212; stroke-linejoin: miter"/>
-   </g>
-   <g id="patch_534">
-    <path d="M 460.055416 377.676 
-L 460.775085 377.676 
-L 460.775085 368.6661 
-L 460.055416 368.6661 
-z
-" clip-path="url(#p4cd6003951)" style="fill-opacity: 0.75; stroke: #ffffff; stroke-width: 0.063212; stroke-linejoin: miter"/>
-   </g>
-   <g id="patch_535">
-    <path d="M 460.775085 377.676 
-L 461.494754 377.676 
-L 461.494754 341.6364 
-L 460.775085 341.6364 
-z
-" clip-path="url(#p4cd6003951)" style="fill-opacity: 0.75; stroke: #ffffff; stroke-width: 0.063212; stroke-linejoin: miter"/>
-   </g>
-   <g id="patch_536">
-    <path d="M 461.494754 377.676 
-L 462.214422 377.676 
-L 462.214422 341.6364 
-L 461.494754 341.6364 
-z
-" clip-path="url(#p4cd6003951)" style="fill-opacity: 0.75; stroke: #ffffff; stroke-width: 0.063212; stroke-linejoin: miter"/>
-   </g>
-   <g id="patch_537">
-    <path d="M 462.214422 377.676 
-L 462.934091 377.676 
-L 462.934091 332.6265 
-L 462.214422 332.6265 
-z
-" clip-path="url(#p4cd6003951)" style="fill-opacity: 0.75; stroke: #ffffff; stroke-width: 0.063212; stroke-linejoin: miter"/>
-   </g>
-   <g id="patch_538">
-    <path d="M 462.934091 377.676 
-L 463.65376 377.676 
-L 463.65376 377.676 
-L 462.934091 377.676 
-z
-" clip-path="url(#p4cd6003951)" style="fill-opacity: 0.75; stroke: #ffffff; stroke-width: 0.063212; stroke-linejoin: miter"/>
-   </g>
-   <g id="patch_539">
-    <path d="M 463.65376 377.676 
-L 464.373428 377.676 
-L 464.373428 368.6661 
-L 463.65376 368.6661 
-z
-" clip-path="url(#p4cd6003951)" style="fill-opacity: 0.75; stroke: #ffffff; stroke-width: 0.063212; stroke-linejoin: miter"/>
-   </g>
-   <g id="patch_540">
-    <path d="M 464.373428 377.676 
-L 465.093097 377.676 
-L 465.093097 359.6562 
-L 464.373428 359.6562 
-z
-" clip-path="url(#p4cd6003951)" style="fill-opacity: 0.75; stroke: #ffffff; stroke-width: 0.063212; stroke-linejoin: miter"/>
-   </g>
-   <g id="patch_541">
-    <path d="M 465.093097 377.676 
-L 465.812766 377.676 
-L 465.812766 341.6364 
-L 465.093097 341.6364 
-z
-" clip-path="url(#p4cd6003951)" style="fill-opacity: 0.75; stroke: #ffffff; stroke-width: 0.063212; stroke-linejoin: miter"/>
-   </g>
-   <g id="patch_542">
-    <path d="M 465.812766 377.676 
-L 466.532434 377.676 
-L 466.532434 359.6562 
-L 465.812766 359.6562 
-z
-" clip-path="url(#p4cd6003951)" style="fill-opacity: 0.75; stroke: #ffffff; stroke-width: 0.063212; stroke-linejoin: miter"/>
-   </g>
-   <g id="patch_543">
-    <path d="M 466.532434 377.676 
-L 467.252103 377.676 
-L 467.252103 377.676 
-L 466.532434 377.676 
-z
-" clip-path="url(#p4cd6003951)" style="fill-opacity: 0.75; stroke: #ffffff; stroke-width: 0.063212; stroke-linejoin: miter"/>
-   </g>
-   <g id="patch_544">
-    <path d="M 467.252103 377.676 
-L 467.971771 377.676 
-L 467.971771 350.6463 
-L 467.252103 350.6463 
-z
-" clip-path="url(#p4cd6003951)" style="fill-opacity: 0.75; stroke: #ffffff; stroke-width: 0.063212; stroke-linejoin: miter"/>
-   </g>
-   <g id="patch_545">
-    <path d="M 467.971771 377.676 
-L 468.69144 377.676 
-L 468.69144 350.6463 
-L 467.971771 350.6463 
-z
-" clip-path="url(#p4cd6003951)" style="fill-opacity: 0.75; stroke: #ffffff; stroke-width: 0.063212; stroke-linejoin: miter"/>
-   </g>
-   <g id="patch_546">
-    <path d="M 468.69144 377.676 
-L 469.411109 377.676 
-L 469.411109 368.6661 
-L 468.69144 368.6661 
-z
-" clip-path="url(#p4cd6003951)" style="fill-opacity: 0.75; stroke: #ffffff; stroke-width: 0.063212; stroke-linejoin: miter"/>
-   </g>
-   <g id="patch_547">
-    <path d="M 469.411109 377.676 
-L 470.130777 377.676 
-L 470.130777 368.6661 
-L 469.411109 368.6661 
-z
-" clip-path="url(#p4cd6003951)" style="fill-opacity: 0.75; stroke: #ffffff; stroke-width: 0.063212; stroke-linejoin: miter"/>
-   </g>
-   <g id="patch_548">
-    <path d="M 470.130777 377.676 
-L 470.850446 377.676 
-L 470.850446 359.6562 
-L 470.130777 359.6562 
-z
-" clip-path="url(#p4cd6003951)" style="fill-opacity: 0.75; stroke: #ffffff; stroke-width: 0.063212; stroke-linejoin: miter"/>
-   </g>
-   <g id="patch_549">
-    <path d="M 470.850446 377.676 
-L 471.570115 377.676 
-L 471.570115 332.6265 
-L 470.850446 332.6265 
-z
-" clip-path="url(#p4cd6003951)" style="fill-opacity: 0.75; stroke: #ffffff; stroke-width: 0.063212; stroke-linejoin: miter"/>
-   </g>
-   <g id="patch_550">
-    <path d="M 471.570115 377.676 
-L 472.289783 377.676 
-L 472.289783 350.6463 
-L 471.570115 350.6463 
-z
-" clip-path="url(#p4cd6003951)" style="fill-opacity: 0.75; stroke: #ffffff; stroke-width: 0.063212; stroke-linejoin: miter"/>
-   </g>
-   <g id="patch_551">
-    <path d="M 472.289783 377.676 
-L 473.009452 377.676 
-L 473.009452 359.6562 
-L 472.289783 359.6562 
-z
-" clip-path="url(#p4cd6003951)" style="fill-opacity: 0.75; stroke: #ffffff; stroke-width: 0.063212; stroke-linejoin: miter"/>
-   </g>
-   <g id="patch_552">
-    <path d="M 473.009452 377.676 
-L 473.729121 377.676 
-L 473.729121 359.6562 
-L 473.009452 359.6562 
-z
-" clip-path="url(#p4cd6003951)" style="fill-opacity: 0.75; stroke: #ffffff; stroke-width: 0.063212; stroke-linejoin: miter"/>
-   </g>
-   <g id="patch_553">
-    <path d="M 473.729121 377.676 
-L 474.448789 377.676 
-L 474.448789 368.6661 
-L 473.729121 368.6661 
-z
-" clip-path="url(#p4cd6003951)" style="fill-opacity: 0.75; stroke: #ffffff; stroke-width: 0.063212; stroke-linejoin: miter"/>
-   </g>
-   <g id="patch_554">
-    <path d="M 474.448789 377.676 
-L 475.168458 377.676 
-L 475.168458 368.6661 
-L 474.448789 368.6661 
-z
-" clip-path="url(#p4cd6003951)" style="fill-opacity: 0.75; stroke: #ffffff; stroke-width: 0.063212; stroke-linejoin: miter"/>
-   </g>
-   <g id="patch_555">
-    <path d="M 475.168458 377.676 
-L 475.888127 377.676 
-L 475.888127 350.6463 
-L 475.168458 350.6463 
-z
-" clip-path="url(#p4cd6003951)" style="fill-opacity: 0.75; stroke: #ffffff; stroke-width: 0.063212; stroke-linejoin: miter"/>
-   </g>
-   <g id="patch_556">
-    <path d="M 475.888127 377.676 
-L 476.607795 377.676 
-L 476.607795 350.6463 
-L 475.888127 350.6463 
-z
-" clip-path="url(#p4cd6003951)" style="fill-opacity: 0.75; stroke: #ffffff; stroke-width: 0.063212; stroke-linejoin: miter"/>
-   </g>
-   <g id="patch_557">
-    <path d="M 476.607795 377.676 
-L 477.327464 377.676 
-L 477.327464 350.6463 
-L 476.607795 350.6463 
-z
-" clip-path="url(#p4cd6003951)" style="fill-opacity: 0.75; stroke: #ffffff; stroke-width: 0.063212; stroke-linejoin: miter"/>
-   </g>
-   <g id="patch_558">
-    <path d="M 477.327464 377.676 
-L 478.047133 377.676 
-L 478.047133 368.6661 
-L 477.327464 368.6661 
-z
-" clip-path="url(#p4cd6003951)" style="fill-opacity: 0.75; stroke: #ffffff; stroke-width: 0.063212; stroke-linejoin: miter"/>
-   </g>
-   <g id="patch_559">
-    <path d="M 478.047133 377.676 
-L 478.766801 377.676 
-L 478.766801 359.6562 
-L 478.047133 359.6562 
-z
-" clip-path="url(#p4cd6003951)" style="fill-opacity: 0.75; stroke: #ffffff; stroke-width: 0.063212; stroke-linejoin: miter"/>
-   </g>
-   <g id="patch_560">
-    <path d="M 478.766801 377.676 
-L 479.48647 377.676 
-L 479.48647 359.6562 
-L 478.766801 359.6562 
-z
-" clip-path="url(#p4cd6003951)" style="fill-opacity: 0.75; stroke: #ffffff; stroke-width: 0.063212; stroke-linejoin: miter"/>
-   </g>
-   <g id="patch_561">
-    <path d="M 479.48647 377.676 
-L 480.206138 377.676 
-L 480.206138 359.6562 
-L 479.48647 359.6562 
-z
-" clip-path="url(#p4cd6003951)" style="fill-opacity: 0.75; stroke: #ffffff; stroke-width: 0.063212; stroke-linejoin: miter"/>
-   </g>
-   <g id="patch_562">
-    <path d="M 480.206138 377.676 
-L 480.925807 377.676 
-L 480.925807 350.6463 
-L 480.206138 350.6463 
-z
-" clip-path="url(#p4cd6003951)" style="fill-opacity: 0.75; stroke: #ffffff; stroke-width: 0.063212; stroke-linejoin: miter"/>
-   </g>
-   <g id="patch_563">
-    <path d="M 480.925807 377.676 
-L 481.645476 377.676 
-L 481.645476 350.6463 
-L 480.925807 350.6463 
-z
-" clip-path="url(#p4cd6003951)" style="fill-opacity: 0.75; stroke: #ffffff; stroke-width: 0.063212; stroke-linejoin: miter"/>
-   </g>
-   <g id="patch_564">
-    <path d="M 481.645476 377.676 
-L 482.365144 377.676 
-L 482.365144 341.6364 
-L 481.645476 341.6364 
-z
-" clip-path="url(#p4cd6003951)" style="fill-opacity: 0.75; stroke: #ffffff; stroke-width: 0.063212; stroke-linejoin: miter"/>
-   </g>
-   <g id="patch_565">
-    <path d="M 482.365144 377.676 
-L 483.084813 377.676 
-L 483.084813 368.6661 
-L 482.365144 368.6661 
-z
-" clip-path="url(#p4cd6003951)" style="fill-opacity: 0.75; stroke: #ffffff; stroke-width: 0.063212; stroke-linejoin: miter"/>
-   </g>
-   <g id="patch_566">
-    <path d="M 483.084813 377.676 
-L 483.804482 377.676 
-L 483.804482 377.676 
-L 483.084813 377.676 
-z
-" clip-path="url(#p4cd6003951)" style="fill-opacity: 0.75; stroke: #ffffff; stroke-width: 0.063212; stroke-linejoin: miter"/>
-   </g>
-   <g id="patch_567">
-    <path d="M 483.804482 377.676 
-L 484.52415 377.676 
-L 484.52415 359.6562 
-L 483.804482 359.6562 
-z
-" clip-path="url(#p4cd6003951)" style="fill-opacity: 0.75; stroke: #ffffff; stroke-width: 0.063212; stroke-linejoin: miter"/>
-   </g>
-   <g id="patch_568">
-    <path d="M 484.52415 377.676 
-L 485.243819 377.676 
-L 485.243819 359.6562 
-L 484.52415 359.6562 
-z
-" clip-path="url(#p4cd6003951)" style="fill-opacity: 0.75; stroke: #ffffff; stroke-width: 0.063212; stroke-linejoin: miter"/>
-   </g>
-   <g id="patch_569">
-    <path d="M 485.243819 377.676 
-L 485.963488 377.676 
-L 485.963488 359.6562 
-L 485.243819 359.6562 
-z
-" clip-path="url(#p4cd6003951)" style="fill-opacity: 0.75; stroke: #ffffff; stroke-width: 0.063212; stroke-linejoin: miter"/>
-   </g>
-   <g id="patch_570">
-    <path d="M 485.963488 377.676 
-L 486.683156 377.676 
-L 486.683156 377.676 
-L 485.963488 377.676 
-z
-" clip-path="url(#p4cd6003951)" style="fill-opacity: 0.75; stroke: #ffffff; stroke-width: 0.063212; stroke-linejoin: miter"/>
-   </g>
-   <g id="patch_571">
-    <path d="M 486.683156 377.676 
-L 487.402825 377.676 
-L 487.402825 368.6661 
-L 486.683156 368.6661 
-z
-" clip-path="url(#p4cd6003951)" style="fill-opacity: 0.75; stroke: #ffffff; stroke-width: 0.063212; stroke-linejoin: miter"/>
-   </g>
-   <g id="patch_572">
-    <path d="M 487.402825 377.676 
-L 488.122494 377.676 
-L 488.122494 359.6562 
-L 487.402825 359.6562 
-z
-" clip-path="url(#p4cd6003951)" style="fill-opacity: 0.75; stroke: #ffffff; stroke-width: 0.063212; stroke-linejoin: miter"/>
-   </g>
-   <g id="patch_573">
-    <path d="M 488.122494 377.676 
-L 488.842162 377.676 
-L 488.842162 377.676 
-L 488.122494 377.676 
-z
-" clip-path="url(#p4cd6003951)" style="fill-opacity: 0.75; stroke: #ffffff; stroke-width: 0.063212; stroke-linejoin: miter"/>
-   </g>
-   <g id="patch_574">
-    <path d="M 488.842162 377.676 
-L 489.561831 377.676 
-L 489.561831 359.6562 
-L 488.842162 359.6562 
-z
-" clip-path="url(#p4cd6003951)" style="fill-opacity: 0.75; stroke: #ffffff; stroke-width: 0.063212; stroke-linejoin: miter"/>
-   </g>
-   <g id="patch_575">
-    <path d="M 489.561831 377.676 
-L 490.2815 377.676 
-L 490.2815 359.6562 
-L 489.561831 359.6562 
-z
-" clip-path="url(#p4cd6003951)" style="fill-opacity: 0.75; stroke: #ffffff; stroke-width: 0.063212; stroke-linejoin: miter"/>
-   </g>
-   <g id="patch_576">
-    <path d="M 490.2815 377.676 
-L 491.001168 377.676 
-L 491.001168 341.6364 
-L 490.2815 341.6364 
-z
-" clip-path="url(#p4cd6003951)" style="fill-opacity: 0.75; stroke: #ffffff; stroke-width: 0.063212; stroke-linejoin: miter"/>
-   </g>
-   <g id="patch_577">
-    <path d="M 491.001168 377.676 
-L 491.720837 377.676 
-L 491.720837 359.6562 
-L 491.001168 359.6562 
-z
-" clip-path="url(#p4cd6003951)" style="fill-opacity: 0.75; stroke: #ffffff; stroke-width: 0.063212; stroke-linejoin: miter"/>
-   </g>
-   <g id="patch_578">
-    <path d="M 491.720837 377.676 
-L 492.440506 377.676 
-L 492.440506 368.6661 
-L 491.720837 368.6661 
-z
-" clip-path="url(#p4cd6003951)" style="fill-opacity: 0.75; stroke: #ffffff; stroke-width: 0.063212; stroke-linejoin: miter"/>
-   </g>
-   <g id="patch_579">
-    <path d="M 492.440506 377.676 
-L 493.160174 377.676 
-L 493.160174 377.676 
-L 492.440506 377.676 
-z
-" clip-path="url(#p4cd6003951)" style="fill-opacity: 0.75; stroke: #ffffff; stroke-width: 0.063212; stroke-linejoin: miter"/>
-   </g>
-   <g id="patch_580">
-    <path d="M 493.160174 377.676 
-L 493.879843 377.676 
-L 493.879843 368.6661 
-L 493.160174 368.6661 
-z
-" clip-path="url(#p4cd6003951)" style="fill-opacity: 0.75; stroke: #ffffff; stroke-width: 0.063212; stroke-linejoin: miter"/>
-   </g>
-   <g id="patch_581">
-    <path d="M 493.879843 377.676 
-L 494.599511 377.676 
-L 494.599511 377.676 
-L 493.879843 377.676 
-z
-" clip-path="url(#p4cd6003951)" style="fill-opacity: 0.75; stroke: #ffffff; stroke-width: 0.063212; stroke-linejoin: miter"/>
-   </g>
-   <g id="patch_582">
-    <path d="M 494.599511 377.676 
-L 495.31918 377.676 
-L 495.31918 377.676 
-L 494.599511 377.676 
-z
-" clip-path="url(#p4cd6003951)" style="fill-opacity: 0.75; stroke: #ffffff; stroke-width: 0.063212; stroke-linejoin: miter"/>
-   </g>
-   <g id="patch_583">
-    <path d="M 495.31918 377.676 
-L 496.038849 377.676 
-L 496.038849 368.6661 
-L 495.31918 368.6661 
-z
-" clip-path="url(#p4cd6003951)" style="fill-opacity: 0.75; stroke: #ffffff; stroke-width: 0.063212; stroke-linejoin: miter"/>
-   </g>
-   <g id="patch_584">
-    <path d="M 496.038849 377.676 
-L 496.758517 377.676 
-L 496.758517 377.676 
-L 496.038849 377.676 
-z
-" clip-path="url(#p4cd6003951)" style="fill-opacity: 0.75; stroke: #ffffff; stroke-width: 0.063212; stroke-linejoin: miter"/>
-   </g>
-   <g id="patch_585">
-    <path d="M 496.758517 377.676 
-L 497.478186 377.676 
-L 497.478186 368.6661 
-L 496.758517 368.6661 
-z
-" clip-path="url(#p4cd6003951)" style="fill-opacity: 0.75; stroke: #ffffff; stroke-width: 0.063212; stroke-linejoin: miter"/>
-   </g>
-   <g id="patch_586">
-    <path d="M 497.478186 377.676 
-L 498.197855 377.676 
-L 498.197855 377.676 
-L 497.478186 377.676 
-z
-" clip-path="url(#p4cd6003951)" style="fill-opacity: 0.75; stroke: #ffffff; stroke-width: 0.063212; stroke-linejoin: miter"/>
-   </g>
-   <g id="patch_587">
-    <path d="M 498.197855 377.676 
-L 498.917523 377.676 
-L 498.917523 350.6463 
-L 498.197855 350.6463 
-z
-" clip-path="url(#p4cd6003951)" style="fill-opacity: 0.75; stroke: #ffffff; stroke-width: 0.063212; stroke-linejoin: miter"/>
-   </g>
-   <g id="patch_588">
-    <path d="M 498.917523 377.676 
-L 499.637192 377.676 
-L 499.637192 359.6562 
-L 498.917523 359.6562 
-z
-" clip-path="url(#p4cd6003951)" style="fill-opacity: 0.75; stroke: #ffffff; stroke-width: 0.063212; stroke-linejoin: miter"/>
-   </g>
-   <g id="patch_589">
-    <path d="M 499.637192 377.676 
-L 500.356861 377.676 
-L 500.356861 368.6661 
-L 499.637192 368.6661 
-z
-" clip-path="url(#p4cd6003951)" style="fill-opacity: 0.75; stroke: #ffffff; stroke-width: 0.063212; stroke-linejoin: miter"/>
-   </g>
-   <g id="patch_590">
-    <path d="M 500.356861 377.676 
-L 501.076529 377.676 
-L 501.076529 368.6661 
-L 500.356861 368.6661 
-z
-" clip-path="url(#p4cd6003951)" style="fill-opacity: 0.75; stroke: #ffffff; stroke-width: 0.063212; stroke-linejoin: miter"/>
-   </g>
-   <g id="patch_591">
-    <path d="M 501.076529 377.676 
-L 501.796198 377.676 
-L 501.796198 359.6562 
-L 501.076529 359.6562 
-z
-" clip-path="url(#p4cd6003951)" style="fill-opacity: 0.75; stroke: #ffffff; stroke-width: 0.063212; stroke-linejoin: miter"/>
-   </g>
-   <g id="patch_592">
-    <path d="M 501.796198 377.676 
-L 502.515867 377.676 
-L 502.515867 350.6463 
-L 501.796198 350.6463 
-z
-" clip-path="url(#p4cd6003951)" style="fill-opacity: 0.75; stroke: #ffffff; stroke-width: 0.063212; stroke-linejoin: miter"/>
-   </g>
-   <g id="patch_593">
-    <path d="M 502.515867 377.676 
-L 503.235535 377.676 
-L 503.235535 377.676 
-L 502.515867 377.676 
-z
-" clip-path="url(#p4cd6003951)" style="fill-opacity: 0.75; stroke: #ffffff; stroke-width: 0.063212; stroke-linejoin: miter"/>
-   </g>
-   <g id="patch_594">
-    <path d="M 503.235535 377.676 
-L 503.955204 377.676 
-L 503.955204 368.6661 
-L 503.235535 368.6661 
-z
-" clip-path="url(#p4cd6003951)" style="fill-opacity: 0.75; stroke: #ffffff; stroke-width: 0.063212; stroke-linejoin: miter"/>
-   </g>
-   <g id="patch_595">
-    <path d="M 503.955204 377.676 
-L 504.674873 377.676 
-L 504.674873 377.676 
-L 503.955204 377.676 
-z
-" clip-path="url(#p4cd6003951)" style="fill-opacity: 0.75; stroke: #ffffff; stroke-width: 0.063212; stroke-linejoin: miter"/>
-   </g>
-   <g id="patch_596">
-    <path d="M 504.674873 377.676 
-L 505.394541 377.676 
-L 505.394541 350.6463 
-L 504.674873 350.6463 
-z
-" clip-path="url(#p4cd6003951)" style="fill-opacity: 0.75; stroke: #ffffff; stroke-width: 0.063212; stroke-linejoin: miter"/>
-   </g>
-   <g id="patch_597">
-    <path d="M 505.394541 377.676 
-L 506.11421 377.676 
-L 506.11421 368.6661 
-L 505.394541 368.6661 
-z
-" clip-path="url(#p4cd6003951)" style="fill-opacity: 0.75; stroke: #ffffff; stroke-width: 0.063212; stroke-linejoin: miter"/>
-   </g>
-   <g id="patch_598">
-    <path d="M 506.11421 377.676 
-L 506.833879 377.676 
-L 506.833879 377.676 
-L 506.11421 377.676 
-z
-" clip-path="url(#p4cd6003951)" style="fill-opacity: 0.75; stroke: #ffffff; stroke-width: 0.063212; stroke-linejoin: miter"/>
-   </g>
-   <g id="patch_599">
-    <path d="M 506.833879 377.676 
-L 507.553547 377.676 
-L 507.553547 377.676 
-L 506.833879 377.676 
-z
-" clip-path="url(#p4cd6003951)" style="fill-opacity: 0.75; stroke: #ffffff; stroke-width: 0.063212; stroke-linejoin: miter"/>
-   </g>
-   <g id="patch_600">
-    <path d="M 507.553547 377.676 
-L 508.273216 377.676 
-L 508.273216 377.676 
-L 507.553547 377.676 
-z
-" clip-path="url(#p4cd6003951)" style="fill-opacity: 0.75; stroke: #ffffff; stroke-width: 0.063212; stroke-linejoin: miter"/>
-   </g>
-   <g id="patch_601">
-    <path d="M 508.273216 377.676 
-L 508.992884 377.676 
-L 508.992884 359.6562 
-L 508.273216 359.6562 
-z
-" clip-path="url(#p4cd6003951)" style="fill-opacity: 0.75; stroke: #ffffff; stroke-width: 0.063212; stroke-linejoin: miter"/>
-   </g>
-   <g id="patch_602">
-    <path d="M 508.992884 377.676 
-L 509.712553 377.676 
-L 509.712553 368.6661 
-L 508.992884 368.6661 
-z
-" clip-path="url(#p4cd6003951)" style="fill-opacity: 0.75; stroke: #ffffff; stroke-width: 0.063212; stroke-linejoin: miter"/>
-   </g>
-   <g id="patch_603">
-    <path d="M 509.712553 377.676 
-L 510.432222 377.676 
-L 510.432222 377.676 
-L 509.712553 377.676 
-z
-" clip-path="url(#p4cd6003951)" style="fill-opacity: 0.75; stroke: #ffffff; stroke-width: 0.063212; stroke-linejoin: miter"/>
-   </g>
-   <g id="patch_604">
-    <path d="M 510.432222 377.676 
-L 511.15189 377.676 
-L 511.15189 377.676 
-L 510.432222 377.676 
-z
-" clip-path="url(#p4cd6003951)" style="fill-opacity: 0.75; stroke: #ffffff; stroke-width: 0.063212; stroke-linejoin: miter"/>
-   </g>
-   <g id="patch_605">
-    <path d="M 511.15189 377.676 
-L 511.871559 377.676 
-L 511.871559 377.676 
-L 511.15189 377.676 
-z
-" clip-path="url(#p4cd6003951)" style="fill-opacity: 0.75; stroke: #ffffff; stroke-width: 0.063212; stroke-linejoin: miter"/>
-   </g>
-   <g id="patch_606">
-    <path d="M 511.871559 377.676 
-L 512.591228 377.676 
-L 512.591228 377.676 
-L 511.871559 377.676 
-z
-" clip-path="url(#p4cd6003951)" style="fill-opacity: 0.75; stroke: #ffffff; stroke-width: 0.063212; stroke-linejoin: miter"/>
-   </g>
-   <g id="patch_607">
-    <path d="M 512.591228 377.676 
-L 513.310896 377.676 
-L 513.310896 377.676 
-L 512.591228 377.676 
-z
-" clip-path="url(#p4cd6003951)" style="fill-opacity: 0.75; stroke: #ffffff; stroke-width: 0.063212; stroke-linejoin: miter"/>
-   </g>
-   <g id="patch_608">
-    <path d="M 513.310896 377.676 
-L 514.030565 377.676 
-L 514.030565 377.676 
-L 513.310896 377.676 
-z
-" clip-path="url(#p4cd6003951)" style="fill-opacity: 0.75; stroke: #ffffff; stroke-width: 0.063212; stroke-linejoin: miter"/>
-   </g>
-   <g id="patch_609">
-    <path d="M 514.030565 377.676 
-L 514.750234 377.676 
-L 514.750234 377.676 
-L 514.030565 377.676 
-z
-" clip-path="url(#p4cd6003951)" style="fill-opacity: 0.75; stroke: #ffffff; stroke-width: 0.063212; stroke-linejoin: miter"/>
-   </g>
-   <g id="patch_610">
-    <path d="M 514.750234 377.676 
-L 515.469902 377.676 
-L 515.469902 377.676 
-L 514.750234 377.676 
-z
-" clip-path="url(#p4cd6003951)" style="fill-opacity: 0.75; stroke: #ffffff; stroke-width: 0.063212; stroke-linejoin: miter"/>
-   </g>
-   <g id="patch_611">
-    <path d="M 515.469902 377.676 
-L 516.189571 377.676 
-L 516.189571 377.676 
-L 515.469902 377.676 
-z
-" clip-path="url(#p4cd6003951)" style="fill-opacity: 0.75; stroke: #ffffff; stroke-width: 0.063212; stroke-linejoin: miter"/>
-   </g>
-   <g id="patch_612">
-    <path d="M 516.189571 377.676 
-L 516.90924 377.676 
-L 516.90924 377.676 
-L 516.189571 377.676 
-z
-" clip-path="url(#p4cd6003951)" style="fill-opacity: 0.75; stroke: #ffffff; stroke-width: 0.063212; stroke-linejoin: miter"/>
-   </g>
-   <g id="patch_613">
-    <path d="M 516.90924 377.676 
-L 517.628908 377.676 
-L 517.628908 377.676 
-L 516.90924 377.676 
-z
-" clip-path="url(#p4cd6003951)" style="fill-opacity: 0.75; stroke: #ffffff; stroke-width: 0.063212; stroke-linejoin: miter"/>
-   </g>
-   <g id="patch_614">
-    <path d="M 517.628908 377.676 
-L 518.348577 377.676 
-L 518.348577 377.676 
-L 517.628908 377.676 
-z
-" clip-path="url(#p4cd6003951)" style="fill-opacity: 0.75; stroke: #ffffff; stroke-width: 0.063212; stroke-linejoin: miter"/>
-   </g>
-   <g id="patch_615">
-    <path d="M 518.348577 377.676 
-L 519.068246 377.676 
-L 519.068246 377.676 
-L 518.348577 377.676 
-z
-" clip-path="url(#p4cd6003951)" style="fill-opacity: 0.75; stroke: #ffffff; stroke-width: 0.063212; stroke-linejoin: miter"/>
-   </g>
-   <g id="patch_616">
-    <path d="M 519.068246 377.676 
-L 519.787914 377.676 
-L 519.787914 377.676 
-L 519.068246 377.676 
-z
-" clip-path="url(#p4cd6003951)" style="fill-opacity: 0.75; stroke: #ffffff; stroke-width: 0.063212; stroke-linejoin: miter"/>
-   </g>
-   <g id="patch_617">
-    <path d="M 519.787914 377.676 
-L 520.507583 377.676 
-L 520.507583 377.676 
-L 519.787914 377.676 
-z
-" clip-path="url(#p4cd6003951)" style="fill-opacity: 0.75; stroke: #ffffff; stroke-width: 0.063212; stroke-linejoin: miter"/>
-   </g>
-   <g id="patch_618">
-    <path d="M 520.507583 377.676 
-L 521.227251 377.676 
-L 521.227251 377.676 
-L 520.507583 377.676 
-z
-" clip-path="url(#p4cd6003951)" style="fill-opacity: 0.75; stroke: #ffffff; stroke-width: 0.063212; stroke-linejoin: miter"/>
-   </g>
-   <g id="patch_619">
-    <path d="M 521.227251 377.676 
-L 521.94692 377.676 
-L 521.94692 377.676 
-L 521.227251 377.676 
-z
-" clip-path="url(#p4cd6003951)" style="fill-opacity: 0.75; stroke: #ffffff; stroke-width: 0.063212; stroke-linejoin: miter"/>
-   </g>
-   <g id="patch_620">
-    <path d="M 521.94692 377.676 
-L 522.666589 377.676 
-L 522.666589 377.676 
-L 521.94692 377.676 
-z
-" clip-path="url(#p4cd6003951)" style="fill-opacity: 0.75; stroke: #ffffff; stroke-width: 0.063212; stroke-linejoin: miter"/>
-   </g>
-   <g id="patch_621">
-    <path d="M 522.666589 377.676 
-L 523.386257 377.676 
-L 523.386257 368.6661 
-L 522.666589 368.6661 
-z
-" clip-path="url(#p4cd6003951)" style="fill-opacity: 0.75; stroke: #ffffff; stroke-width: 0.063212; stroke-linejoin: miter"/>
-   </g>
-   <g id="patch_622">
-    <path d="M 523.386257 377.676 
-L 524.105926 377.676 
-L 524.105926 377.676 
-L 523.386257 377.676 
-z
-" clip-path="url(#p4cd6003951)" style="fill-opacity: 0.75; stroke: #ffffff; stroke-width: 0.063212; stroke-linejoin: miter"/>
-   </g>
-   <g id="patch_623">
-    <path d="M 524.105926 377.676 
-L 524.825595 377.676 
-L 524.825595 368.6661 
-L 524.105926 368.6661 
-z
-" clip-path="url(#p4cd6003951)" style="fill-opacity: 0.75; stroke: #ffffff; stroke-width: 0.063212; stroke-linejoin: miter"/>
-   </g>
-   <g id="patch_624">
-    <path d="M 524.825595 377.676 
-L 525.545263 377.676 
-L 525.545263 341.6364 
-L 524.825595 341.6364 
-z
-" clip-path="url(#p4cd6003951)" style="fill-opacity: 0.75; stroke: #ffffff; stroke-width: 0.063212; stroke-linejoin: miter"/>
-   </g>
-   <g id="patch_625">
-    <path d="M 525.545263 377.676 
-L 526.264932 377.676 
-L 526.264932 377.676 
-L 525.545263 377.676 
-z
-" clip-path="url(#p4cd6003951)" style="fill-opacity: 0.75; stroke: #ffffff; stroke-width: 0.063212; stroke-linejoin: miter"/>
-   </g>
-   <g id="patch_626">
-    <path d="M 526.264932 377.676 
-L 526.984601 377.676 
-L 526.984601 377.676 
-L 526.264932 377.676 
-z
-" clip-path="url(#p4cd6003951)" style="fill-opacity: 0.75; stroke: #ffffff; stroke-width: 0.063212; stroke-linejoin: miter"/>
-   </g>
-   <g id="patch_627">
-    <path d="M 526.984601 377.676 
-L 527.704269 377.676 
-L 527.704269 377.676 
-L 526.984601 377.676 
-z
-" clip-path="url(#p4cd6003951)" style="fill-opacity: 0.75; stroke: #ffffff; stroke-width: 0.063212; stroke-linejoin: miter"/>
-   </g>
-   <g id="patch_628">
-    <path d="M 527.704269 377.676 
-L 528.423938 377.676 
-L 528.423938 377.676 
-L 527.704269 377.676 
-z
-" clip-path="url(#p4cd6003951)" style="fill-opacity: 0.75; stroke: #ffffff; stroke-width: 0.063212; stroke-linejoin: miter"/>
-   </g>
-   <g id="patch_629">
-    <path d="M 528.423938 377.676 
-L 529.143607 377.676 
-L 529.143607 377.676 
-L 528.423938 377.676 
-z
-" clip-path="url(#p4cd6003951)" style="fill-opacity: 0.75; stroke: #ffffff; stroke-width: 0.063212; stroke-linejoin: miter"/>
-   </g>
-   <g id="patch_630">
-    <path d="M 529.143607 377.676 
-L 529.863275 377.676 
-L 529.863275 377.676 
-L 529.143607 377.676 
-z
-" clip-path="url(#p4cd6003951)" style="fill-opacity: 0.75; stroke: #ffffff; stroke-width: 0.063212; stroke-linejoin: miter"/>
-   </g>
-   <g id="patch_631">
-    <path d="M 529.863275 377.676 
-L 530.582944 377.676 
-L 530.582944 377.676 
-L 529.863275 377.676 
-z
-" clip-path="url(#p4cd6003951)" style="fill-opacity: 0.75; stroke: #ffffff; stroke-width: 0.063212; stroke-linejoin: miter"/>
-   </g>
-   <g id="patch_632">
-    <path d="M 530.582944 377.676 
-L 531.302613 377.676 
-L 531.302613 368.6661 
-L 530.582944 368.6661 
-z
-" clip-path="url(#p4cd6003951)" style="fill-opacity: 0.75; stroke: #ffffff; stroke-width: 0.063212; stroke-linejoin: miter"/>
-   </g>
-   <g id="patch_633">
-    <path d="M 531.302613 377.676 
-L 532.022281 377.676 
-L 532.022281 377.676 
-L 531.302613 377.676 
-z
-" clip-path="url(#p4cd6003951)" style="fill-opacity: 0.75; stroke: #ffffff; stroke-width: 0.063212; stroke-linejoin: miter"/>
-   </g>
-   <g id="patch_634">
-    <path d="M 532.022281 377.676 
-L 532.74195 377.676 
-L 532.74195 368.6661 
-L 532.022281 368.6661 
-z
-" clip-path="url(#p4cd6003951)" style="fill-opacity: 0.75; stroke: #ffffff; stroke-width: 0.063212; stroke-linejoin: miter"/>
-   </g>
-   <g id="patch_635">
-    <path d="M 532.74195 377.676 
-L 533.461619 377.676 
-L 533.461619 377.676 
-L 532.74195 377.676 
-z
-" clip-path="url(#p4cd6003951)" style="fill-opacity: 0.75; stroke: #ffffff; stroke-width: 0.063212; stroke-linejoin: miter"/>
-   </g>
-   <g id="patch_636">
-    <path d="M 533.461619 377.676 
-L 534.181287 377.676 
-L 534.181287 377.676 
-L 533.461619 377.676 
-z
-" clip-path="url(#p4cd6003951)" style="fill-opacity: 0.75; stroke: #ffffff; stroke-width: 0.063212; stroke-linejoin: miter"/>
-   </g>
-   <g id="patch_637">
-    <path d="M 534.181287 377.676 
-L 534.900956 377.676 
-L 534.900956 377.676 
-L 534.181287 377.676 
-z
-" clip-path="url(#p4cd6003951)" style="fill-opacity: 0.75; stroke: #ffffff; stroke-width: 0.063212; stroke-linejoin: miter"/>
-   </g>
-   <g id="patch_638">
-    <path d="M 534.900956 377.676 
-L 535.620624 377.676 
-L 535.620624 377.676 
-L 534.900956 377.676 
-z
-" clip-path="url(#p4cd6003951)" style="fill-opacity: 0.75; stroke: #ffffff; stroke-width: 0.063212; stroke-linejoin: miter"/>
-   </g>
-   <g id="patch_639">
-    <path d="M 535.620624 377.676 
-L 536.340293 377.676 
-L 536.340293 377.676 
-L 535.620624 377.676 
-z
-" clip-path="url(#p4cd6003951)" style="fill-opacity: 0.75; stroke: #ffffff; stroke-width: 0.063212; stroke-linejoin: miter"/>
-   </g>
-   <g id="patch_640">
-    <path d="M 536.340293 377.676 
-L 537.059962 377.676 
-L 537.059962 377.676 
-L 536.340293 377.676 
-z
-" clip-path="url(#p4cd6003951)" style="fill-opacity: 0.75; stroke: #ffffff; stroke-width: 0.063212; stroke-linejoin: miter"/>
-   </g>
-   <g id="patch_641">
-    <path d="M 537.059962 377.676 
-L 537.77963 377.676 
-L 537.77963 377.676 
-L 537.059962 377.676 
-z
-" clip-path="url(#p4cd6003951)" style="fill-opacity: 0.75; stroke: #ffffff; stroke-width: 0.063212; stroke-linejoin: miter"/>
-   </g>
-   <g id="patch_642">
-    <path d="M 537.77963 377.676 
-L 538.499299 377.676 
-L 538.499299 368.6661 
-L 537.77963 368.6661 
-z
-" clip-path="url(#p4cd6003951)" style="fill-opacity: 0.75; stroke: #ffffff; stroke-width: 0.063212; stroke-linejoin: miter"/>
-   </g>
-   <g id="patch_643">
-    <path d="M 538.499299 377.676 
-L 539.218968 377.676 
-L 539.218968 368.6661 
-L 538.499299 368.6661 
-z
-" clip-path="url(#p4cd6003951)" style="fill-opacity: 0.75; stroke: #ffffff; stroke-width: 0.063212; stroke-linejoin: miter"/>
-   </g>
-   <g id="patch_644">
-    <path d="M 539.218968 377.676 
-L 539.938636 377.676 
-L 539.938636 368.6661 
-L 539.218968 368.6661 
-z
-" clip-path="url(#p4cd6003951)" style="fill-opacity: 0.75; stroke: #ffffff; stroke-width: 0.063212; stroke-linejoin: miter"/>
-   </g>
-   <g id="patch_645">
-    <path d="M 54.81 377.676 
-L 54.81 17.28 
-" style="fill: none; stroke: #cccccc; stroke-width: 1.25; stroke-linejoin: miter; stroke-linecap: square"/>
-   </g>
-   <g id="patch_646">
-    <path d="M 563.04 377.676 
-L 563.04 17.28 
-" style="fill: none; stroke: #cccccc; stroke-width: 1.25; stroke-linejoin: miter; stroke-linecap: square"/>
-   </g>
-   <g id="patch_647">
-    <path d="M 54.81 377.676 
-L 563.04 377.676 
-" style="fill: none; stroke: #cccccc; stroke-width: 1.25; stroke-linejoin: miter; stroke-linecap: square"/>
-   </g>
-   <g id="patch_648">
-    <path d="M 54.81 17.28 
-L 563.04 17.28 
-" style="fill: none; stroke: #cccccc; stroke-width: 1.25; stroke-linejoin: miter; stroke-linecap: square"/>
-   </g>
-  </g>
- </g>
- <defs>
-  <clipPath id="p4cd6003951">
-   <rect x="54.81" y="17.28" width="508.23" height="360.396"/>
-  </clipPath>
- </defs>
-</svg>
->>>>>>> ec793193
+<?xml version="1.0" encoding="utf-8" standalone="no"?>
+<!DOCTYPE svg PUBLIC "-//W3C//DTD SVG 1.1//EN"
+  "http://www.w3.org/Graphics/SVG/1.1/DTD/svg11.dtd">
+<svg xmlns:xlink="http://www.w3.org/1999/xlink" width="576pt" height="432pt" viewBox="0 0 576 432" xmlns="http://www.w3.org/2000/svg" version="1.1">
+ <metadata>
+  <rdf:RDF xmlns:dc="http://purl.org/dc/elements/1.1/" xmlns:cc="http://creativecommons.org/ns#" xmlns:rdf="http://www.w3.org/1999/02/22-rdf-syntax-ns#">
+   <cc:Work>
+    <dc:type rdf:resource="http://purl.org/dc/dcmitype/StillImage"/>
+    <dc:date>2025-05-14T15:36:39.031649</dc:date>
+    <dc:format>image/svg+xml</dc:format>
+    <dc:creator>
+     <cc:Agent>
+      <dc:title>Matplotlib v3.10.3, https://matplotlib.org/</dc:title>
+     </cc:Agent>
+    </dc:creator>
+   </cc:Work>
+  </rdf:RDF>
+ </metadata>
+ <defs>
+  <style type="text/css">*{stroke-linejoin: round; stroke-linecap: butt}</style>
+ </defs>
+ <g id="figure_1">
+  <g id="patch_1">
+   <path d="M 0 432 
+L 576 432 
+L 576 0 
+L 0 0 
+z
+" style="fill: #ffffff"/>
+  </g>
+  <g id="axes_1">
+   <g id="patch_2">
+    <path d="M 54.81 377.676 
+L 563.04 377.676 
+L 563.04 17.28 
+L 54.81 17.28 
+z
+" style="fill: #ffffff"/>
+   </g>
+   <g id="matplotlib.axis_1">
+    <g id="xtick_1">
+     <g id="line2d_1">
+      <path d="M 83.580969 377.676 
+L 83.580969 17.28 
+" clip-path="url(#p4cd6003951)" style="fill: none; stroke: #cccccc; stroke-linecap: round"/>
+     </g>
+     <g id="text_1">
+      <!-- $\mathdefault{10^{1}}$ -->
+      <g style="fill: #262626" transform="translate(73.900969 395.534281) scale(0.11 -0.11)">
+       <defs>
+        <path id="DejaVuSans-31" d="M 794 531 
+L 1825 531 
+L 1825 4091 
+L 703 3866 
+L 703 4441 
+L 1819 4666 
+L 2450 4666 
+L 2450 531 
+L 3481 531 
+L 3481 0 
+L 794 0 
+L 794 531 
+z
+" transform="scale(0.015625)"/>
+        <path id="DejaVuSans-30" d="M 2034 4250 
+Q 1547 4250 1301 3770 
+Q 1056 3291 1056 2328 
+Q 1056 1369 1301 889 
+Q 1547 409 2034 409 
+Q 2525 409 2770 889 
+Q 3016 1369 3016 2328 
+Q 3016 3291 2770 3770 
+Q 2525 4250 2034 4250 
+z
+M 2034 4750 
+Q 2819 4750 3233 4129 
+Q 3647 3509 3647 2328 
+Q 3647 1150 3233 529 
+Q 2819 -91 2034 -91 
+Q 1250 -91 836 529 
+Q 422 1150 422 2328 
+Q 422 3509 836 4129 
+Q 1250 4750 2034 4750 
+z
+" transform="scale(0.015625)"/>
+       </defs>
+       <use xlink:href="#DejaVuSans-31" transform="translate(0 0.684375)"/>
+       <use xlink:href="#DejaVuSans-30" transform="translate(63.623047 0.684375)"/>
+       <use xlink:href="#DejaVuSans-31" transform="translate(128.203125 38.965625) scale(0.7)"/>
+      </g>
+     </g>
+    </g>
+    <g id="xtick_2">
+     <g id="line2d_2">
+      <path d="M 207.486488 377.676 
+L 207.486488 17.28 
+" clip-path="url(#p4cd6003951)" style="fill: none; stroke: #cccccc; stroke-linecap: round"/>
+     </g>
+     <g id="text_2">
+      <!-- $\mathdefault{10^{2}}$ -->
+      <g style="fill: #262626" transform="translate(197.806488 395.534281) scale(0.11 -0.11)">
+       <defs>
+        <path id="DejaVuSans-32" d="M 1228 531 
+L 3431 531 
+L 3431 0 
+L 469 0 
+L 469 531 
+Q 828 903 1448 1529 
+Q 2069 2156 2228 2338 
+Q 2531 2678 2651 2914 
+Q 2772 3150 2772 3378 
+Q 2772 3750 2511 3984 
+Q 2250 4219 1831 4219 
+Q 1534 4219 1204 4116 
+Q 875 4013 500 3803 
+L 500 4441 
+Q 881 4594 1212 4672 
+Q 1544 4750 1819 4750 
+Q 2544 4750 2975 4387 
+Q 3406 4025 3406 3419 
+Q 3406 3131 3298 2873 
+Q 3191 2616 2906 2266 
+Q 2828 2175 2409 1742 
+Q 1991 1309 1228 531 
+z
+" transform="scale(0.015625)"/>
+       </defs>
+       <use xlink:href="#DejaVuSans-31" transform="translate(0 0.765625)"/>
+       <use xlink:href="#DejaVuSans-30" transform="translate(63.623047 0.765625)"/>
+       <use xlink:href="#DejaVuSans-32" transform="translate(128.203125 39.046875) scale(0.7)"/>
+      </g>
+     </g>
+    </g>
+    <g id="xtick_3">
+     <g id="line2d_3">
+      <path d="M 331.392006 377.676 
+L 331.392006 17.28 
+" clip-path="url(#p4cd6003951)" style="fill: none; stroke: #cccccc; stroke-linecap: round"/>
+     </g>
+     <g id="text_3">
+      <!-- $\mathdefault{10^{3}}$ -->
+      <g style="fill: #262626" transform="translate(321.712006 395.534281) scale(0.11 -0.11)">
+       <defs>
+        <path id="DejaVuSans-33" d="M 2597 2516 
+Q 3050 2419 3304 2112 
+Q 3559 1806 3559 1356 
+Q 3559 666 3084 287 
+Q 2609 -91 1734 -91 
+Q 1441 -91 1130 -33 
+Q 819 25 488 141 
+L 488 750 
+Q 750 597 1062 519 
+Q 1375 441 1716 441 
+Q 2309 441 2620 675 
+Q 2931 909 2931 1356 
+Q 2931 1769 2642 2001 
+Q 2353 2234 1838 2234 
+L 1294 2234 
+L 1294 2753 
+L 1863 2753 
+Q 2328 2753 2575 2939 
+Q 2822 3125 2822 3475 
+Q 2822 3834 2567 4026 
+Q 2313 4219 1838 4219 
+Q 1578 4219 1281 4162 
+Q 984 4106 628 3988 
+L 628 4550 
+Q 988 4650 1302 4700 
+Q 1616 4750 1894 4750 
+Q 2613 4750 3031 4423 
+Q 3450 4097 3450 3541 
+Q 3450 3153 3228 2886 
+Q 3006 2619 2597 2516 
+z
+" transform="scale(0.015625)"/>
+       </defs>
+       <use xlink:href="#DejaVuSans-31" transform="translate(0 0.765625)"/>
+       <use xlink:href="#DejaVuSans-30" transform="translate(63.623047 0.765625)"/>
+       <use xlink:href="#DejaVuSans-33" transform="translate(128.203125 39.046875) scale(0.7)"/>
+      </g>
+     </g>
+    </g>
+    <g id="xtick_4">
+     <g id="line2d_4">
+      <path d="M 455.297525 377.676 
+L 455.297525 17.28 
+" clip-path="url(#p4cd6003951)" style="fill: none; stroke: #cccccc; stroke-linecap: round"/>
+     </g>
+     <g id="text_4">
+      <!-- $\mathdefault{10^{4}}$ -->
+      <g style="fill: #262626" transform="translate(445.617525 395.534281) scale(0.11 -0.11)">
+       <defs>
+        <path id="DejaVuSans-34" d="M 2419 4116 
+L 825 1625 
+L 2419 1625 
+L 2419 4116 
+z
+M 2253 4666 
+L 3047 4666 
+L 3047 1625 
+L 3713 1625 
+L 3713 1100 
+L 3047 1100 
+L 3047 0 
+L 2419 0 
+L 2419 1100 
+L 313 1100 
+L 313 1709 
+L 2253 4666 
+z
+" transform="scale(0.015625)"/>
+       </defs>
+       <use xlink:href="#DejaVuSans-31" transform="translate(0 0.684375)"/>
+       <use xlink:href="#DejaVuSans-30" transform="translate(63.623047 0.684375)"/>
+       <use xlink:href="#DejaVuSans-34" transform="translate(128.203125 38.965625) scale(0.7)"/>
+      </g>
+     </g>
+    </g>
+    <g id="xtick_5"/>
+    <g id="xtick_6"/>
+    <g id="xtick_7"/>
+    <g id="xtick_8"/>
+    <g id="xtick_9"/>
+    <g id="xtick_10"/>
+    <g id="xtick_11"/>
+    <g id="xtick_12"/>
+    <g id="xtick_13"/>
+    <g id="xtick_14"/>
+    <g id="xtick_15"/>
+    <g id="xtick_16"/>
+    <g id="xtick_17"/>
+    <g id="xtick_18"/>
+    <g id="xtick_19"/>
+    <g id="xtick_20"/>
+    <g id="xtick_21"/>
+    <g id="xtick_22"/>
+    <g id="xtick_23"/>
+    <g id="xtick_24"/>
+    <g id="xtick_25"/>
+    <g id="xtick_26"/>
+    <g id="xtick_27"/>
+    <g id="xtick_28"/>
+    <g id="xtick_29"/>
+    <g id="xtick_30"/>
+    <g id="xtick_31"/>
+    <g id="xtick_32"/>
+    <g id="xtick_33"/>
+    <g id="xtick_34"/>
+    <g id="xtick_35"/>
+    <g id="xtick_36"/>
+    <g id="xtick_37"/>
+    <g id="xtick_38"/>
+    <g id="text_5">
+     <!-- Points Per Leaf Box -->
+     <g style="fill: #262626" transform="translate(237.464062 413.219594) scale(0.15 -0.15)">
+      <defs>
+       <path id="DejaVuSans-50" d="M 1259 4147 
+L 1259 2394 
+L 2053 2394 
+Q 2494 2394 2734 2622 
+Q 2975 2850 2975 3272 
+Q 2975 3691 2734 3919 
+Q 2494 4147 2053 4147 
+L 1259 4147 
+z
+M 628 4666 
+L 2053 4666 
+Q 2838 4666 3239 4311 
+Q 3641 3956 3641 3272 
+Q 3641 2581 3239 2228 
+Q 2838 1875 2053 1875 
+L 1259 1875 
+L 1259 0 
+L 628 0 
+L 628 4666 
+z
+" transform="scale(0.015625)"/>
+       <path id="DejaVuSans-6f" d="M 1959 3097 
+Q 1497 3097 1228 2736 
+Q 959 2375 959 1747 
+Q 959 1119 1226 758 
+Q 1494 397 1959 397 
+Q 2419 397 2687 759 
+Q 2956 1122 2956 1747 
+Q 2956 2369 2687 2733 
+Q 2419 3097 1959 3097 
+z
+M 1959 3584 
+Q 2709 3584 3137 3096 
+Q 3566 2609 3566 1747 
+Q 3566 888 3137 398 
+Q 2709 -91 1959 -91 
+Q 1206 -91 779 398 
+Q 353 888 353 1747 
+Q 353 2609 779 3096 
+Q 1206 3584 1959 3584 
+z
+" transform="scale(0.015625)"/>
+       <path id="DejaVuSans-69" d="M 603 3500 
+L 1178 3500 
+L 1178 0 
+L 603 0 
+L 603 3500 
+z
+M 603 4863 
+L 1178 4863 
+L 1178 4134 
+L 603 4134 
+L 603 4863 
+z
+" transform="scale(0.015625)"/>
+       <path id="DejaVuSans-6e" d="M 3513 2113 
+L 3513 0 
+L 2938 0 
+L 2938 2094 
+Q 2938 2591 2744 2837 
+Q 2550 3084 2163 3084 
+Q 1697 3084 1428 2787 
+Q 1159 2491 1159 1978 
+L 1159 0 
+L 581 0 
+L 581 3500 
+L 1159 3500 
+L 1159 2956 
+Q 1366 3272 1645 3428 
+Q 1925 3584 2291 3584 
+Q 2894 3584 3203 3211 
+Q 3513 2838 3513 2113 
+z
+" transform="scale(0.015625)"/>
+       <path id="DejaVuSans-74" d="M 1172 4494 
+L 1172 3500 
+L 2356 3500 
+L 2356 3053 
+L 1172 3053 
+L 1172 1153 
+Q 1172 725 1289 603 
+Q 1406 481 1766 481 
+L 2356 481 
+L 2356 0 
+L 1766 0 
+Q 1100 0 847 248 
+Q 594 497 594 1153 
+L 594 3053 
+L 172 3053 
+L 172 3500 
+L 594 3500 
+L 594 4494 
+L 1172 4494 
+z
+" transform="scale(0.015625)"/>
+       <path id="DejaVuSans-73" d="M 2834 3397 
+L 2834 2853 
+Q 2591 2978 2328 3040 
+Q 2066 3103 1784 3103 
+Q 1356 3103 1142 2972 
+Q 928 2841 928 2578 
+Q 928 2378 1081 2264 
+Q 1234 2150 1697 2047 
+L 1894 2003 
+Q 2506 1872 2764 1633 
+Q 3022 1394 3022 966 
+Q 3022 478 2636 193 
+Q 2250 -91 1575 -91 
+Q 1294 -91 989 -36 
+Q 684 19 347 128 
+L 347 722 
+Q 666 556 975 473 
+Q 1284 391 1588 391 
+Q 1994 391 2212 530 
+Q 2431 669 2431 922 
+Q 2431 1156 2273 1281 
+Q 2116 1406 1581 1522 
+L 1381 1569 
+Q 847 1681 609 1914 
+Q 372 2147 372 2553 
+Q 372 3047 722 3315 
+Q 1072 3584 1716 3584 
+Q 2034 3584 2315 3537 
+Q 2597 3491 2834 3397 
+z
+" transform="scale(0.015625)"/>
+       <path id="DejaVuSans-20" transform="scale(0.015625)"/>
+       <path id="DejaVuSans-65" d="M 3597 1894 
+L 3597 1613 
+L 953 1613 
+Q 991 1019 1311 708 
+Q 1631 397 2203 397 
+Q 2534 397 2845 478 
+Q 3156 559 3463 722 
+L 3463 178 
+Q 3153 47 2828 -22 
+Q 2503 -91 2169 -91 
+Q 1331 -91 842 396 
+Q 353 884 353 1716 
+Q 353 2575 817 3079 
+Q 1281 3584 2069 3584 
+Q 2775 3584 3186 3129 
+Q 3597 2675 3597 1894 
+z
+M 3022 2063 
+Q 3016 2534 2758 2815 
+Q 2500 3097 2075 3097 
+Q 1594 3097 1305 2825 
+Q 1016 2553 972 2059 
+L 3022 2063 
+z
+" transform="scale(0.015625)"/>
+       <path id="DejaVuSans-72" d="M 2631 2963 
+Q 2534 3019 2420 3045 
+Q 2306 3072 2169 3072 
+Q 1681 3072 1420 2755 
+Q 1159 2438 1159 1844 
+L 1159 0 
+L 581 0 
+L 581 3500 
+L 1159 3500 
+L 1159 2956 
+Q 1341 3275 1631 3429 
+Q 1922 3584 2338 3584 
+Q 2397 3584 2469 3576 
+Q 2541 3569 2628 3553 
+L 2631 2963 
+z
+" transform="scale(0.015625)"/>
+       <path id="DejaVuSans-4c" d="M 628 4666 
+L 1259 4666 
+L 1259 531 
+L 3531 531 
+L 3531 0 
+L 628 0 
+L 628 4666 
+z
+" transform="scale(0.015625)"/>
+       <path id="DejaVuSans-61" d="M 2194 1759 
+Q 1497 1759 1228 1600 
+Q 959 1441 959 1056 
+Q 959 750 1161 570 
+Q 1363 391 1709 391 
+Q 2188 391 2477 730 
+Q 2766 1069 2766 1631 
+L 2766 1759 
+L 2194 1759 
+z
+M 3341 1997 
+L 3341 0 
+L 2766 0 
+L 2766 531 
+Q 2569 213 2275 61 
+Q 1981 -91 1556 -91 
+Q 1019 -91 701 211 
+Q 384 513 384 1019 
+Q 384 1609 779 1909 
+Q 1175 2209 1959 2209 
+L 2766 2209 
+L 2766 2266 
+Q 2766 2663 2505 2880 
+Q 2244 3097 1772 3097 
+Q 1472 3097 1187 3025 
+Q 903 2953 641 2809 
+L 641 3341 
+Q 956 3463 1253 3523 
+Q 1550 3584 1831 3584 
+Q 2591 3584 2966 3190 
+Q 3341 2797 3341 1997 
+z
+" transform="scale(0.015625)"/>
+       <path id="DejaVuSans-66" d="M 2375 4863 
+L 2375 4384 
+L 1825 4384 
+Q 1516 4384 1395 4259 
+Q 1275 4134 1275 3809 
+L 1275 3500 
+L 2222 3500 
+L 2222 3053 
+L 1275 3053 
+L 1275 0 
+L 697 0 
+L 697 3053 
+L 147 3053 
+L 147 3500 
+L 697 3500 
+L 697 3744 
+Q 697 4328 969 4595 
+Q 1241 4863 1831 4863 
+L 2375 4863 
+z
+" transform="scale(0.015625)"/>
+       <path id="DejaVuSans-42" d="M 1259 2228 
+L 1259 519 
+L 2272 519 
+Q 2781 519 3026 730 
+Q 3272 941 3272 1375 
+Q 3272 1813 3026 2020 
+Q 2781 2228 2272 2228 
+L 1259 2228 
+z
+M 1259 4147 
+L 1259 2741 
+L 2194 2741 
+Q 2656 2741 2882 2914 
+Q 3109 3088 3109 3444 
+Q 3109 3797 2882 3972 
+Q 2656 4147 2194 4147 
+L 1259 4147 
+z
+M 628 4666 
+L 2241 4666 
+Q 2963 4666 3353 4366 
+Q 3744 4066 3744 3513 
+Q 3744 3084 3544 2831 
+Q 3344 2578 2956 2516 
+Q 3422 2416 3680 2098 
+Q 3938 1781 3938 1306 
+Q 3938 681 3513 340 
+Q 3088 0 2303 0 
+L 628 0 
+L 628 4666 
+z
+" transform="scale(0.015625)"/>
+       <path id="DejaVuSans-78" d="M 3513 3500 
+L 2247 1797 
+L 3578 0 
+L 2900 0 
+L 1881 1375 
+L 863 0 
+L 184 0 
+L 1544 1831 
+L 300 3500 
+L 978 3500 
+L 1906 2253 
+L 2834 3500 
+L 3513 3500 
+z
+" transform="scale(0.015625)"/>
+      </defs>
+      <use xlink:href="#DejaVuSans-50"/>
+      <use xlink:href="#DejaVuSans-6f" transform="translate(56.677734 0)"/>
+      <use xlink:href="#DejaVuSans-69" transform="translate(117.859375 0)"/>
+      <use xlink:href="#DejaVuSans-6e" transform="translate(145.642578 0)"/>
+      <use xlink:href="#DejaVuSans-74" transform="translate(209.021484 0)"/>
+      <use xlink:href="#DejaVuSans-73" transform="translate(248.230469 0)"/>
+      <use xlink:href="#DejaVuSans-20" transform="translate(300.330078 0)"/>
+      <use xlink:href="#DejaVuSans-50" transform="translate(332.117188 0)"/>
+      <use xlink:href="#DejaVuSans-65" transform="translate(388.794922 0)"/>
+      <use xlink:href="#DejaVuSans-72" transform="translate(450.318359 0)"/>
+      <use xlink:href="#DejaVuSans-20" transform="translate(491.431641 0)"/>
+      <use xlink:href="#DejaVuSans-4c" transform="translate(523.21875 0)"/>
+      <use xlink:href="#DejaVuSans-65" transform="translate(577.181641 0)"/>
+      <use xlink:href="#DejaVuSans-61" transform="translate(638.705078 0)"/>
+      <use xlink:href="#DejaVuSans-66" transform="translate(699.984375 0)"/>
+      <use xlink:href="#DejaVuSans-20" transform="translate(735.189453 0)"/>
+      <use xlink:href="#DejaVuSans-42" transform="translate(766.976562 0)"/>
+      <use xlink:href="#DejaVuSans-6f" transform="translate(835.580078 0)"/>
+      <use xlink:href="#DejaVuSans-78" transform="translate(893.636719 0)"/>
+     </g>
+    </g>
+   </g>
+   <g id="matplotlib.axis_2">
+    <g id="ytick_1">
+     <g id="line2d_5">
+      <path d="M 54.81 377.676 
+L 563.04 377.676 
+" clip-path="url(#p4cd6003951)" style="fill: none; stroke: #cccccc; stroke-linecap: round"/>
+     </g>
+     <g id="text_6">
+      <!-- 0 -->
+      <g style="fill: #262626" transform="translate(38.31125 381.855141) scale(0.11 -0.11)">
+       <use xlink:href="#DejaVuSans-30"/>
+      </g>
+     </g>
+    </g>
+    <g id="ytick_2">
+     <g id="line2d_6">
+      <path d="M 54.81 332.6265 
+L 563.04 332.6265 
+" clip-path="url(#p4cd6003951)" style="fill: none; stroke: #cccccc; stroke-linecap: round"/>
+     </g>
+     <g id="text_7">
+      <!-- 5 -->
+      <g style="fill: #262626" transform="translate(38.31125 336.805641) scale(0.11 -0.11)">
+       <defs>
+        <path id="DejaVuSans-35" d="M 691 4666 
+L 3169 4666 
+L 3169 4134 
+L 1269 4134 
+L 1269 2991 
+Q 1406 3038 1543 3061 
+Q 1681 3084 1819 3084 
+Q 2600 3084 3056 2656 
+Q 3513 2228 3513 1497 
+Q 3513 744 3044 326 
+Q 2575 -91 1722 -91 
+Q 1428 -91 1123 -41 
+Q 819 9 494 109 
+L 494 744 
+Q 775 591 1075 516 
+Q 1375 441 1709 441 
+Q 2250 441 2565 725 
+Q 2881 1009 2881 1497 
+Q 2881 1984 2565 2268 
+Q 2250 2553 1709 2553 
+Q 1456 2553 1204 2497 
+Q 953 2441 691 2322 
+L 691 4666 
+z
+" transform="scale(0.015625)"/>
+       </defs>
+       <use xlink:href="#DejaVuSans-35"/>
+      </g>
+     </g>
+    </g>
+    <g id="ytick_3">
+     <g id="line2d_7">
+      <path d="M 54.81 287.577 
+L 563.04 287.577 
+" clip-path="url(#p4cd6003951)" style="fill: none; stroke: #cccccc; stroke-linecap: round"/>
+     </g>
+     <g id="text_8">
+      <!-- 10 -->
+      <g style="fill: #262626" transform="translate(31.3125 291.756141) scale(0.11 -0.11)">
+       <use xlink:href="#DejaVuSans-31"/>
+       <use xlink:href="#DejaVuSans-30" transform="translate(63.623047 0)"/>
+      </g>
+     </g>
+    </g>
+    <g id="ytick_4">
+     <g id="line2d_8">
+      <path d="M 54.81 242.5275 
+L 563.04 242.5275 
+" clip-path="url(#p4cd6003951)" style="fill: none; stroke: #cccccc; stroke-linecap: round"/>
+     </g>
+     <g id="text_9">
+      <!-- 15 -->
+      <g style="fill: #262626" transform="translate(31.3125 246.706641) scale(0.11 -0.11)">
+       <use xlink:href="#DejaVuSans-31"/>
+       <use xlink:href="#DejaVuSans-35" transform="translate(63.623047 0)"/>
+      </g>
+     </g>
+    </g>
+    <g id="ytick_5">
+     <g id="line2d_9">
+      <path d="M 54.81 197.478 
+L 563.04 197.478 
+" clip-path="url(#p4cd6003951)" style="fill: none; stroke: #cccccc; stroke-linecap: round"/>
+     </g>
+     <g id="text_10">
+      <!-- 20 -->
+      <g style="fill: #262626" transform="translate(31.3125 201.657141) scale(0.11 -0.11)">
+       <use xlink:href="#DejaVuSans-32"/>
+       <use xlink:href="#DejaVuSans-30" transform="translate(63.623047 0)"/>
+      </g>
+     </g>
+    </g>
+    <g id="ytick_6">
+     <g id="line2d_10">
+      <path d="M 54.81 152.4285 
+L 563.04 152.4285 
+" clip-path="url(#p4cd6003951)" style="fill: none; stroke: #cccccc; stroke-linecap: round"/>
+     </g>
+     <g id="text_11">
+      <!-- 25 -->
+      <g style="fill: #262626" transform="translate(31.3125 156.607641) scale(0.11 -0.11)">
+       <use xlink:href="#DejaVuSans-32"/>
+       <use xlink:href="#DejaVuSans-35" transform="translate(63.623047 0)"/>
+      </g>
+     </g>
+    </g>
+    <g id="ytick_7">
+     <g id="line2d_11">
+      <path d="M 54.81 107.379 
+L 563.04 107.379 
+" clip-path="url(#p4cd6003951)" style="fill: none; stroke: #cccccc; stroke-linecap: round"/>
+     </g>
+     <g id="text_12">
+      <!-- 30 -->
+      <g style="fill: #262626" transform="translate(31.3125 111.558141) scale(0.11 -0.11)">
+       <use xlink:href="#DejaVuSans-33"/>
+       <use xlink:href="#DejaVuSans-30" transform="translate(63.623047 0)"/>
+      </g>
+     </g>
+    </g>
+    <g id="ytick_8">
+     <g id="line2d_12">
+      <path d="M 54.81 62.3295 
+L 563.04 62.3295 
+" clip-path="url(#p4cd6003951)" style="fill: none; stroke: #cccccc; stroke-linecap: round"/>
+     </g>
+     <g id="text_13">
+      <!-- 35 -->
+      <g style="fill: #262626" transform="translate(31.3125 66.508641) scale(0.11 -0.11)">
+       <use xlink:href="#DejaVuSans-33"/>
+       <use xlink:href="#DejaVuSans-35" transform="translate(63.623047 0)"/>
+      </g>
+     </g>
+    </g>
+    <g id="ytick_9">
+     <g id="line2d_13">
+      <path d="M 54.81 17.28 
+L 563.04 17.28 
+" clip-path="url(#p4cd6003951)" style="fill: none; stroke: #cccccc; stroke-linecap: round"/>
+     </g>
+     <g id="text_14">
+      <!-- 40 -->
+      <g style="fill: #262626" transform="translate(31.3125 21.459141) scale(0.11 -0.11)">
+       <use xlink:href="#DejaVuSans-34"/>
+       <use xlink:href="#DejaVuSans-30" transform="translate(63.623047 0)"/>
+      </g>
+     </g>
+    </g>
+    <g id="text_15">
+     <!-- Count -->
+     <g style="fill: #262626" transform="translate(24.192969 219.750656) rotate(-90) scale(0.15 -0.15)">
+      <defs>
+       <path id="DejaVuSans-43" d="M 4122 4306 
+L 4122 3641 
+Q 3803 3938 3442 4084 
+Q 3081 4231 2675 4231 
+Q 1875 4231 1450 3742 
+Q 1025 3253 1025 2328 
+Q 1025 1406 1450 917 
+Q 1875 428 2675 428 
+Q 3081 428 3442 575 
+Q 3803 722 4122 1019 
+L 4122 359 
+Q 3791 134 3420 21 
+Q 3050 -91 2638 -91 
+Q 1578 -91 968 557 
+Q 359 1206 359 2328 
+Q 359 3453 968 4101 
+Q 1578 4750 2638 4750 
+Q 3056 4750 3426 4639 
+Q 3797 4528 4122 4306 
+z
+" transform="scale(0.015625)"/>
+       <path id="DejaVuSans-75" d="M 544 1381 
+L 544 3500 
+L 1119 3500 
+L 1119 1403 
+Q 1119 906 1312 657 
+Q 1506 409 1894 409 
+Q 2359 409 2629 706 
+Q 2900 1003 2900 1516 
+L 2900 3500 
+L 3475 3500 
+L 3475 0 
+L 2900 0 
+L 2900 538 
+Q 2691 219 2414 64 
+Q 2138 -91 1772 -91 
+Q 1169 -91 856 284 
+Q 544 659 544 1381 
+z
+M 1991 3584 
+L 1991 3584 
+z
+" transform="scale(0.015625)"/>
+      </defs>
+      <use xlink:href="#DejaVuSans-43"/>
+      <use xlink:href="#DejaVuSans-6f" transform="translate(69.824219 0)"/>
+      <use xlink:href="#DejaVuSans-75" transform="translate(131.005859 0)"/>
+      <use xlink:href="#DejaVuSans-6e" transform="translate(194.384766 0)"/>
+      <use xlink:href="#DejaVuSans-74" transform="translate(257.763672 0)"/>
+     </g>
+    </g>
+   </g>
+   <g id="patch_3">
+    <path d="M 77.911364 377.676 
+L 78.631032 377.676 
+L 78.631032 368.6661 
+L 77.911364 368.6661 
+z
+" clip-path="url(#p4cd6003951)" style="fill-opacity: 0.75; stroke: #ffffff; stroke-width: 0.063212; stroke-linejoin: miter"/>
+   </g>
+   <g id="patch_4">
+    <path d="M 78.631032 377.676 
+L 79.350701 377.676 
+L 79.350701 377.676 
+L 78.631032 377.676 
+z
+" clip-path="url(#p4cd6003951)" style="fill-opacity: 0.75; stroke: #ffffff; stroke-width: 0.063212; stroke-linejoin: miter"/>
+   </g>
+   <g id="patch_5">
+    <path d="M 79.350701 377.676 
+L 80.07037 377.676 
+L 80.07037 377.676 
+L 79.350701 377.676 
+z
+" clip-path="url(#p4cd6003951)" style="fill-opacity: 0.75; stroke: #ffffff; stroke-width: 0.063212; stroke-linejoin: miter"/>
+   </g>
+   <g id="patch_6">
+    <path d="M 80.07037 377.676 
+L 80.790038 377.676 
+L 80.790038 377.676 
+L 80.07037 377.676 
+z
+" clip-path="url(#p4cd6003951)" style="fill-opacity: 0.75; stroke: #ffffff; stroke-width: 0.063212; stroke-linejoin: miter"/>
+   </g>
+   <g id="patch_7">
+    <path d="M 80.790038 377.676 
+L 81.509707 377.676 
+L 81.509707 377.676 
+L 80.790038 377.676 
+z
+" clip-path="url(#p4cd6003951)" style="fill-opacity: 0.75; stroke: #ffffff; stroke-width: 0.063212; stroke-linejoin: miter"/>
+   </g>
+   <g id="patch_8">
+    <path d="M 81.509707 377.676 
+L 82.229376 377.676 
+L 82.229376 377.676 
+L 81.509707 377.676 
+z
+" clip-path="url(#p4cd6003951)" style="fill-opacity: 0.75; stroke: #ffffff; stroke-width: 0.063212; stroke-linejoin: miter"/>
+   </g>
+   <g id="patch_9">
+    <path d="M 82.229376 377.676 
+L 82.949044 377.676 
+L 82.949044 377.676 
+L 82.229376 377.676 
+z
+" clip-path="url(#p4cd6003951)" style="fill-opacity: 0.75; stroke: #ffffff; stroke-width: 0.063212; stroke-linejoin: miter"/>
+   </g>
+   <g id="patch_10">
+    <path d="M 82.949044 377.676 
+L 83.668713 377.676 
+L 83.668713 377.676 
+L 82.949044 377.676 
+z
+" clip-path="url(#p4cd6003951)" style="fill-opacity: 0.75; stroke: #ffffff; stroke-width: 0.063212; stroke-linejoin: miter"/>
+   </g>
+   <g id="patch_11">
+    <path d="M 83.668713 377.676 
+L 84.388381 377.676 
+L 84.388381 377.676 
+L 83.668713 377.676 
+z
+" clip-path="url(#p4cd6003951)" style="fill-opacity: 0.75; stroke: #ffffff; stroke-width: 0.063212; stroke-linejoin: miter"/>
+   </g>
+   <g id="patch_12">
+    <path d="M 84.388381 377.676 
+L 85.10805 377.676 
+L 85.10805 377.676 
+L 84.388381 377.676 
+z
+" clip-path="url(#p4cd6003951)" style="fill-opacity: 0.75; stroke: #ffffff; stroke-width: 0.063212; stroke-linejoin: miter"/>
+   </g>
+   <g id="patch_13">
+    <path d="M 85.10805 377.676 
+L 85.827719 377.676 
+L 85.827719 377.676 
+L 85.10805 377.676 
+z
+" clip-path="url(#p4cd6003951)" style="fill-opacity: 0.75; stroke: #ffffff; stroke-width: 0.063212; stroke-linejoin: miter"/>
+   </g>
+   <g id="patch_14">
+    <path d="M 85.827719 377.676 
+L 86.547387 377.676 
+L 86.547387 377.676 
+L 85.827719 377.676 
+z
+" clip-path="url(#p4cd6003951)" style="fill-opacity: 0.75; stroke: #ffffff; stroke-width: 0.063212; stroke-linejoin: miter"/>
+   </g>
+   <g id="patch_15">
+    <path d="M 86.547387 377.676 
+L 87.267056 377.676 
+L 87.267056 377.676 
+L 86.547387 377.676 
+z
+" clip-path="url(#p4cd6003951)" style="fill-opacity: 0.75; stroke: #ffffff; stroke-width: 0.063212; stroke-linejoin: miter"/>
+   </g>
+   <g id="patch_16">
+    <path d="M 87.267056 377.676 
+L 87.986725 377.676 
+L 87.986725 377.676 
+L 87.267056 377.676 
+z
+" clip-path="url(#p4cd6003951)" style="fill-opacity: 0.75; stroke: #ffffff; stroke-width: 0.063212; stroke-linejoin: miter"/>
+   </g>
+   <g id="patch_17">
+    <path d="M 87.986725 377.676 
+L 88.706393 377.676 
+L 88.706393 377.676 
+L 87.986725 377.676 
+z
+" clip-path="url(#p4cd6003951)" style="fill-opacity: 0.75; stroke: #ffffff; stroke-width: 0.063212; stroke-linejoin: miter"/>
+   </g>
+   <g id="patch_18">
+    <path d="M 88.706393 377.676 
+L 89.426062 377.676 
+L 89.426062 377.676 
+L 88.706393 377.676 
+z
+" clip-path="url(#p4cd6003951)" style="fill-opacity: 0.75; stroke: #ffffff; stroke-width: 0.063212; stroke-linejoin: miter"/>
+   </g>
+   <g id="patch_19">
+    <path d="M 89.426062 377.676 
+L 90.145731 377.676 
+L 90.145731 377.676 
+L 89.426062 377.676 
+z
+" clip-path="url(#p4cd6003951)" style="fill-opacity: 0.75; stroke: #ffffff; stroke-width: 0.063212; stroke-linejoin: miter"/>
+   </g>
+   <g id="patch_20">
+    <path d="M 90.145731 377.676 
+L 90.865399 377.676 
+L 90.865399 377.676 
+L 90.145731 377.676 
+z
+" clip-path="url(#p4cd6003951)" style="fill-opacity: 0.75; stroke: #ffffff; stroke-width: 0.063212; stroke-linejoin: miter"/>
+   </g>
+   <g id="patch_21">
+    <path d="M 90.865399 377.676 
+L 91.585068 377.676 
+L 91.585068 377.676 
+L 90.865399 377.676 
+z
+" clip-path="url(#p4cd6003951)" style="fill-opacity: 0.75; stroke: #ffffff; stroke-width: 0.063212; stroke-linejoin: miter"/>
+   </g>
+   <g id="patch_22">
+    <path d="M 91.585068 377.676 
+L 92.304737 377.676 
+L 92.304737 377.676 
+L 91.585068 377.676 
+z
+" clip-path="url(#p4cd6003951)" style="fill-opacity: 0.75; stroke: #ffffff; stroke-width: 0.063212; stroke-linejoin: miter"/>
+   </g>
+   <g id="patch_23">
+    <path d="M 92.304737 377.676 
+L 93.024405 377.676 
+L 93.024405 377.676 
+L 92.304737 377.676 
+z
+" clip-path="url(#p4cd6003951)" style="fill-opacity: 0.75; stroke: #ffffff; stroke-width: 0.063212; stroke-linejoin: miter"/>
+   </g>
+   <g id="patch_24">
+    <path d="M 93.024405 377.676 
+L 93.744074 377.676 
+L 93.744074 359.6562 
+L 93.024405 359.6562 
+z
+" clip-path="url(#p4cd6003951)" style="fill-opacity: 0.75; stroke: #ffffff; stroke-width: 0.063212; stroke-linejoin: miter"/>
+   </g>
+   <g id="patch_25">
+    <path d="M 93.744074 377.676 
+L 94.463743 377.676 
+L 94.463743 377.676 
+L 93.744074 377.676 
+z
+" clip-path="url(#p4cd6003951)" style="fill-opacity: 0.75; stroke: #ffffff; stroke-width: 0.063212; stroke-linejoin: miter"/>
+   </g>
+   <g id="patch_26">
+    <path d="M 94.463743 377.676 
+L 95.183411 377.676 
+L 95.183411 377.676 
+L 94.463743 377.676 
+z
+" clip-path="url(#p4cd6003951)" style="fill-opacity: 0.75; stroke: #ffffff; stroke-width: 0.063212; stroke-linejoin: miter"/>
+   </g>
+   <g id="patch_27">
+    <path d="M 95.183411 377.676 
+L 95.90308 377.676 
+L 95.90308 377.676 
+L 95.183411 377.676 
+z
+" clip-path="url(#p4cd6003951)" style="fill-opacity: 0.75; stroke: #ffffff; stroke-width: 0.063212; stroke-linejoin: miter"/>
+   </g>
+   <g id="patch_28">
+    <path d="M 95.90308 377.676 
+L 96.622749 377.676 
+L 96.622749 377.676 
+L 95.90308 377.676 
+z
+" clip-path="url(#p4cd6003951)" style="fill-opacity: 0.75; stroke: #ffffff; stroke-width: 0.063212; stroke-linejoin: miter"/>
+   </g>
+   <g id="patch_29">
+    <path d="M 96.622749 377.676 
+L 97.342417 377.676 
+L 97.342417 377.676 
+L 96.622749 377.676 
+z
+" clip-path="url(#p4cd6003951)" style="fill-opacity: 0.75; stroke: #ffffff; stroke-width: 0.063212; stroke-linejoin: miter"/>
+   </g>
+   <g id="patch_30">
+    <path d="M 97.342417 377.676 
+L 98.062086 377.676 
+L 98.062086 377.676 
+L 97.342417 377.676 
+z
+" clip-path="url(#p4cd6003951)" style="fill-opacity: 0.75; stroke: #ffffff; stroke-width: 0.063212; stroke-linejoin: miter"/>
+   </g>
+   <g id="patch_31">
+    <path d="M 98.062086 377.676 
+L 98.781754 377.676 
+L 98.781754 377.676 
+L 98.062086 377.676 
+z
+" clip-path="url(#p4cd6003951)" style="fill-opacity: 0.75; stroke: #ffffff; stroke-width: 0.063212; stroke-linejoin: miter"/>
+   </g>
+   <g id="patch_32">
+    <path d="M 98.781754 377.676 
+L 99.501423 377.676 
+L 99.501423 377.676 
+L 98.781754 377.676 
+z
+" clip-path="url(#p4cd6003951)" style="fill-opacity: 0.75; stroke: #ffffff; stroke-width: 0.063212; stroke-linejoin: miter"/>
+   </g>
+   <g id="patch_33">
+    <path d="M 99.501423 377.676 
+L 100.221092 377.676 
+L 100.221092 377.676 
+L 99.501423 377.676 
+z
+" clip-path="url(#p4cd6003951)" style="fill-opacity: 0.75; stroke: #ffffff; stroke-width: 0.063212; stroke-linejoin: miter"/>
+   </g>
+   <g id="patch_34">
+    <path d="M 100.221092 377.676 
+L 100.94076 377.676 
+L 100.94076 377.676 
+L 100.221092 377.676 
+z
+" clip-path="url(#p4cd6003951)" style="fill-opacity: 0.75; stroke: #ffffff; stroke-width: 0.063212; stroke-linejoin: miter"/>
+   </g>
+   <g id="patch_35">
+    <path d="M 100.94076 377.676 
+L 101.660429 377.676 
+L 101.660429 377.676 
+L 100.94076 377.676 
+z
+" clip-path="url(#p4cd6003951)" style="fill-opacity: 0.75; stroke: #ffffff; stroke-width: 0.063212; stroke-linejoin: miter"/>
+   </g>
+   <g id="patch_36">
+    <path d="M 101.660429 377.676 
+L 102.380098 377.676 
+L 102.380098 377.676 
+L 101.660429 377.676 
+z
+" clip-path="url(#p4cd6003951)" style="fill-opacity: 0.75; stroke: #ffffff; stroke-width: 0.063212; stroke-linejoin: miter"/>
+   </g>
+   <g id="patch_37">
+    <path d="M 102.380098 377.676 
+L 103.099766 377.676 
+L 103.099766 377.676 
+L 102.380098 377.676 
+z
+" clip-path="url(#p4cd6003951)" style="fill-opacity: 0.75; stroke: #ffffff; stroke-width: 0.063212; stroke-linejoin: miter"/>
+   </g>
+   <g id="patch_38">
+    <path d="M 103.099766 377.676 
+L 103.819435 377.676 
+L 103.819435 377.676 
+L 103.099766 377.676 
+z
+" clip-path="url(#p4cd6003951)" style="fill-opacity: 0.75; stroke: #ffffff; stroke-width: 0.063212; stroke-linejoin: miter"/>
+   </g>
+   <g id="patch_39">
+    <path d="M 103.819435 377.676 
+L 104.539104 377.676 
+L 104.539104 377.676 
+L 103.819435 377.676 
+z
+" clip-path="url(#p4cd6003951)" style="fill-opacity: 0.75; stroke: #ffffff; stroke-width: 0.063212; stroke-linejoin: miter"/>
+   </g>
+   <g id="patch_40">
+    <path d="M 104.539104 377.676 
+L 105.258772 377.676 
+L 105.258772 377.676 
+L 104.539104 377.676 
+z
+" clip-path="url(#p4cd6003951)" style="fill-opacity: 0.75; stroke: #ffffff; stroke-width: 0.063212; stroke-linejoin: miter"/>
+   </g>
+   <g id="patch_41">
+    <path d="M 105.258772 377.676 
+L 105.978441 377.676 
+L 105.978441 377.676 
+L 105.258772 377.676 
+z
+" clip-path="url(#p4cd6003951)" style="fill-opacity: 0.75; stroke: #ffffff; stroke-width: 0.063212; stroke-linejoin: miter"/>
+   </g>
+   <g id="patch_42">
+    <path d="M 105.978441 377.676 
+L 106.69811 377.676 
+L 106.69811 377.676 
+L 105.978441 377.676 
+z
+" clip-path="url(#p4cd6003951)" style="fill-opacity: 0.75; stroke: #ffffff; stroke-width: 0.063212; stroke-linejoin: miter"/>
+   </g>
+   <g id="patch_43">
+    <path d="M 106.69811 377.676 
+L 107.417778 377.676 
+L 107.417778 377.676 
+L 106.69811 377.676 
+z
+" clip-path="url(#p4cd6003951)" style="fill-opacity: 0.75; stroke: #ffffff; stroke-width: 0.063212; stroke-linejoin: miter"/>
+   </g>
+   <g id="patch_44">
+    <path d="M 107.417778 377.676 
+L 108.137447 377.676 
+L 108.137447 377.676 
+L 107.417778 377.676 
+z
+" clip-path="url(#p4cd6003951)" style="fill-opacity: 0.75; stroke: #ffffff; stroke-width: 0.063212; stroke-linejoin: miter"/>
+   </g>
+   <g id="patch_45">
+    <path d="M 108.137447 377.676 
+L 108.857116 377.676 
+L 108.857116 377.676 
+L 108.137447 377.676 
+z
+" clip-path="url(#p4cd6003951)" style="fill-opacity: 0.75; stroke: #ffffff; stroke-width: 0.063212; stroke-linejoin: miter"/>
+   </g>
+   <g id="patch_46">
+    <path d="M 108.857116 377.676 
+L 109.576784 377.676 
+L 109.576784 377.676 
+L 108.857116 377.676 
+z
+" clip-path="url(#p4cd6003951)" style="fill-opacity: 0.75; stroke: #ffffff; stroke-width: 0.063212; stroke-linejoin: miter"/>
+   </g>
+   <g id="patch_47">
+    <path d="M 109.576784 377.676 
+L 110.296453 377.676 
+L 110.296453 377.676 
+L 109.576784 377.676 
+z
+" clip-path="url(#p4cd6003951)" style="fill-opacity: 0.75; stroke: #ffffff; stroke-width: 0.063212; stroke-linejoin: miter"/>
+   </g>
+   <g id="patch_48">
+    <path d="M 110.296453 377.676 
+L 111.016121 377.676 
+L 111.016121 377.676 
+L 110.296453 377.676 
+z
+" clip-path="url(#p4cd6003951)" style="fill-opacity: 0.75; stroke: #ffffff; stroke-width: 0.063212; stroke-linejoin: miter"/>
+   </g>
+   <g id="patch_49">
+    <path d="M 111.016121 377.676 
+L 111.73579 377.676 
+L 111.73579 377.676 
+L 111.016121 377.676 
+z
+" clip-path="url(#p4cd6003951)" style="fill-opacity: 0.75; stroke: #ffffff; stroke-width: 0.063212; stroke-linejoin: miter"/>
+   </g>
+   <g id="patch_50">
+    <path d="M 111.73579 377.676 
+L 112.455459 377.676 
+L 112.455459 377.676 
+L 111.73579 377.676 
+z
+" clip-path="url(#p4cd6003951)" style="fill-opacity: 0.75; stroke: #ffffff; stroke-width: 0.063212; stroke-linejoin: miter"/>
+   </g>
+   <g id="patch_51">
+    <path d="M 112.455459 377.676 
+L 113.175127 377.676 
+L 113.175127 377.676 
+L 112.455459 377.676 
+z
+" clip-path="url(#p4cd6003951)" style="fill-opacity: 0.75; stroke: #ffffff; stroke-width: 0.063212; stroke-linejoin: miter"/>
+   </g>
+   <g id="patch_52">
+    <path d="M 113.175127 377.676 
+L 113.894796 377.676 
+L 113.894796 377.676 
+L 113.175127 377.676 
+z
+" clip-path="url(#p4cd6003951)" style="fill-opacity: 0.75; stroke: #ffffff; stroke-width: 0.063212; stroke-linejoin: miter"/>
+   </g>
+   <g id="patch_53">
+    <path d="M 113.894796 377.676 
+L 114.614465 377.676 
+L 114.614465 377.676 
+L 113.894796 377.676 
+z
+" clip-path="url(#p4cd6003951)" style="fill-opacity: 0.75; stroke: #ffffff; stroke-width: 0.063212; stroke-linejoin: miter"/>
+   </g>
+   <g id="patch_54">
+    <path d="M 114.614465 377.676 
+L 115.334133 377.676 
+L 115.334133 125.3988 
+L 114.614465 125.3988 
+z
+" clip-path="url(#p4cd6003951)" style="fill-opacity: 0.75; stroke: #ffffff; stroke-width: 0.063212; stroke-linejoin: miter"/>
+   </g>
+   <g id="patch_55">
+    <path d="M 115.334133 377.676 
+L 116.053802 377.676 
+L 116.053802 377.676 
+L 115.334133 377.676 
+z
+" clip-path="url(#p4cd6003951)" style="fill-opacity: 0.75; stroke: #ffffff; stroke-width: 0.063212; stroke-linejoin: miter"/>
+   </g>
+   <g id="patch_56">
+    <path d="M 116.053802 377.676 
+L 116.773471 377.676 
+L 116.773471 377.676 
+L 116.053802 377.676 
+z
+" clip-path="url(#p4cd6003951)" style="fill-opacity: 0.75; stroke: #ffffff; stroke-width: 0.063212; stroke-linejoin: miter"/>
+   </g>
+   <g id="patch_57">
+    <path d="M 116.773471 377.676 
+L 117.493139 377.676 
+L 117.493139 377.676 
+L 116.773471 377.676 
+z
+" clip-path="url(#p4cd6003951)" style="fill-opacity: 0.75; stroke: #ffffff; stroke-width: 0.063212; stroke-linejoin: miter"/>
+   </g>
+   <g id="patch_58">
+    <path d="M 117.493139 377.676 
+L 118.212808 377.676 
+L 118.212808 377.676 
+L 117.493139 377.676 
+z
+" clip-path="url(#p4cd6003951)" style="fill-opacity: 0.75; stroke: #ffffff; stroke-width: 0.063212; stroke-linejoin: miter"/>
+   </g>
+   <g id="patch_59">
+    <path d="M 118.212808 377.676 
+L 118.932477 377.676 
+L 118.932477 377.676 
+L 118.212808 377.676 
+z
+" clip-path="url(#p4cd6003951)" style="fill-opacity: 0.75; stroke: #ffffff; stroke-width: 0.063212; stroke-linejoin: miter"/>
+   </g>
+   <g id="patch_60">
+    <path d="M 118.932477 377.676 
+L 119.652145 377.676 
+L 119.652145 377.676 
+L 118.932477 377.676 
+z
+" clip-path="url(#p4cd6003951)" style="fill-opacity: 0.75; stroke: #ffffff; stroke-width: 0.063212; stroke-linejoin: miter"/>
+   </g>
+   <g id="patch_61">
+    <path d="M 119.652145 377.676 
+L 120.371814 377.676 
+L 120.371814 377.676 
+L 119.652145 377.676 
+z
+" clip-path="url(#p4cd6003951)" style="fill-opacity: 0.75; stroke: #ffffff; stroke-width: 0.063212; stroke-linejoin: miter"/>
+   </g>
+   <g id="patch_62">
+    <path d="M 120.371814 377.676 
+L 121.091483 377.676 
+L 121.091483 377.676 
+L 120.371814 377.676 
+z
+" clip-path="url(#p4cd6003951)" style="fill-opacity: 0.75; stroke: #ffffff; stroke-width: 0.063212; stroke-linejoin: miter"/>
+   </g>
+   <g id="patch_63">
+    <path d="M 121.091483 377.676 
+L 121.811151 377.676 
+L 121.811151 377.676 
+L 121.091483 377.676 
+z
+" clip-path="url(#p4cd6003951)" style="fill-opacity: 0.75; stroke: #ffffff; stroke-width: 0.063212; stroke-linejoin: miter"/>
+   </g>
+   <g id="patch_64">
+    <path d="M 121.811151 377.676 
+L 122.53082 377.676 
+L 122.53082 377.676 
+L 121.811151 377.676 
+z
+" clip-path="url(#p4cd6003951)" style="fill-opacity: 0.75; stroke: #ffffff; stroke-width: 0.063212; stroke-linejoin: miter"/>
+   </g>
+   <g id="patch_65">
+    <path d="M 122.53082 377.676 
+L 123.250489 377.676 
+L 123.250489 377.676 
+L 122.53082 377.676 
+z
+" clip-path="url(#p4cd6003951)" style="fill-opacity: 0.75; stroke: #ffffff; stroke-width: 0.063212; stroke-linejoin: miter"/>
+   </g>
+   <g id="patch_66">
+    <path d="M 123.250489 377.676 
+L 123.970157 377.676 
+L 123.970157 368.6661 
+L 123.250489 368.6661 
+z
+" clip-path="url(#p4cd6003951)" style="fill-opacity: 0.75; stroke: #ffffff; stroke-width: 0.063212; stroke-linejoin: miter"/>
+   </g>
+   <g id="patch_67">
+    <path d="M 123.970157 377.676 
+L 124.689826 377.676 
+L 124.689826 377.676 
+L 123.970157 377.676 
+z
+" clip-path="url(#p4cd6003951)" style="fill-opacity: 0.75; stroke: #ffffff; stroke-width: 0.063212; stroke-linejoin: miter"/>
+   </g>
+   <g id="patch_68">
+    <path d="M 124.689826 377.676 
+L 125.409494 377.676 
+L 125.409494 377.676 
+L 124.689826 377.676 
+z
+" clip-path="url(#p4cd6003951)" style="fill-opacity: 0.75; stroke: #ffffff; stroke-width: 0.063212; stroke-linejoin: miter"/>
+   </g>
+   <g id="patch_69">
+    <path d="M 125.409494 377.676 
+L 126.129163 377.676 
+L 126.129163 377.676 
+L 125.409494 377.676 
+z
+" clip-path="url(#p4cd6003951)" style="fill-opacity: 0.75; stroke: #ffffff; stroke-width: 0.063212; stroke-linejoin: miter"/>
+   </g>
+   <g id="patch_70">
+    <path d="M 126.129163 377.676 
+L 126.848832 377.676 
+L 126.848832 377.676 
+L 126.129163 377.676 
+z
+" clip-path="url(#p4cd6003951)" style="fill-opacity: 0.75; stroke: #ffffff; stroke-width: 0.063212; stroke-linejoin: miter"/>
+   </g>
+   <g id="patch_71">
+    <path d="M 126.848832 377.676 
+L 127.5685 377.676 
+L 127.5685 377.676 
+L 126.848832 377.676 
+z
+" clip-path="url(#p4cd6003951)" style="fill-opacity: 0.75; stroke: #ffffff; stroke-width: 0.063212; stroke-linejoin: miter"/>
+   </g>
+   <g id="patch_72">
+    <path d="M 127.5685 377.676 
+L 128.288169 377.676 
+L 128.288169 377.676 
+L 127.5685 377.676 
+z
+" clip-path="url(#p4cd6003951)" style="fill-opacity: 0.75; stroke: #ffffff; stroke-width: 0.063212; stroke-linejoin: miter"/>
+   </g>
+   <g id="patch_73">
+    <path d="M 128.288169 377.676 
+L 129.007838 377.676 
+L 129.007838 377.676 
+L 128.288169 377.676 
+z
+" clip-path="url(#p4cd6003951)" style="fill-opacity: 0.75; stroke: #ffffff; stroke-width: 0.063212; stroke-linejoin: miter"/>
+   </g>
+   <g id="patch_74">
+    <path d="M 129.007838 377.676 
+L 129.727506 377.676 
+L 129.727506 377.676 
+L 129.007838 377.676 
+z
+" clip-path="url(#p4cd6003951)" style="fill-opacity: 0.75; stroke: #ffffff; stroke-width: 0.063212; stroke-linejoin: miter"/>
+   </g>
+   <g id="patch_75">
+    <path d="M 129.727506 377.676 
+L 130.447175 377.676 
+L 130.447175 377.676 
+L 129.727506 377.676 
+z
+" clip-path="url(#p4cd6003951)" style="fill-opacity: 0.75; stroke: #ffffff; stroke-width: 0.063212; stroke-linejoin: miter"/>
+   </g>
+   <g id="patch_76">
+    <path d="M 130.447175 377.676 
+L 131.166844 377.676 
+L 131.166844 350.6463 
+L 130.447175 350.6463 
+z
+" clip-path="url(#p4cd6003951)" style="fill-opacity: 0.75; stroke: #ffffff; stroke-width: 0.063212; stroke-linejoin: miter"/>
+   </g>
+   <g id="patch_77">
+    <path d="M 131.166844 377.676 
+L 131.886512 377.676 
+L 131.886512 377.676 
+L 131.166844 377.676 
+z
+" clip-path="url(#p4cd6003951)" style="fill-opacity: 0.75; stroke: #ffffff; stroke-width: 0.063212; stroke-linejoin: miter"/>
+   </g>
+   <g id="patch_78">
+    <path d="M 131.886512 377.676 
+L 132.606181 377.676 
+L 132.606181 377.676 
+L 131.886512 377.676 
+z
+" clip-path="url(#p4cd6003951)" style="fill-opacity: 0.75; stroke: #ffffff; stroke-width: 0.063212; stroke-linejoin: miter"/>
+   </g>
+   <g id="patch_79">
+    <path d="M 132.606181 377.676 
+L 133.32585 377.676 
+L 133.32585 377.676 
+L 132.606181 377.676 
+z
+" clip-path="url(#p4cd6003951)" style="fill-opacity: 0.75; stroke: #ffffff; stroke-width: 0.063212; stroke-linejoin: miter"/>
+   </g>
+   <g id="patch_80">
+    <path d="M 133.32585 377.676 
+L 134.045518 377.676 
+L 134.045518 377.676 
+L 133.32585 377.676 
+z
+" clip-path="url(#p4cd6003951)" style="fill-opacity: 0.75; stroke: #ffffff; stroke-width: 0.063212; stroke-linejoin: miter"/>
+   </g>
+   <g id="patch_81">
+    <path d="M 134.045518 377.676 
+L 134.765187 377.676 
+L 134.765187 377.676 
+L 134.045518 377.676 
+z
+" clip-path="url(#p4cd6003951)" style="fill-opacity: 0.75; stroke: #ffffff; stroke-width: 0.063212; stroke-linejoin: miter"/>
+   </g>
+   <g id="patch_82">
+    <path d="M 134.765187 377.676 
+L 135.484856 377.676 
+L 135.484856 377.676 
+L 134.765187 377.676 
+z
+" clip-path="url(#p4cd6003951)" style="fill-opacity: 0.75; stroke: #ffffff; stroke-width: 0.063212; stroke-linejoin: miter"/>
+   </g>
+   <g id="patch_83">
+    <path d="M 135.484856 377.676 
+L 136.204524 377.676 
+L 136.204524 377.676 
+L 135.484856 377.676 
+z
+" clip-path="url(#p4cd6003951)" style="fill-opacity: 0.75; stroke: #ffffff; stroke-width: 0.063212; stroke-linejoin: miter"/>
+   </g>
+   <g id="patch_84">
+    <path d="M 136.204524 377.676 
+L 136.924193 377.676 
+L 136.924193 377.676 
+L 136.204524 377.676 
+z
+" clip-path="url(#p4cd6003951)" style="fill-opacity: 0.75; stroke: #ffffff; stroke-width: 0.063212; stroke-linejoin: miter"/>
+   </g>
+   <g id="patch_85">
+    <path d="M 136.924193 377.676 
+L 137.643862 377.676 
+L 137.643862 368.6661 
+L 136.924193 368.6661 
+z
+" clip-path="url(#p4cd6003951)" style="fill-opacity: 0.75; stroke: #ffffff; stroke-width: 0.063212; stroke-linejoin: miter"/>
+   </g>
+   <g id="patch_86">
+    <path d="M 137.643862 377.676 
+L 138.36353 377.676 
+L 138.36353 377.676 
+L 137.643862 377.676 
+z
+" clip-path="url(#p4cd6003951)" style="fill-opacity: 0.75; stroke: #ffffff; stroke-width: 0.063212; stroke-linejoin: miter"/>
+   </g>
+   <g id="patch_87">
+    <path d="M 138.36353 377.676 
+L 139.083199 377.676 
+L 139.083199 377.676 
+L 138.36353 377.676 
+z
+" clip-path="url(#p4cd6003951)" style="fill-opacity: 0.75; stroke: #ffffff; stroke-width: 0.063212; stroke-linejoin: miter"/>
+   </g>
+   <g id="patch_88">
+    <path d="M 139.083199 377.676 
+L 139.802867 377.676 
+L 139.802867 377.676 
+L 139.083199 377.676 
+z
+" clip-path="url(#p4cd6003951)" style="fill-opacity: 0.75; stroke: #ffffff; stroke-width: 0.063212; stroke-linejoin: miter"/>
+   </g>
+   <g id="patch_89">
+    <path d="M 139.802867 377.676 
+L 140.522536 377.676 
+L 140.522536 377.676 
+L 139.802867 377.676 
+z
+" clip-path="url(#p4cd6003951)" style="fill-opacity: 0.75; stroke: #ffffff; stroke-width: 0.063212; stroke-linejoin: miter"/>
+   </g>
+   <g id="patch_90">
+    <path d="M 140.522536 377.676 
+L 141.242205 377.676 
+L 141.242205 377.676 
+L 140.522536 377.676 
+z
+" clip-path="url(#p4cd6003951)" style="fill-opacity: 0.75; stroke: #ffffff; stroke-width: 0.063212; stroke-linejoin: miter"/>
+   </g>
+   <g id="patch_91">
+    <path d="M 141.242205 377.676 
+L 141.961873 377.676 
+L 141.961873 377.676 
+L 141.242205 377.676 
+z
+" clip-path="url(#p4cd6003951)" style="fill-opacity: 0.75; stroke: #ffffff; stroke-width: 0.063212; stroke-linejoin: miter"/>
+   </g>
+   <g id="patch_92">
+    <path d="M 141.961873 377.676 
+L 142.681542 377.676 
+L 142.681542 377.676 
+L 141.961873 377.676 
+z
+" clip-path="url(#p4cd6003951)" style="fill-opacity: 0.75; stroke: #ffffff; stroke-width: 0.063212; stroke-linejoin: miter"/>
+   </g>
+   <g id="patch_93">
+    <path d="M 142.681542 377.676 
+L 143.401211 377.676 
+L 143.401211 359.6562 
+L 142.681542 359.6562 
+z
+" clip-path="url(#p4cd6003951)" style="fill-opacity: 0.75; stroke: #ffffff; stroke-width: 0.063212; stroke-linejoin: miter"/>
+   </g>
+   <g id="patch_94">
+    <path d="M 143.401211 377.676 
+L 144.120879 377.676 
+L 144.120879 377.676 
+L 143.401211 377.676 
+z
+" clip-path="url(#p4cd6003951)" style="fill-opacity: 0.75; stroke: #ffffff; stroke-width: 0.063212; stroke-linejoin: miter"/>
+   </g>
+   <g id="patch_95">
+    <path d="M 144.120879 377.676 
+L 144.840548 377.676 
+L 144.840548 377.676 
+L 144.120879 377.676 
+z
+" clip-path="url(#p4cd6003951)" style="fill-opacity: 0.75; stroke: #ffffff; stroke-width: 0.063212; stroke-linejoin: miter"/>
+   </g>
+   <g id="patch_96">
+    <path d="M 144.840548 377.676 
+L 145.560217 377.676 
+L 145.560217 377.676 
+L 144.840548 377.676 
+z
+" clip-path="url(#p4cd6003951)" style="fill-opacity: 0.75; stroke: #ffffff; stroke-width: 0.063212; stroke-linejoin: miter"/>
+   </g>
+   <g id="patch_97">
+    <path d="M 145.560217 377.676 
+L 146.279885 377.676 
+L 146.279885 377.676 
+L 145.560217 377.676 
+z
+" clip-path="url(#p4cd6003951)" style="fill-opacity: 0.75; stroke: #ffffff; stroke-width: 0.063212; stroke-linejoin: miter"/>
+   </g>
+   <g id="patch_98">
+    <path d="M 146.279885 377.676 
+L 146.999554 377.676 
+L 146.999554 377.676 
+L 146.279885 377.676 
+z
+" clip-path="url(#p4cd6003951)" style="fill-opacity: 0.75; stroke: #ffffff; stroke-width: 0.063212; stroke-linejoin: miter"/>
+   </g>
+   <g id="patch_99">
+    <path d="M 146.999554 377.676 
+L 147.719223 377.676 
+L 147.719223 377.676 
+L 146.999554 377.676 
+z
+" clip-path="url(#p4cd6003951)" style="fill-opacity: 0.75; stroke: #ffffff; stroke-width: 0.063212; stroke-linejoin: miter"/>
+   </g>
+   <g id="patch_100">
+    <path d="M 147.719223 377.676 
+L 148.438891 377.676 
+L 148.438891 368.6661 
+L 147.719223 368.6661 
+z
+" clip-path="url(#p4cd6003951)" style="fill-opacity: 0.75; stroke: #ffffff; stroke-width: 0.063212; stroke-linejoin: miter"/>
+   </g>
+   <g id="patch_101">
+    <path d="M 148.438891 377.676 
+L 149.15856 377.676 
+L 149.15856 377.676 
+L 148.438891 377.676 
+z
+" clip-path="url(#p4cd6003951)" style="fill-opacity: 0.75; stroke: #ffffff; stroke-width: 0.063212; stroke-linejoin: miter"/>
+   </g>
+   <g id="patch_102">
+    <path d="M 149.15856 377.676 
+L 149.878229 377.676 
+L 149.878229 377.676 
+L 149.15856 377.676 
+z
+" clip-path="url(#p4cd6003951)" style="fill-opacity: 0.75; stroke: #ffffff; stroke-width: 0.063212; stroke-linejoin: miter"/>
+   </g>
+   <g id="patch_103">
+    <path d="M 149.878229 377.676 
+L 150.597897 377.676 
+L 150.597897 377.676 
+L 149.878229 377.676 
+z
+" clip-path="url(#p4cd6003951)" style="fill-opacity: 0.75; stroke: #ffffff; stroke-width: 0.063212; stroke-linejoin: miter"/>
+   </g>
+   <g id="patch_104">
+    <path d="M 150.597897 377.676 
+L 151.317566 377.676 
+L 151.317566 377.676 
+L 150.597897 377.676 
+z
+" clip-path="url(#p4cd6003951)" style="fill-opacity: 0.75; stroke: #ffffff; stroke-width: 0.063212; stroke-linejoin: miter"/>
+   </g>
+   <g id="patch_105">
+    <path d="M 151.317566 377.676 
+L 152.037234 377.676 
+L 152.037234 377.676 
+L 151.317566 377.676 
+z
+" clip-path="url(#p4cd6003951)" style="fill-opacity: 0.75; stroke: #ffffff; stroke-width: 0.063212; stroke-linejoin: miter"/>
+   </g>
+   <g id="patch_106">
+    <path d="M 152.037234 377.676 
+L 152.756903 377.676 
+L 152.756903 170.4483 
+L 152.037234 170.4483 
+z
+" clip-path="url(#p4cd6003951)" style="fill-opacity: 0.75; stroke: #ffffff; stroke-width: 0.063212; stroke-linejoin: miter"/>
+   </g>
+   <g id="patch_107">
+    <path d="M 152.756903 377.676 
+L 153.476572 377.676 
+L 153.476572 377.676 
+L 152.756903 377.676 
+z
+" clip-path="url(#p4cd6003951)" style="fill-opacity: 0.75; stroke: #ffffff; stroke-width: 0.063212; stroke-linejoin: miter"/>
+   </g>
+   <g id="patch_108">
+    <path d="M 153.476572 377.676 
+L 154.19624 377.676 
+L 154.19624 377.676 
+L 153.476572 377.676 
+z
+" clip-path="url(#p4cd6003951)" style="fill-opacity: 0.75; stroke: #ffffff; stroke-width: 0.063212; stroke-linejoin: miter"/>
+   </g>
+   <g id="patch_109">
+    <path d="M 154.19624 377.676 
+L 154.915909 377.676 
+L 154.915909 377.676 
+L 154.19624 377.676 
+z
+" clip-path="url(#p4cd6003951)" style="fill-opacity: 0.75; stroke: #ffffff; stroke-width: 0.063212; stroke-linejoin: miter"/>
+   </g>
+   <g id="patch_110">
+    <path d="M 154.915909 377.676 
+L 155.635578 377.676 
+L 155.635578 377.676 
+L 154.915909 377.676 
+z
+" clip-path="url(#p4cd6003951)" style="fill-opacity: 0.75; stroke: #ffffff; stroke-width: 0.063212; stroke-linejoin: miter"/>
+   </g>
+   <g id="patch_111">
+    <path d="M 155.635578 377.676 
+L 156.355246 377.676 
+L 156.355246 377.676 
+L 155.635578 377.676 
+z
+" clip-path="url(#p4cd6003951)" style="fill-opacity: 0.75; stroke: #ffffff; stroke-width: 0.063212; stroke-linejoin: miter"/>
+   </g>
+   <g id="patch_112">
+    <path d="M 156.355246 377.676 
+L 157.074915 377.676 
+L 157.074915 377.676 
+L 156.355246 377.676 
+z
+" clip-path="url(#p4cd6003951)" style="fill-opacity: 0.75; stroke: #ffffff; stroke-width: 0.063212; stroke-linejoin: miter"/>
+   </g>
+   <g id="patch_113">
+    <path d="M 157.074915 377.676 
+L 157.794584 377.676 
+L 157.794584 377.676 
+L 157.074915 377.676 
+z
+" clip-path="url(#p4cd6003951)" style="fill-opacity: 0.75; stroke: #ffffff; stroke-width: 0.063212; stroke-linejoin: miter"/>
+   </g>
+   <g id="patch_114">
+    <path d="M 157.794584 377.676 
+L 158.514252 377.676 
+L 158.514252 377.676 
+L 157.794584 377.676 
+z
+" clip-path="url(#p4cd6003951)" style="fill-opacity: 0.75; stroke: #ffffff; stroke-width: 0.063212; stroke-linejoin: miter"/>
+   </g>
+   <g id="patch_115">
+    <path d="M 158.514252 377.676 
+L 159.233921 377.676 
+L 159.233921 377.676 
+L 158.514252 377.676 
+z
+" clip-path="url(#p4cd6003951)" style="fill-opacity: 0.75; stroke: #ffffff; stroke-width: 0.063212; stroke-linejoin: miter"/>
+   </g>
+   <g id="patch_116">
+    <path d="M 159.233921 377.676 
+L 159.95359 377.676 
+L 159.95359 377.676 
+L 159.233921 377.676 
+z
+" clip-path="url(#p4cd6003951)" style="fill-opacity: 0.75; stroke: #ffffff; stroke-width: 0.063212; stroke-linejoin: miter"/>
+   </g>
+   <g id="patch_117">
+    <path d="M 159.95359 377.676 
+L 160.673258 377.676 
+L 160.673258 377.676 
+L 159.95359 377.676 
+z
+" clip-path="url(#p4cd6003951)" style="fill-opacity: 0.75; stroke: #ffffff; stroke-width: 0.063212; stroke-linejoin: miter"/>
+   </g>
+   <g id="patch_118">
+    <path d="M 160.673258 377.676 
+L 161.392927 377.676 
+L 161.392927 377.676 
+L 160.673258 377.676 
+z
+" clip-path="url(#p4cd6003951)" style="fill-opacity: 0.75; stroke: #ffffff; stroke-width: 0.063212; stroke-linejoin: miter"/>
+   </g>
+   <g id="patch_119">
+    <path d="M 161.392927 377.676 
+L 162.112596 377.676 
+L 162.112596 377.676 
+L 161.392927 377.676 
+z
+" clip-path="url(#p4cd6003951)" style="fill-opacity: 0.75; stroke: #ffffff; stroke-width: 0.063212; stroke-linejoin: miter"/>
+   </g>
+   <g id="patch_120">
+    <path d="M 162.112596 377.676 
+L 162.832264 377.676 
+L 162.832264 377.676 
+L 162.112596 377.676 
+z
+" clip-path="url(#p4cd6003951)" style="fill-opacity: 0.75; stroke: #ffffff; stroke-width: 0.063212; stroke-linejoin: miter"/>
+   </g>
+   <g id="patch_121">
+    <path d="M 162.832264 377.676 
+L 163.551933 377.676 
+L 163.551933 377.676 
+L 162.832264 377.676 
+z
+" clip-path="url(#p4cd6003951)" style="fill-opacity: 0.75; stroke: #ffffff; stroke-width: 0.063212; stroke-linejoin: miter"/>
+   </g>
+   <g id="patch_122">
+    <path d="M 163.551933 377.676 
+L 164.271602 377.676 
+L 164.271602 377.676 
+L 163.551933 377.676 
+z
+" clip-path="url(#p4cd6003951)" style="fill-opacity: 0.75; stroke: #ffffff; stroke-width: 0.063212; stroke-linejoin: miter"/>
+   </g>
+   <g id="patch_123">
+    <path d="M 164.271602 377.676 
+L 164.99127 377.676 
+L 164.99127 359.6562 
+L 164.271602 359.6562 
+z
+" clip-path="url(#p4cd6003951)" style="fill-opacity: 0.75; stroke: #ffffff; stroke-width: 0.063212; stroke-linejoin: miter"/>
+   </g>
+   <g id="patch_124">
+    <path d="M 164.99127 377.676 
+L 165.710939 377.676 
+L 165.710939 377.676 
+L 164.99127 377.676 
+z
+" clip-path="url(#p4cd6003951)" style="fill-opacity: 0.75; stroke: #ffffff; stroke-width: 0.063212; stroke-linejoin: miter"/>
+   </g>
+   <g id="patch_125">
+    <path d="M 165.710939 377.676 
+L 166.430607 377.676 
+L 166.430607 377.676 
+L 165.710939 377.676 
+z
+" clip-path="url(#p4cd6003951)" style="fill-opacity: 0.75; stroke: #ffffff; stroke-width: 0.063212; stroke-linejoin: miter"/>
+   </g>
+   <g id="patch_126">
+    <path d="M 166.430607 377.676 
+L 167.150276 377.676 
+L 167.150276 377.676 
+L 166.430607 377.676 
+z
+" clip-path="url(#p4cd6003951)" style="fill-opacity: 0.75; stroke: #ffffff; stroke-width: 0.063212; stroke-linejoin: miter"/>
+   </g>
+   <g id="patch_127">
+    <path d="M 167.150276 377.676 
+L 167.869945 377.676 
+L 167.869945 377.676 
+L 167.150276 377.676 
+z
+" clip-path="url(#p4cd6003951)" style="fill-opacity: 0.75; stroke: #ffffff; stroke-width: 0.063212; stroke-linejoin: miter"/>
+   </g>
+   <g id="patch_128">
+    <path d="M 167.869945 377.676 
+L 168.589613 377.676 
+L 168.589613 341.6364 
+L 167.869945 341.6364 
+z
+" clip-path="url(#p4cd6003951)" style="fill-opacity: 0.75; stroke: #ffffff; stroke-width: 0.063212; stroke-linejoin: miter"/>
+   </g>
+   <g id="patch_129">
+    <path d="M 168.589613 377.676 
+L 169.309282 377.676 
+L 169.309282 377.676 
+L 168.589613 377.676 
+z
+" clip-path="url(#p4cd6003951)" style="fill-opacity: 0.75; stroke: #ffffff; stroke-width: 0.063212; stroke-linejoin: miter"/>
+   </g>
+   <g id="patch_130">
+    <path d="M 169.309282 377.676 
+L 170.028951 377.676 
+L 170.028951 377.676 
+L 169.309282 377.676 
+z
+" clip-path="url(#p4cd6003951)" style="fill-opacity: 0.75; stroke: #ffffff; stroke-width: 0.063212; stroke-linejoin: miter"/>
+   </g>
+   <g id="patch_131">
+    <path d="M 170.028951 377.676 
+L 170.748619 377.676 
+L 170.748619 377.676 
+L 170.028951 377.676 
+z
+" clip-path="url(#p4cd6003951)" style="fill-opacity: 0.75; stroke: #ffffff; stroke-width: 0.063212; stroke-linejoin: miter"/>
+   </g>
+   <g id="patch_132">
+    <path d="M 170.748619 377.676 
+L 171.468288 377.676 
+L 171.468288 377.676 
+L 170.748619 377.676 
+z
+" clip-path="url(#p4cd6003951)" style="fill-opacity: 0.75; stroke: #ffffff; stroke-width: 0.063212; stroke-linejoin: miter"/>
+   </g>
+   <g id="patch_133">
+    <path d="M 171.468288 377.676 
+L 172.187957 377.676 
+L 172.187957 377.676 
+L 171.468288 377.676 
+z
+" clip-path="url(#p4cd6003951)" style="fill-opacity: 0.75; stroke: #ffffff; stroke-width: 0.063212; stroke-linejoin: miter"/>
+   </g>
+   <g id="patch_134">
+    <path d="M 172.187957 377.676 
+L 172.907625 377.676 
+L 172.907625 377.676 
+L 172.187957 377.676 
+z
+" clip-path="url(#p4cd6003951)" style="fill-opacity: 0.75; stroke: #ffffff; stroke-width: 0.063212; stroke-linejoin: miter"/>
+   </g>
+   <g id="patch_135">
+    <path d="M 172.907625 377.676 
+L 173.627294 377.676 
+L 173.627294 377.676 
+L 172.907625 377.676 
+z
+" clip-path="url(#p4cd6003951)" style="fill-opacity: 0.75; stroke: #ffffff; stroke-width: 0.063212; stroke-linejoin: miter"/>
+   </g>
+   <g id="patch_136">
+    <path d="M 173.627294 377.676 
+L 174.346963 377.676 
+L 174.346963 143.4186 
+L 173.627294 143.4186 
+z
+" clip-path="url(#p4cd6003951)" style="fill-opacity: 0.75; stroke: #ffffff; stroke-width: 0.063212; stroke-linejoin: miter"/>
+   </g>
+   <g id="patch_137">
+    <path d="M 174.346963 377.676 
+L 175.066631 377.676 
+L 175.066631 377.676 
+L 174.346963 377.676 
+z
+" clip-path="url(#p4cd6003951)" style="fill-opacity: 0.75; stroke: #ffffff; stroke-width: 0.063212; stroke-linejoin: miter"/>
+   </g>
+   <g id="patch_138">
+    <path d="M 175.066631 377.676 
+L 175.7863 377.676 
+L 175.7863 377.676 
+L 175.066631 377.676 
+z
+" clip-path="url(#p4cd6003951)" style="fill-opacity: 0.75; stroke: #ffffff; stroke-width: 0.063212; stroke-linejoin: miter"/>
+   </g>
+   <g id="patch_139">
+    <path d="M 175.7863 377.676 
+L 176.505969 377.676 
+L 176.505969 377.676 
+L 175.7863 377.676 
+z
+" clip-path="url(#p4cd6003951)" style="fill-opacity: 0.75; stroke: #ffffff; stroke-width: 0.063212; stroke-linejoin: miter"/>
+   </g>
+   <g id="patch_140">
+    <path d="M 176.505969 377.676 
+L 177.225637 377.676 
+L 177.225637 377.676 
+L 176.505969 377.676 
+z
+" clip-path="url(#p4cd6003951)" style="fill-opacity: 0.75; stroke: #ffffff; stroke-width: 0.063212; stroke-linejoin: miter"/>
+   </g>
+   <g id="patch_141">
+    <path d="M 177.225637 377.676 
+L 177.945306 377.676 
+L 177.945306 350.6463 
+L 177.225637 350.6463 
+z
+" clip-path="url(#p4cd6003951)" style="fill-opacity: 0.75; stroke: #ffffff; stroke-width: 0.063212; stroke-linejoin: miter"/>
+   </g>
+   <g id="patch_142">
+    <path d="M 177.945306 377.676 
+L 178.664975 377.676 
+L 178.664975 377.676 
+L 177.945306 377.676 
+z
+" clip-path="url(#p4cd6003951)" style="fill-opacity: 0.75; stroke: #ffffff; stroke-width: 0.063212; stroke-linejoin: miter"/>
+   </g>
+   <g id="patch_143">
+    <path d="M 178.664975 377.676 
+L 179.384643 377.676 
+L 179.384643 377.676 
+L 178.664975 377.676 
+z
+" clip-path="url(#p4cd6003951)" style="fill-opacity: 0.75; stroke: #ffffff; stroke-width: 0.063212; stroke-linejoin: miter"/>
+   </g>
+   <g id="patch_144">
+    <path d="M 179.384643 377.676 
+L 180.104312 377.676 
+L 180.104312 359.6562 
+L 179.384643 359.6562 
+z
+" clip-path="url(#p4cd6003951)" style="fill-opacity: 0.75; stroke: #ffffff; stroke-width: 0.063212; stroke-linejoin: miter"/>
+   </g>
+   <g id="patch_145">
+    <path d="M 180.104312 377.676 
+L 180.82398 377.676 
+L 180.82398 377.676 
+L 180.104312 377.676 
+z
+" clip-path="url(#p4cd6003951)" style="fill-opacity: 0.75; stroke: #ffffff; stroke-width: 0.063212; stroke-linejoin: miter"/>
+   </g>
+   <g id="patch_146">
+    <path d="M 180.82398 377.676 
+L 181.543649 377.676 
+L 181.543649 377.676 
+L 180.82398 377.676 
+z
+" clip-path="url(#p4cd6003951)" style="fill-opacity: 0.75; stroke: #ffffff; stroke-width: 0.063212; stroke-linejoin: miter"/>
+   </g>
+   <g id="patch_147">
+    <path d="M 181.543649 377.676 
+L 182.263318 377.676 
+L 182.263318 377.676 
+L 181.543649 377.676 
+z
+" clip-path="url(#p4cd6003951)" style="fill-opacity: 0.75; stroke: #ffffff; stroke-width: 0.063212; stroke-linejoin: miter"/>
+   </g>
+   <g id="patch_148">
+    <path d="M 182.263318 377.676 
+L 182.982986 377.676 
+L 182.982986 359.6562 
+L 182.263318 359.6562 
+z
+" clip-path="url(#p4cd6003951)" style="fill-opacity: 0.75; stroke: #ffffff; stroke-width: 0.063212; stroke-linejoin: miter"/>
+   </g>
+   <g id="patch_149">
+    <path d="M 182.982986 377.676 
+L 183.702655 377.676 
+L 183.702655 377.676 
+L 182.982986 377.676 
+z
+" clip-path="url(#p4cd6003951)" style="fill-opacity: 0.75; stroke: #ffffff; stroke-width: 0.063212; stroke-linejoin: miter"/>
+   </g>
+   <g id="patch_150">
+    <path d="M 183.702655 377.676 
+L 184.422324 377.676 
+L 184.422324 377.676 
+L 183.702655 377.676 
+z
+" clip-path="url(#p4cd6003951)" style="fill-opacity: 0.75; stroke: #ffffff; stroke-width: 0.063212; stroke-linejoin: miter"/>
+   </g>
+   <g id="patch_151">
+    <path d="M 184.422324 377.676 
+L 185.141992 377.676 
+L 185.141992 332.6265 
+L 184.422324 332.6265 
+z
+" clip-path="url(#p4cd6003951)" style="fill-opacity: 0.75; stroke: #ffffff; stroke-width: 0.063212; stroke-linejoin: miter"/>
+   </g>
+   <g id="patch_152">
+    <path d="M 185.141992 377.676 
+L 185.861661 377.676 
+L 185.861661 377.676 
+L 185.141992 377.676 
+z
+" clip-path="url(#p4cd6003951)" style="fill-opacity: 0.75; stroke: #ffffff; stroke-width: 0.063212; stroke-linejoin: miter"/>
+   </g>
+   <g id="patch_153">
+    <path d="M 185.861661 377.676 
+L 186.58133 377.676 
+L 186.58133 377.676 
+L 185.861661 377.676 
+z
+" clip-path="url(#p4cd6003951)" style="fill-opacity: 0.75; stroke: #ffffff; stroke-width: 0.063212; stroke-linejoin: miter"/>
+   </g>
+   <g id="patch_154">
+    <path d="M 186.58133 377.676 
+L 187.300998 377.676 
+L 187.300998 377.676 
+L 186.58133 377.676 
+z
+" clip-path="url(#p4cd6003951)" style="fill-opacity: 0.75; stroke: #ffffff; stroke-width: 0.063212; stroke-linejoin: miter"/>
+   </g>
+   <g id="patch_155">
+    <path d="M 187.300998 377.676 
+L 188.020667 377.676 
+L 188.020667 368.6661 
+L 187.300998 368.6661 
+z
+" clip-path="url(#p4cd6003951)" style="fill-opacity: 0.75; stroke: #ffffff; stroke-width: 0.063212; stroke-linejoin: miter"/>
+   </g>
+   <g id="patch_156">
+    <path d="M 188.020667 377.676 
+L 188.740336 377.676 
+L 188.740336 377.676 
+L 188.020667 377.676 
+z
+" clip-path="url(#p4cd6003951)" style="fill-opacity: 0.75; stroke: #ffffff; stroke-width: 0.063212; stroke-linejoin: miter"/>
+   </g>
+   <g id="patch_157">
+    <path d="M 188.740336 377.676 
+L 189.460004 377.676 
+L 189.460004 377.676 
+L 188.740336 377.676 
+z
+" clip-path="url(#p4cd6003951)" style="fill-opacity: 0.75; stroke: #ffffff; stroke-width: 0.063212; stroke-linejoin: miter"/>
+   </g>
+   <g id="patch_158">
+    <path d="M 189.460004 377.676 
+L 190.179673 377.676 
+L 190.179673 53.3196 
+L 189.460004 53.3196 
+z
+" clip-path="url(#p4cd6003951)" style="fill-opacity: 0.75; stroke: #ffffff; stroke-width: 0.063212; stroke-linejoin: miter"/>
+   </g>
+   <g id="patch_159">
+    <path d="M 190.179673 377.676 
+L 190.899342 377.676 
+L 190.899342 377.676 
+L 190.179673 377.676 
+z
+" clip-path="url(#p4cd6003951)" style="fill-opacity: 0.75; stroke: #ffffff; stroke-width: 0.063212; stroke-linejoin: miter"/>
+   </g>
+   <g id="patch_160">
+    <path d="M 190.899342 377.676 
+L 191.61901 377.676 
+L 191.61901 377.676 
+L 190.899342 377.676 
+z
+" clip-path="url(#p4cd6003951)" style="fill-opacity: 0.75; stroke: #ffffff; stroke-width: 0.063212; stroke-linejoin: miter"/>
+   </g>
+   <g id="patch_161">
+    <path d="M 191.61901 377.676 
+L 192.338679 377.676 
+L 192.338679 368.6661 
+L 191.61901 368.6661 
+z
+" clip-path="url(#p4cd6003951)" style="fill-opacity: 0.75; stroke: #ffffff; stroke-width: 0.063212; stroke-linejoin: miter"/>
+   </g>
+   <g id="patch_162">
+    <path d="M 192.338679 377.676 
+L 193.058347 377.676 
+L 193.058347 377.676 
+L 192.338679 377.676 
+z
+" clip-path="url(#p4cd6003951)" style="fill-opacity: 0.75; stroke: #ffffff; stroke-width: 0.063212; stroke-linejoin: miter"/>
+   </g>
+   <g id="patch_163">
+    <path d="M 193.058347 377.676 
+L 193.778016 377.676 
+L 193.778016 377.676 
+L 193.058347 377.676 
+z
+" clip-path="url(#p4cd6003951)" style="fill-opacity: 0.75; stroke: #ffffff; stroke-width: 0.063212; stroke-linejoin: miter"/>
+   </g>
+   <g id="patch_164">
+    <path d="M 193.778016 377.676 
+L 194.497685 377.676 
+L 194.497685 359.6562 
+L 193.778016 359.6562 
+z
+" clip-path="url(#p4cd6003951)" style="fill-opacity: 0.75; stroke: #ffffff; stroke-width: 0.063212; stroke-linejoin: miter"/>
+   </g>
+   <g id="patch_165">
+    <path d="M 194.497685 377.676 
+L 195.217353 377.676 
+L 195.217353 377.676 
+L 194.497685 377.676 
+z
+" clip-path="url(#p4cd6003951)" style="fill-opacity: 0.75; stroke: #ffffff; stroke-width: 0.063212; stroke-linejoin: miter"/>
+   </g>
+   <g id="patch_166">
+    <path d="M 195.217353 377.676 
+L 195.937022 377.676 
+L 195.937022 377.676 
+L 195.217353 377.676 
+z
+" clip-path="url(#p4cd6003951)" style="fill-opacity: 0.75; stroke: #ffffff; stroke-width: 0.063212; stroke-linejoin: miter"/>
+   </g>
+   <g id="patch_167">
+    <path d="M 195.937022 377.676 
+L 196.656691 377.676 
+L 196.656691 368.6661 
+L 195.937022 368.6661 
+z
+" clip-path="url(#p4cd6003951)" style="fill-opacity: 0.75; stroke: #ffffff; stroke-width: 0.063212; stroke-linejoin: miter"/>
+   </g>
+   <g id="patch_168">
+    <path d="M 196.656691 377.676 
+L 197.376359 377.676 
+L 197.376359 377.676 
+L 196.656691 377.676 
+z
+" clip-path="url(#p4cd6003951)" style="fill-opacity: 0.75; stroke: #ffffff; stroke-width: 0.063212; stroke-linejoin: miter"/>
+   </g>
+   <g id="patch_169">
+    <path d="M 197.376359 377.676 
+L 198.096028 377.676 
+L 198.096028 377.676 
+L 197.376359 377.676 
+z
+" clip-path="url(#p4cd6003951)" style="fill-opacity: 0.75; stroke: #ffffff; stroke-width: 0.063212; stroke-linejoin: miter"/>
+   </g>
+   <g id="patch_170">
+    <path d="M 198.096028 377.676 
+L 198.815697 377.676 
+L 198.815697 368.6661 
+L 198.096028 368.6661 
+z
+" clip-path="url(#p4cd6003951)" style="fill-opacity: 0.75; stroke: #ffffff; stroke-width: 0.063212; stroke-linejoin: miter"/>
+   </g>
+   <g id="patch_171">
+    <path d="M 198.815697 377.676 
+L 199.535365 377.676 
+L 199.535365 377.676 
+L 198.815697 377.676 
+z
+" clip-path="url(#p4cd6003951)" style="fill-opacity: 0.75; stroke: #ffffff; stroke-width: 0.063212; stroke-linejoin: miter"/>
+   </g>
+   <g id="patch_172">
+    <path d="M 199.535365 377.676 
+L 200.255034 377.676 
+L 200.255034 323.6166 
+L 199.535365 323.6166 
+z
+" clip-path="url(#p4cd6003951)" style="fill-opacity: 0.75; stroke: #ffffff; stroke-width: 0.063212; stroke-linejoin: miter"/>
+   </g>
+   <g id="patch_173">
+    <path d="M 200.255034 377.676 
+L 200.974703 377.676 
+L 200.974703 377.676 
+L 200.255034 377.676 
+z
+" clip-path="url(#p4cd6003951)" style="fill-opacity: 0.75; stroke: #ffffff; stroke-width: 0.063212; stroke-linejoin: miter"/>
+   </g>
+   <g id="patch_174">
+    <path d="M 200.974703 377.676 
+L 201.694371 377.676 
+L 201.694371 377.676 
+L 200.974703 377.676 
+z
+" clip-path="url(#p4cd6003951)" style="fill-opacity: 0.75; stroke: #ffffff; stroke-width: 0.063212; stroke-linejoin: miter"/>
+   </g>
+   <g id="patch_175">
+    <path d="M 201.694371 377.676 
+L 202.41404 377.676 
+L 202.41404 215.4978 
+L 201.694371 215.4978 
+z
+" clip-path="url(#p4cd6003951)" style="fill-opacity: 0.75; stroke: #ffffff; stroke-width: 0.063212; stroke-linejoin: miter"/>
+   </g>
+   <g id="patch_176">
+    <path d="M 202.41404 377.676 
+L 203.133709 377.676 
+L 203.133709 377.676 
+L 202.41404 377.676 
+z
+" clip-path="url(#p4cd6003951)" style="fill-opacity: 0.75; stroke: #ffffff; stroke-width: 0.063212; stroke-linejoin: miter"/>
+   </g>
+   <g id="patch_177">
+    <path d="M 203.133709 377.676 
+L 203.853377 377.676 
+L 203.853377 341.6364 
+L 203.133709 341.6364 
+z
+" clip-path="url(#p4cd6003951)" style="fill-opacity: 0.75; stroke: #ffffff; stroke-width: 0.063212; stroke-linejoin: miter"/>
+   </g>
+   <g id="patch_178">
+    <path d="M 203.853377 377.676 
+L 204.573046 377.676 
+L 204.573046 377.676 
+L 203.853377 377.676 
+z
+" clip-path="url(#p4cd6003951)" style="fill-opacity: 0.75; stroke: #ffffff; stroke-width: 0.063212; stroke-linejoin: miter"/>
+   </g>
+   <g id="patch_179">
+    <path d="M 204.573046 377.676 
+L 205.292715 377.676 
+L 205.292715 377.676 
+L 204.573046 377.676 
+z
+" clip-path="url(#p4cd6003951)" style="fill-opacity: 0.75; stroke: #ffffff; stroke-width: 0.063212; stroke-linejoin: miter"/>
+   </g>
+   <g id="patch_180">
+    <path d="M 205.292715 377.676 
+L 206.012383 377.676 
+L 206.012383 377.676 
+L 205.292715 377.676 
+z
+" clip-path="url(#p4cd6003951)" style="fill-opacity: 0.75; stroke: #ffffff; stroke-width: 0.063212; stroke-linejoin: miter"/>
+   </g>
+   <g id="patch_181">
+    <path d="M 206.012383 377.676 
+L 206.732052 377.676 
+L 206.732052 377.676 
+L 206.012383 377.676 
+z
+" clip-path="url(#p4cd6003951)" style="fill-opacity: 0.75; stroke: #ffffff; stroke-width: 0.063212; stroke-linejoin: miter"/>
+   </g>
+   <g id="patch_182">
+    <path d="M 206.732052 377.676 
+L 207.45172 377.676 
+L 207.45172 377.676 
+L 206.732052 377.676 
+z
+" clip-path="url(#p4cd6003951)" style="fill-opacity: 0.75; stroke: #ffffff; stroke-width: 0.063212; stroke-linejoin: miter"/>
+   </g>
+   <g id="patch_183">
+    <path d="M 207.45172 377.676 
+L 208.171389 377.676 
+L 208.171389 377.676 
+L 207.45172 377.676 
+z
+" clip-path="url(#p4cd6003951)" style="fill-opacity: 0.75; stroke: #ffffff; stroke-width: 0.063212; stroke-linejoin: miter"/>
+   </g>
+   <g id="patch_184">
+    <path d="M 208.171389 377.676 
+L 208.891058 377.676 
+L 208.891058 377.676 
+L 208.171389 377.676 
+z
+" clip-path="url(#p4cd6003951)" style="fill-opacity: 0.75; stroke: #ffffff; stroke-width: 0.063212; stroke-linejoin: miter"/>
+   </g>
+   <g id="patch_185">
+    <path d="M 208.891058 377.676 
+L 209.610726 377.676 
+L 209.610726 377.676 
+L 208.891058 377.676 
+z
+" clip-path="url(#p4cd6003951)" style="fill-opacity: 0.75; stroke: #ffffff; stroke-width: 0.063212; stroke-linejoin: miter"/>
+   </g>
+   <g id="patch_186">
+    <path d="M 209.610726 377.676 
+L 210.330395 377.676 
+L 210.330395 341.6364 
+L 209.610726 341.6364 
+z
+" clip-path="url(#p4cd6003951)" style="fill-opacity: 0.75; stroke: #ffffff; stroke-width: 0.063212; stroke-linejoin: miter"/>
+   </g>
+   <g id="patch_187">
+    <path d="M 210.330395 377.676 
+L 211.050064 377.676 
+L 211.050064 377.676 
+L 210.330395 377.676 
+z
+" clip-path="url(#p4cd6003951)" style="fill-opacity: 0.75; stroke: #ffffff; stroke-width: 0.063212; stroke-linejoin: miter"/>
+   </g>
+   <g id="patch_188">
+    <path d="M 211.050064 377.676 
+L 211.769732 377.676 
+L 211.769732 62.3295 
+L 211.050064 62.3295 
+z
+" clip-path="url(#p4cd6003951)" style="fill-opacity: 0.75; stroke: #ffffff; stroke-width: 0.063212; stroke-linejoin: miter"/>
+   </g>
+   <g id="patch_189">
+    <path d="M 211.769732 377.676 
+L 212.489401 377.676 
+L 212.489401 377.676 
+L 211.769732 377.676 
+z
+" clip-path="url(#p4cd6003951)" style="fill-opacity: 0.75; stroke: #ffffff; stroke-width: 0.063212; stroke-linejoin: miter"/>
+   </g>
+   <g id="patch_190">
+    <path d="M 212.489401 377.676 
+L 213.20907 377.676 
+L 213.20907 368.6661 
+L 212.489401 368.6661 
+z
+" clip-path="url(#p4cd6003951)" style="fill-opacity: 0.75; stroke: #ffffff; stroke-width: 0.063212; stroke-linejoin: miter"/>
+   </g>
+   <g id="patch_191">
+    <path d="M 213.20907 377.676 
+L 213.928738 377.676 
+L 213.928738 377.676 
+L 213.20907 377.676 
+z
+" clip-path="url(#p4cd6003951)" style="fill-opacity: 0.75; stroke: #ffffff; stroke-width: 0.063212; stroke-linejoin: miter"/>
+   </g>
+   <g id="patch_192">
+    <path d="M 213.928738 377.676 
+L 214.648407 377.676 
+L 214.648407 377.676 
+L 213.928738 377.676 
+z
+" clip-path="url(#p4cd6003951)" style="fill-opacity: 0.75; stroke: #ffffff; stroke-width: 0.063212; stroke-linejoin: miter"/>
+   </g>
+   <g id="patch_193">
+    <path d="M 214.648407 377.676 
+L 215.368076 377.676 
+L 215.368076 377.676 
+L 214.648407 377.676 
+z
+" clip-path="url(#p4cd6003951)" style="fill-opacity: 0.75; stroke: #ffffff; stroke-width: 0.063212; stroke-linejoin: miter"/>
+   </g>
+   <g id="patch_194">
+    <path d="M 215.368076 377.676 
+L 216.087744 377.676 
+L 216.087744 368.6661 
+L 215.368076 368.6661 
+z
+" clip-path="url(#p4cd6003951)" style="fill-opacity: 0.75; stroke: #ffffff; stroke-width: 0.063212; stroke-linejoin: miter"/>
+   </g>
+   <g id="patch_195">
+    <path d="M 216.087744 377.676 
+L 216.807413 377.676 
+L 216.807413 377.676 
+L 216.087744 377.676 
+z
+" clip-path="url(#p4cd6003951)" style="fill-opacity: 0.75; stroke: #ffffff; stroke-width: 0.063212; stroke-linejoin: miter"/>
+   </g>
+   <g id="patch_196">
+    <path d="M 216.807413 377.676 
+L 217.527082 377.676 
+L 217.527082 377.676 
+L 216.807413 377.676 
+z
+" clip-path="url(#p4cd6003951)" style="fill-opacity: 0.75; stroke: #ffffff; stroke-width: 0.063212; stroke-linejoin: miter"/>
+   </g>
+   <g id="patch_197">
+    <path d="M 217.527082 377.676 
+L 218.24675 377.676 
+L 218.24675 377.676 
+L 217.527082 377.676 
+z
+" clip-path="url(#p4cd6003951)" style="fill-opacity: 0.75; stroke: #ffffff; stroke-width: 0.063212; stroke-linejoin: miter"/>
+   </g>
+   <g id="patch_198">
+    <path d="M 218.24675 377.676 
+L 218.966419 377.676 
+L 218.966419 341.6364 
+L 218.24675 341.6364 
+z
+" clip-path="url(#p4cd6003951)" style="fill-opacity: 0.75; stroke: #ffffff; stroke-width: 0.063212; stroke-linejoin: miter"/>
+   </g>
+   <g id="patch_199">
+    <path d="M 218.966419 377.676 
+L 219.686088 377.676 
+L 219.686088 377.676 
+L 218.966419 377.676 
+z
+" clip-path="url(#p4cd6003951)" style="fill-opacity: 0.75; stroke: #ffffff; stroke-width: 0.063212; stroke-linejoin: miter"/>
+   </g>
+   <g id="patch_200">
+    <path d="M 219.686088 377.676 
+L 220.405756 377.676 
+L 220.405756 296.5869 
+L 219.686088 296.5869 
+z
+" clip-path="url(#p4cd6003951)" style="fill-opacity: 0.75; stroke: #ffffff; stroke-width: 0.063212; stroke-linejoin: miter"/>
+   </g>
+   <g id="patch_201">
+    <path d="M 220.405756 377.676 
+L 221.125425 377.676 
+L 221.125425 377.676 
+L 220.405756 377.676 
+z
+" clip-path="url(#p4cd6003951)" style="fill-opacity: 0.75; stroke: #ffffff; stroke-width: 0.063212; stroke-linejoin: miter"/>
+   </g>
+   <g id="patch_202">
+    <path d="M 221.125425 377.676 
+L 221.845093 377.676 
+L 221.845093 377.676 
+L 221.125425 377.676 
+z
+" clip-path="url(#p4cd6003951)" style="fill-opacity: 0.75; stroke: #ffffff; stroke-width: 0.063212; stroke-linejoin: miter"/>
+   </g>
+   <g id="patch_203">
+    <path d="M 221.845093 377.676 
+L 222.564762 377.676 
+L 222.564762 350.6463 
+L 221.845093 350.6463 
+z
+" clip-path="url(#p4cd6003951)" style="fill-opacity: 0.75; stroke: #ffffff; stroke-width: 0.063212; stroke-linejoin: miter"/>
+   </g>
+   <g id="patch_204">
+    <path d="M 222.564762 377.676 
+L 223.284431 377.676 
+L 223.284431 377.676 
+L 222.564762 377.676 
+z
+" clip-path="url(#p4cd6003951)" style="fill-opacity: 0.75; stroke: #ffffff; stroke-width: 0.063212; stroke-linejoin: miter"/>
+   </g>
+   <g id="patch_205">
+    <path d="M 223.284431 377.676 
+L 224.004099 377.676 
+L 224.004099 341.6364 
+L 223.284431 341.6364 
+z
+" clip-path="url(#p4cd6003951)" style="fill-opacity: 0.75; stroke: #ffffff; stroke-width: 0.063212; stroke-linejoin: miter"/>
+   </g>
+   <g id="patch_206">
+    <path d="M 224.004099 377.676 
+L 224.723768 377.676 
+L 224.723768 377.676 
+L 224.004099 377.676 
+z
+" clip-path="url(#p4cd6003951)" style="fill-opacity: 0.75; stroke: #ffffff; stroke-width: 0.063212; stroke-linejoin: miter"/>
+   </g>
+   <g id="patch_207">
+    <path d="M 224.723768 377.676 
+L 225.443437 377.676 
+L 225.443437 368.6661 
+L 224.723768 368.6661 
+z
+" clip-path="url(#p4cd6003951)" style="fill-opacity: 0.75; stroke: #ffffff; stroke-width: 0.063212; stroke-linejoin: miter"/>
+   </g>
+   <g id="patch_208">
+    <path d="M 225.443437 377.676 
+L 226.163105 377.676 
+L 226.163105 341.6364 
+L 225.443437 341.6364 
+z
+" clip-path="url(#p4cd6003951)" style="fill-opacity: 0.75; stroke: #ffffff; stroke-width: 0.063212; stroke-linejoin: miter"/>
+   </g>
+   <g id="patch_209">
+    <path d="M 226.163105 377.676 
+L 226.882774 377.676 
+L 226.882774 377.676 
+L 226.163105 377.676 
+z
+" clip-path="url(#p4cd6003951)" style="fill-opacity: 0.75; stroke: #ffffff; stroke-width: 0.063212; stroke-linejoin: miter"/>
+   </g>
+   <g id="patch_210">
+    <path d="M 226.882774 377.676 
+L 227.602443 377.676 
+L 227.602443 269.5572 
+L 226.882774 269.5572 
+z
+" clip-path="url(#p4cd6003951)" style="fill-opacity: 0.75; stroke: #ffffff; stroke-width: 0.063212; stroke-linejoin: miter"/>
+   </g>
+   <g id="patch_211">
+    <path d="M 227.602443 377.676 
+L 228.322111 377.676 
+L 228.322111 341.6364 
+L 227.602443 341.6364 
+z
+" clip-path="url(#p4cd6003951)" style="fill-opacity: 0.75; stroke: #ffffff; stroke-width: 0.063212; stroke-linejoin: miter"/>
+   </g>
+   <g id="patch_212">
+    <path d="M 228.322111 377.676 
+L 229.04178 377.676 
+L 229.04178 377.676 
+L 228.322111 377.676 
+z
+" clip-path="url(#p4cd6003951)" style="fill-opacity: 0.75; stroke: #ffffff; stroke-width: 0.063212; stroke-linejoin: miter"/>
+   </g>
+   <g id="patch_213">
+    <path d="M 229.04178 377.676 
+L 229.761449 377.676 
+L 229.761449 368.6661 
+L 229.04178 368.6661 
+z
+" clip-path="url(#p4cd6003951)" style="fill-opacity: 0.75; stroke: #ffffff; stroke-width: 0.063212; stroke-linejoin: miter"/>
+   </g>
+   <g id="patch_214">
+    <path d="M 229.761449 377.676 
+L 230.481117 377.676 
+L 230.481117 377.676 
+L 229.761449 377.676 
+z
+" clip-path="url(#p4cd6003951)" style="fill-opacity: 0.75; stroke: #ffffff; stroke-width: 0.063212; stroke-linejoin: miter"/>
+   </g>
+   <g id="patch_215">
+    <path d="M 230.481117 377.676 
+L 231.200786 377.676 
+L 231.200786 377.676 
+L 230.481117 377.676 
+z
+" clip-path="url(#p4cd6003951)" style="fill-opacity: 0.75; stroke: #ffffff; stroke-width: 0.063212; stroke-linejoin: miter"/>
+   </g>
+   <g id="patch_216">
+    <path d="M 231.200786 377.676 
+L 231.920455 377.676 
+L 231.920455 350.6463 
+L 231.200786 350.6463 
+z
+" clip-path="url(#p4cd6003951)" style="fill-opacity: 0.75; stroke: #ffffff; stroke-width: 0.063212; stroke-linejoin: miter"/>
+   </g>
+   <g id="patch_217">
+    <path d="M 231.920455 377.676 
+L 232.640123 377.676 
+L 232.640123 323.6166 
+L 231.920455 323.6166 
+z
+" clip-path="url(#p4cd6003951)" style="fill-opacity: 0.75; stroke: #ffffff; stroke-width: 0.063212; stroke-linejoin: miter"/>
+   </g>
+   <g id="patch_218">
+    <path d="M 232.640123 377.676 
+L 233.359792 377.676 
+L 233.359792 377.676 
+L 232.640123 377.676 
+z
+" clip-path="url(#p4cd6003951)" style="fill-opacity: 0.75; stroke: #ffffff; stroke-width: 0.063212; stroke-linejoin: miter"/>
+   </g>
+   <g id="patch_219">
+    <path d="M 233.359792 377.676 
+L 234.07946 377.676 
+L 234.07946 296.5869 
+L 233.359792 296.5869 
+z
+" clip-path="url(#p4cd6003951)" style="fill-opacity: 0.75; stroke: #ffffff; stroke-width: 0.063212; stroke-linejoin: miter"/>
+   </g>
+   <g id="patch_220">
+    <path d="M 234.07946 377.676 
+L 234.799129 377.676 
+L 234.799129 368.6661 
+L 234.07946 368.6661 
+z
+" clip-path="url(#p4cd6003951)" style="fill-opacity: 0.75; stroke: #ffffff; stroke-width: 0.063212; stroke-linejoin: miter"/>
+   </g>
+   <g id="patch_221">
+    <path d="M 234.799129 377.676 
+L 235.518798 377.676 
+L 235.518798 377.676 
+L 234.799129 377.676 
+z
+" clip-path="url(#p4cd6003951)" style="fill-opacity: 0.75; stroke: #ffffff; stroke-width: 0.063212; stroke-linejoin: miter"/>
+   </g>
+   <g id="patch_222">
+    <path d="M 235.518798 377.676 
+L 236.238466 377.676 
+L 236.238466 377.676 
+L 235.518798 377.676 
+z
+" clip-path="url(#p4cd6003951)" style="fill-opacity: 0.75; stroke: #ffffff; stroke-width: 0.063212; stroke-linejoin: miter"/>
+   </g>
+   <g id="patch_223">
+    <path d="M 236.238466 377.676 
+L 236.958135 377.676 
+L 236.958135 359.6562 
+L 236.238466 359.6562 
+z
+" clip-path="url(#p4cd6003951)" style="fill-opacity: 0.75; stroke: #ffffff; stroke-width: 0.063212; stroke-linejoin: miter"/>
+   </g>
+   <g id="patch_224">
+    <path d="M 236.958135 377.676 
+L 237.677804 377.676 
+L 237.677804 368.6661 
+L 236.958135 368.6661 
+z
+" clip-path="url(#p4cd6003951)" style="fill-opacity: 0.75; stroke: #ffffff; stroke-width: 0.063212; stroke-linejoin: miter"/>
+   </g>
+   <g id="patch_225">
+    <path d="M 237.677804 377.676 
+L 238.397472 377.676 
+L 238.397472 377.676 
+L 237.677804 377.676 
+z
+" clip-path="url(#p4cd6003951)" style="fill-opacity: 0.75; stroke: #ffffff; stroke-width: 0.063212; stroke-linejoin: miter"/>
+   </g>
+   <g id="patch_226">
+    <path d="M 238.397472 377.676 
+L 239.117141 377.676 
+L 239.117141 278.5671 
+L 238.397472 278.5671 
+z
+" clip-path="url(#p4cd6003951)" style="fill-opacity: 0.75; stroke: #ffffff; stroke-width: 0.063212; stroke-linejoin: miter"/>
+   </g>
+   <g id="patch_227">
+    <path d="M 239.117141 377.676 
+L 239.83681 377.676 
+L 239.83681 377.676 
+L 239.117141 377.676 
+z
+" clip-path="url(#p4cd6003951)" style="fill-opacity: 0.75; stroke: #ffffff; stroke-width: 0.063212; stroke-linejoin: miter"/>
+   </g>
+   <g id="patch_228">
+    <path d="M 239.83681 377.676 
+L 240.556478 377.676 
+L 240.556478 359.6562 
+L 239.83681 359.6562 
+z
+" clip-path="url(#p4cd6003951)" style="fill-opacity: 0.75; stroke: #ffffff; stroke-width: 0.063212; stroke-linejoin: miter"/>
+   </g>
+   <g id="patch_229">
+    <path d="M 240.556478 377.676 
+L 241.276147 377.676 
+L 241.276147 368.6661 
+L 240.556478 368.6661 
+z
+" clip-path="url(#p4cd6003951)" style="fill-opacity: 0.75; stroke: #ffffff; stroke-width: 0.063212; stroke-linejoin: miter"/>
+   </g>
+   <g id="patch_230">
+    <path d="M 241.276147 377.676 
+L 241.995816 377.676 
+L 241.995816 359.6562 
+L 241.276147 359.6562 
+z
+" clip-path="url(#p4cd6003951)" style="fill-opacity: 0.75; stroke: #ffffff; stroke-width: 0.063212; stroke-linejoin: miter"/>
+   </g>
+   <g id="patch_231">
+    <path d="M 241.995816 377.676 
+L 242.715484 377.676 
+L 242.715484 377.676 
+L 241.995816 377.676 
+z
+" clip-path="url(#p4cd6003951)" style="fill-opacity: 0.75; stroke: #ffffff; stroke-width: 0.063212; stroke-linejoin: miter"/>
+   </g>
+   <g id="patch_232">
+    <path d="M 242.715484 377.676 
+L 243.435153 377.676 
+L 243.435153 368.6661 
+L 242.715484 368.6661 
+z
+" clip-path="url(#p4cd6003951)" style="fill-opacity: 0.75; stroke: #ffffff; stroke-width: 0.063212; stroke-linejoin: miter"/>
+   </g>
+   <g id="patch_233">
+    <path d="M 243.435153 377.676 
+L 244.154822 377.676 
+L 244.154822 377.676 
+L 243.435153 377.676 
+z
+" clip-path="url(#p4cd6003951)" style="fill-opacity: 0.75; stroke: #ffffff; stroke-width: 0.063212; stroke-linejoin: miter"/>
+   </g>
+   <g id="patch_234">
+    <path d="M 244.154822 377.676 
+L 244.87449 377.676 
+L 244.87449 341.6364 
+L 244.154822 341.6364 
+z
+" clip-path="url(#p4cd6003951)" style="fill-opacity: 0.75; stroke: #ffffff; stroke-width: 0.063212; stroke-linejoin: miter"/>
+   </g>
+   <g id="patch_235">
+    <path d="M 244.87449 377.676 
+L 245.594159 377.676 
+L 245.594159 377.676 
+L 244.87449 377.676 
+z
+" clip-path="url(#p4cd6003951)" style="fill-opacity: 0.75; stroke: #ffffff; stroke-width: 0.063212; stroke-linejoin: miter"/>
+   </g>
+   <g id="patch_236">
+    <path d="M 245.594159 377.676 
+L 246.313828 377.676 
+L 246.313828 359.6562 
+L 245.594159 359.6562 
+z
+" clip-path="url(#p4cd6003951)" style="fill-opacity: 0.75; stroke: #ffffff; stroke-width: 0.063212; stroke-linejoin: miter"/>
+   </g>
+   <g id="patch_237">
+    <path d="M 246.313828 377.676 
+L 247.033496 377.676 
+L 247.033496 377.676 
+L 246.313828 377.676 
+z
+" clip-path="url(#p4cd6003951)" style="fill-opacity: 0.75; stroke: #ffffff; stroke-width: 0.063212; stroke-linejoin: miter"/>
+   </g>
+   <g id="patch_238">
+    <path d="M 247.033496 377.676 
+L 247.753165 377.676 
+L 247.753165 350.6463 
+L 247.033496 350.6463 
+z
+" clip-path="url(#p4cd6003951)" style="fill-opacity: 0.75; stroke: #ffffff; stroke-width: 0.063212; stroke-linejoin: miter"/>
+   </g>
+   <g id="patch_239">
+    <path d="M 247.753165 377.676 
+L 248.472833 377.676 
+L 248.472833 359.6562 
+L 247.753165 359.6562 
+z
+" clip-path="url(#p4cd6003951)" style="fill-opacity: 0.75; stroke: #ffffff; stroke-width: 0.063212; stroke-linejoin: miter"/>
+   </g>
+   <g id="patch_240">
+    <path d="M 248.472833 377.676 
+L 249.192502 377.676 
+L 249.192502 251.5374 
+L 248.472833 251.5374 
+z
+" clip-path="url(#p4cd6003951)" style="fill-opacity: 0.75; stroke: #ffffff; stroke-width: 0.063212; stroke-linejoin: miter"/>
+   </g>
+   <g id="patch_241">
+    <path d="M 249.192502 377.676 
+L 249.912171 377.676 
+L 249.912171 377.676 
+L 249.192502 377.676 
+z
+" clip-path="url(#p4cd6003951)" style="fill-opacity: 0.75; stroke: #ffffff; stroke-width: 0.063212; stroke-linejoin: miter"/>
+   </g>
+   <g id="patch_242">
+    <path d="M 249.912171 377.676 
+L 250.631839 377.676 
+L 250.631839 368.6661 
+L 249.912171 368.6661 
+z
+" clip-path="url(#p4cd6003951)" style="fill-opacity: 0.75; stroke: #ffffff; stroke-width: 0.063212; stroke-linejoin: miter"/>
+   </g>
+   <g id="patch_243">
+    <path d="M 250.631839 377.676 
+L 251.351508 377.676 
+L 251.351508 350.6463 
+L 250.631839 350.6463 
+z
+" clip-path="url(#p4cd6003951)" style="fill-opacity: 0.75; stroke: #ffffff; stroke-width: 0.063212; stroke-linejoin: miter"/>
+   </g>
+   <g id="patch_244">
+    <path d="M 251.351508 377.676 
+L 252.071177 377.676 
+L 252.071177 377.676 
+L 251.351508 377.676 
+z
+" clip-path="url(#p4cd6003951)" style="fill-opacity: 0.75; stroke: #ffffff; stroke-width: 0.063212; stroke-linejoin: miter"/>
+   </g>
+   <g id="patch_245">
+    <path d="M 252.071177 377.676 
+L 252.790845 377.676 
+L 252.790845 359.6562 
+L 252.071177 359.6562 
+z
+" clip-path="url(#p4cd6003951)" style="fill-opacity: 0.75; stroke: #ffffff; stroke-width: 0.063212; stroke-linejoin: miter"/>
+   </g>
+   <g id="patch_246">
+    <path d="M 252.790845 377.676 
+L 253.510514 377.676 
+L 253.510514 323.6166 
+L 252.790845 323.6166 
+z
+" clip-path="url(#p4cd6003951)" style="fill-opacity: 0.75; stroke: #ffffff; stroke-width: 0.063212; stroke-linejoin: miter"/>
+   </g>
+   <g id="patch_247">
+    <path d="M 253.510514 377.676 
+L 254.230183 377.676 
+L 254.230183 350.6463 
+L 253.510514 350.6463 
+z
+" clip-path="url(#p4cd6003951)" style="fill-opacity: 0.75; stroke: #ffffff; stroke-width: 0.063212; stroke-linejoin: miter"/>
+   </g>
+   <g id="patch_248">
+    <path d="M 254.230183 377.676 
+L 254.949851 377.676 
+L 254.949851 350.6463 
+L 254.230183 350.6463 
+z
+" clip-path="url(#p4cd6003951)" style="fill-opacity: 0.75; stroke: #ffffff; stroke-width: 0.063212; stroke-linejoin: miter"/>
+   </g>
+   <g id="patch_249">
+    <path d="M 254.949851 377.676 
+L 255.66952 377.676 
+L 255.66952 368.6661 
+L 254.949851 368.6661 
+z
+" clip-path="url(#p4cd6003951)" style="fill-opacity: 0.75; stroke: #ffffff; stroke-width: 0.063212; stroke-linejoin: miter"/>
+   </g>
+   <g id="patch_250">
+    <path d="M 255.66952 377.676 
+L 256.389189 377.676 
+L 256.389189 377.676 
+L 255.66952 377.676 
+z
+" clip-path="url(#p4cd6003951)" style="fill-opacity: 0.75; stroke: #ffffff; stroke-width: 0.063212; stroke-linejoin: miter"/>
+   </g>
+   <g id="patch_251">
+    <path d="M 256.389189 377.676 
+L 257.108857 377.676 
+L 257.108857 359.6562 
+L 256.389189 359.6562 
+z
+" clip-path="url(#p4cd6003951)" style="fill-opacity: 0.75; stroke: #ffffff; stroke-width: 0.063212; stroke-linejoin: miter"/>
+   </g>
+   <g id="patch_252">
+    <path d="M 257.108857 377.676 
+L 257.828526 377.676 
+L 257.828526 359.6562 
+L 257.108857 359.6562 
+z
+" clip-path="url(#p4cd6003951)" style="fill-opacity: 0.75; stroke: #ffffff; stroke-width: 0.063212; stroke-linejoin: miter"/>
+   </g>
+   <g id="patch_253">
+    <path d="M 257.828526 377.676 
+L 258.548195 377.676 
+L 258.548195 350.6463 
+L 257.828526 350.6463 
+z
+" clip-path="url(#p4cd6003951)" style="fill-opacity: 0.75; stroke: #ffffff; stroke-width: 0.063212; stroke-linejoin: miter"/>
+   </g>
+   <g id="patch_254">
+    <path d="M 258.548195 377.676 
+L 259.267863 377.676 
+L 259.267863 359.6562 
+L 258.548195 359.6562 
+z
+" clip-path="url(#p4cd6003951)" style="fill-opacity: 0.75; stroke: #ffffff; stroke-width: 0.063212; stroke-linejoin: miter"/>
+   </g>
+   <g id="patch_255">
+    <path d="M 259.267863 377.676 
+L 259.987532 377.676 
+L 259.987532 377.676 
+L 259.267863 377.676 
+z
+" clip-path="url(#p4cd6003951)" style="fill-opacity: 0.75; stroke: #ffffff; stroke-width: 0.063212; stroke-linejoin: miter"/>
+   </g>
+   <g id="patch_256">
+    <path d="M 259.987532 377.676 
+L 260.707201 377.676 
+L 260.707201 377.676 
+L 259.987532 377.676 
+z
+" clip-path="url(#p4cd6003951)" style="fill-opacity: 0.75; stroke: #ffffff; stroke-width: 0.063212; stroke-linejoin: miter"/>
+   </g>
+   <g id="patch_257">
+    <path d="M 260.707201 377.676 
+L 261.426869 377.676 
+L 261.426869 368.6661 
+L 260.707201 368.6661 
+z
+" clip-path="url(#p4cd6003951)" style="fill-opacity: 0.75; stroke: #ffffff; stroke-width: 0.063212; stroke-linejoin: miter"/>
+   </g>
+   <g id="patch_258">
+    <path d="M 261.426869 377.676 
+L 262.146538 377.676 
+L 262.146538 359.6562 
+L 261.426869 359.6562 
+z
+" clip-path="url(#p4cd6003951)" style="fill-opacity: 0.75; stroke: #ffffff; stroke-width: 0.063212; stroke-linejoin: miter"/>
+   </g>
+   <g id="patch_259">
+    <path d="M 262.146538 377.676 
+L 262.866206 377.676 
+L 262.866206 377.676 
+L 262.146538 377.676 
+z
+" clip-path="url(#p4cd6003951)" style="fill-opacity: 0.75; stroke: #ffffff; stroke-width: 0.063212; stroke-linejoin: miter"/>
+   </g>
+   <g id="patch_260">
+    <path d="M 262.866206 377.676 
+L 263.585875 377.676 
+L 263.585875 368.6661 
+L 262.866206 368.6661 
+z
+" clip-path="url(#p4cd6003951)" style="fill-opacity: 0.75; stroke: #ffffff; stroke-width: 0.063212; stroke-linejoin: miter"/>
+   </g>
+   <g id="patch_261">
+    <path d="M 263.585875 377.676 
+L 264.305544 377.676 
+L 264.305544 377.676 
+L 263.585875 377.676 
+z
+" clip-path="url(#p4cd6003951)" style="fill-opacity: 0.75; stroke: #ffffff; stroke-width: 0.063212; stroke-linejoin: miter"/>
+   </g>
+   <g id="patch_262">
+    <path d="M 264.305544 377.676 
+L 265.025212 377.676 
+L 265.025212 314.6067 
+L 264.305544 314.6067 
+z
+" clip-path="url(#p4cd6003951)" style="fill-opacity: 0.75; stroke: #ffffff; stroke-width: 0.063212; stroke-linejoin: miter"/>
+   </g>
+   <g id="patch_263">
+    <path d="M 265.025212 377.676 
+L 265.744881 377.676 
+L 265.744881 377.676 
+L 265.025212 377.676 
+z
+" clip-path="url(#p4cd6003951)" style="fill-opacity: 0.75; stroke: #ffffff; stroke-width: 0.063212; stroke-linejoin: miter"/>
+   </g>
+   <g id="patch_264">
+    <path d="M 265.744881 377.676 
+L 266.46455 377.676 
+L 266.46455 377.676 
+L 265.744881 377.676 
+z
+" clip-path="url(#p4cd6003951)" style="fill-opacity: 0.75; stroke: #ffffff; stroke-width: 0.063212; stroke-linejoin: miter"/>
+   </g>
+   <g id="patch_265">
+    <path d="M 266.46455 377.676 
+L 267.184218 377.676 
+L 267.184218 341.6364 
+L 266.46455 341.6364 
+z
+" clip-path="url(#p4cd6003951)" style="fill-opacity: 0.75; stroke: #ffffff; stroke-width: 0.063212; stroke-linejoin: miter"/>
+   </g>
+   <g id="patch_266">
+    <path d="M 267.184218 377.676 
+L 267.903887 377.676 
+L 267.903887 377.676 
+L 267.184218 377.676 
+z
+" clip-path="url(#p4cd6003951)" style="fill-opacity: 0.75; stroke: #ffffff; stroke-width: 0.063212; stroke-linejoin: miter"/>
+   </g>
+   <g id="patch_267">
+    <path d="M 267.903887 377.676 
+L 268.623556 377.676 
+L 268.623556 350.6463 
+L 267.903887 350.6463 
+z
+" clip-path="url(#p4cd6003951)" style="fill-opacity: 0.75; stroke: #ffffff; stroke-width: 0.063212; stroke-linejoin: miter"/>
+   </g>
+   <g id="patch_268">
+    <path d="M 268.623556 377.676 
+L 269.343224 377.676 
+L 269.343224 377.676 
+L 268.623556 377.676 
+z
+" clip-path="url(#p4cd6003951)" style="fill-opacity: 0.75; stroke: #ffffff; stroke-width: 0.063212; stroke-linejoin: miter"/>
+   </g>
+   <g id="patch_269">
+    <path d="M 269.343224 377.676 
+L 270.062893 377.676 
+L 270.062893 377.676 
+L 269.343224 377.676 
+z
+" clip-path="url(#p4cd6003951)" style="fill-opacity: 0.75; stroke: #ffffff; stroke-width: 0.063212; stroke-linejoin: miter"/>
+   </g>
+   <g id="patch_270">
+    <path d="M 270.062893 377.676 
+L 270.782562 377.676 
+L 270.782562 332.6265 
+L 270.062893 332.6265 
+z
+" clip-path="url(#p4cd6003951)" style="fill-opacity: 0.75; stroke: #ffffff; stroke-width: 0.063212; stroke-linejoin: miter"/>
+   </g>
+   <g id="patch_271">
+    <path d="M 270.782562 377.676 
+L 271.50223 377.676 
+L 271.50223 377.676 
+L 270.782562 377.676 
+z
+" clip-path="url(#p4cd6003951)" style="fill-opacity: 0.75; stroke: #ffffff; stroke-width: 0.063212; stroke-linejoin: miter"/>
+   </g>
+   <g id="patch_272">
+    <path d="M 271.50223 377.676 
+L 272.221899 377.676 
+L 272.221899 359.6562 
+L 271.50223 359.6562 
+z
+" clip-path="url(#p4cd6003951)" style="fill-opacity: 0.75; stroke: #ffffff; stroke-width: 0.063212; stroke-linejoin: miter"/>
+   </g>
+   <g id="patch_273">
+    <path d="M 272.221899 377.676 
+L 272.941568 377.676 
+L 272.941568 350.6463 
+L 272.221899 350.6463 
+z
+" clip-path="url(#p4cd6003951)" style="fill-opacity: 0.75; stroke: #ffffff; stroke-width: 0.063212; stroke-linejoin: miter"/>
+   </g>
+   <g id="patch_274">
+    <path d="M 272.941568 377.676 
+L 273.661236 377.676 
+L 273.661236 305.5968 
+L 272.941568 305.5968 
+z
+" clip-path="url(#p4cd6003951)" style="fill-opacity: 0.75; stroke: #ffffff; stroke-width: 0.063212; stroke-linejoin: miter"/>
+   </g>
+   <g id="patch_275">
+    <path d="M 273.661236 377.676 
+L 274.380905 377.676 
+L 274.380905 377.676 
+L 273.661236 377.676 
+z
+" clip-path="url(#p4cd6003951)" style="fill-opacity: 0.75; stroke: #ffffff; stroke-width: 0.063212; stroke-linejoin: miter"/>
+   </g>
+   <g id="patch_276">
+    <path d="M 274.380905 377.676 
+L 275.100573 377.676 
+L 275.100573 359.6562 
+L 274.380905 359.6562 
+z
+" clip-path="url(#p4cd6003951)" style="fill-opacity: 0.75; stroke: #ffffff; stroke-width: 0.063212; stroke-linejoin: miter"/>
+   </g>
+   <g id="patch_277">
+    <path d="M 275.100573 377.676 
+L 275.820242 377.676 
+L 275.820242 368.6661 
+L 275.100573 368.6661 
+z
+" clip-path="url(#p4cd6003951)" style="fill-opacity: 0.75; stroke: #ffffff; stroke-width: 0.063212; stroke-linejoin: miter"/>
+   </g>
+   <g id="patch_278">
+    <path d="M 275.820242 377.676 
+L 276.539911 377.676 
+L 276.539911 314.6067 
+L 275.820242 314.6067 
+z
+" clip-path="url(#p4cd6003951)" style="fill-opacity: 0.75; stroke: #ffffff; stroke-width: 0.063212; stroke-linejoin: miter"/>
+   </g>
+   <g id="patch_279">
+    <path d="M 276.539911 377.676 
+L 277.259579 377.676 
+L 277.259579 377.676 
+L 276.539911 377.676 
+z
+" clip-path="url(#p4cd6003951)" style="fill-opacity: 0.75; stroke: #ffffff; stroke-width: 0.063212; stroke-linejoin: miter"/>
+   </g>
+   <g id="patch_280">
+    <path d="M 277.259579 377.676 
+L 277.979248 377.676 
+L 277.979248 377.676 
+L 277.259579 377.676 
+z
+" clip-path="url(#p4cd6003951)" style="fill-opacity: 0.75; stroke: #ffffff; stroke-width: 0.063212; stroke-linejoin: miter"/>
+   </g>
+   <g id="patch_281">
+    <path d="M 277.979248 377.676 
+L 278.698917 377.676 
+L 278.698917 359.6562 
+L 277.979248 359.6562 
+z
+" clip-path="url(#p4cd6003951)" style="fill-opacity: 0.75; stroke: #ffffff; stroke-width: 0.063212; stroke-linejoin: miter"/>
+   </g>
+   <g id="patch_282">
+    <path d="M 278.698917 377.676 
+L 279.418585 377.676 
+L 279.418585 359.6562 
+L 278.698917 359.6562 
+z
+" clip-path="url(#p4cd6003951)" style="fill-opacity: 0.75; stroke: #ffffff; stroke-width: 0.063212; stroke-linejoin: miter"/>
+   </g>
+   <g id="patch_283">
+    <path d="M 279.418585 377.676 
+L 280.138254 377.676 
+L 280.138254 359.6562 
+L 279.418585 359.6562 
+z
+" clip-path="url(#p4cd6003951)" style="fill-opacity: 0.75; stroke: #ffffff; stroke-width: 0.063212; stroke-linejoin: miter"/>
+   </g>
+   <g id="patch_284">
+    <path d="M 280.138254 377.676 
+L 280.857923 377.676 
+L 280.857923 350.6463 
+L 280.138254 350.6463 
+z
+" clip-path="url(#p4cd6003951)" style="fill-opacity: 0.75; stroke: #ffffff; stroke-width: 0.063212; stroke-linejoin: miter"/>
+   </g>
+   <g id="patch_285">
+    <path d="M 280.857923 377.676 
+L 281.577591 377.676 
+L 281.577591 341.6364 
+L 280.857923 341.6364 
+z
+" clip-path="url(#p4cd6003951)" style="fill-opacity: 0.75; stroke: #ffffff; stroke-width: 0.063212; stroke-linejoin: miter"/>
+   </g>
+   <g id="patch_286">
+    <path d="M 281.577591 377.676 
+L 282.29726 377.676 
+L 282.29726 377.676 
+L 281.577591 377.676 
+z
+" clip-path="url(#p4cd6003951)" style="fill-opacity: 0.75; stroke: #ffffff; stroke-width: 0.063212; stroke-linejoin: miter"/>
+   </g>
+   <g id="patch_287">
+    <path d="M 282.29726 377.676 
+L 283.016929 377.676 
+L 283.016929 368.6661 
+L 282.29726 368.6661 
+z
+" clip-path="url(#p4cd6003951)" style="fill-opacity: 0.75; stroke: #ffffff; stroke-width: 0.063212; stroke-linejoin: miter"/>
+   </g>
+   <g id="patch_288">
+    <path d="M 283.016929 377.676 
+L 283.736597 377.676 
+L 283.736597 359.6562 
+L 283.016929 359.6562 
+z
+" clip-path="url(#p4cd6003951)" style="fill-opacity: 0.75; stroke: #ffffff; stroke-width: 0.063212; stroke-linejoin: miter"/>
+   </g>
+   <g id="patch_289">
+    <path d="M 283.736597 377.676 
+L 284.456266 377.676 
+L 284.456266 332.6265 
+L 283.736597 332.6265 
+z
+" clip-path="url(#p4cd6003951)" style="fill-opacity: 0.75; stroke: #ffffff; stroke-width: 0.063212; stroke-linejoin: miter"/>
+   </g>
+   <g id="patch_290">
+    <path d="M 284.456266 377.676 
+L 285.175935 377.676 
+L 285.175935 377.676 
+L 284.456266 377.676 
+z
+" clip-path="url(#p4cd6003951)" style="fill-opacity: 0.75; stroke: #ffffff; stroke-width: 0.063212; stroke-linejoin: miter"/>
+   </g>
+   <g id="patch_291">
+    <path d="M 285.175935 377.676 
+L 285.895603 377.676 
+L 285.895603 359.6562 
+L 285.175935 359.6562 
+z
+" clip-path="url(#p4cd6003951)" style="fill-opacity: 0.75; stroke: #ffffff; stroke-width: 0.063212; stroke-linejoin: miter"/>
+   </g>
+   <g id="patch_292">
+    <path d="M 285.895603 377.676 
+L 286.615272 377.676 
+L 286.615272 305.5968 
+L 285.895603 305.5968 
+z
+" clip-path="url(#p4cd6003951)" style="fill-opacity: 0.75; stroke: #ffffff; stroke-width: 0.063212; stroke-linejoin: miter"/>
+   </g>
+   <g id="patch_293">
+    <path d="M 286.615272 377.676 
+L 287.334941 377.676 
+L 287.334941 368.6661 
+L 286.615272 368.6661 
+z
+" clip-path="url(#p4cd6003951)" style="fill-opacity: 0.75; stroke: #ffffff; stroke-width: 0.063212; stroke-linejoin: miter"/>
+   </g>
+   <g id="patch_294">
+    <path d="M 287.334941 377.676 
+L 288.054609 377.676 
+L 288.054609 323.6166 
+L 287.334941 323.6166 
+z
+" clip-path="url(#p4cd6003951)" style="fill-opacity: 0.75; stroke: #ffffff; stroke-width: 0.063212; stroke-linejoin: miter"/>
+   </g>
+   <g id="patch_295">
+    <path d="M 288.054609 377.676 
+L 288.774278 377.676 
+L 288.774278 350.6463 
+L 288.054609 350.6463 
+z
+" clip-path="url(#p4cd6003951)" style="fill-opacity: 0.75; stroke: #ffffff; stroke-width: 0.063212; stroke-linejoin: miter"/>
+   </g>
+   <g id="patch_296">
+    <path d="M 288.774278 377.676 
+L 289.493946 377.676 
+L 289.493946 368.6661 
+L 288.774278 368.6661 
+z
+" clip-path="url(#p4cd6003951)" style="fill-opacity: 0.75; stroke: #ffffff; stroke-width: 0.063212; stroke-linejoin: miter"/>
+   </g>
+   <g id="patch_297">
+    <path d="M 289.493946 377.676 
+L 290.213615 377.676 
+L 290.213615 377.676 
+L 289.493946 377.676 
+z
+" clip-path="url(#p4cd6003951)" style="fill-opacity: 0.75; stroke: #ffffff; stroke-width: 0.063212; stroke-linejoin: miter"/>
+   </g>
+   <g id="patch_298">
+    <path d="M 290.213615 377.676 
+L 290.933284 377.676 
+L 290.933284 341.6364 
+L 290.213615 341.6364 
+z
+" clip-path="url(#p4cd6003951)" style="fill-opacity: 0.75; stroke: #ffffff; stroke-width: 0.063212; stroke-linejoin: miter"/>
+   </g>
+   <g id="patch_299">
+    <path d="M 290.933284 377.676 
+L 291.652952 377.676 
+L 291.652952 377.676 
+L 290.933284 377.676 
+z
+" clip-path="url(#p4cd6003951)" style="fill-opacity: 0.75; stroke: #ffffff; stroke-width: 0.063212; stroke-linejoin: miter"/>
+   </g>
+   <g id="patch_300">
+    <path d="M 291.652952 377.676 
+L 292.372621 377.676 
+L 292.372621 368.6661 
+L 291.652952 368.6661 
+z
+" clip-path="url(#p4cd6003951)" style="fill-opacity: 0.75; stroke: #ffffff; stroke-width: 0.063212; stroke-linejoin: miter"/>
+   </g>
+   <g id="patch_301">
+    <path d="M 292.372621 377.676 
+L 293.09229 377.676 
+L 293.09229 350.6463 
+L 292.372621 350.6463 
+z
+" clip-path="url(#p4cd6003951)" style="fill-opacity: 0.75; stroke: #ffffff; stroke-width: 0.063212; stroke-linejoin: miter"/>
+   </g>
+   <g id="patch_302">
+    <path d="M 293.09229 377.676 
+L 293.811958 377.676 
+L 293.811958 368.6661 
+L 293.09229 368.6661 
+z
+" clip-path="url(#p4cd6003951)" style="fill-opacity: 0.75; stroke: #ffffff; stroke-width: 0.063212; stroke-linejoin: miter"/>
+   </g>
+   <g id="patch_303">
+    <path d="M 293.811958 377.676 
+L 294.531627 377.676 
+L 294.531627 368.6661 
+L 293.811958 368.6661 
+z
+" clip-path="url(#p4cd6003951)" style="fill-opacity: 0.75; stroke: #ffffff; stroke-width: 0.063212; stroke-linejoin: miter"/>
+   </g>
+   <g id="patch_304">
+    <path d="M 294.531627 377.676 
+L 295.251296 377.676 
+L 295.251296 377.676 
+L 294.531627 377.676 
+z
+" clip-path="url(#p4cd6003951)" style="fill-opacity: 0.75; stroke: #ffffff; stroke-width: 0.063212; stroke-linejoin: miter"/>
+   </g>
+   <g id="patch_305">
+    <path d="M 295.251296 377.676 
+L 295.970964 377.676 
+L 295.970964 368.6661 
+L 295.251296 368.6661 
+z
+" clip-path="url(#p4cd6003951)" style="fill-opacity: 0.75; stroke: #ffffff; stroke-width: 0.063212; stroke-linejoin: miter"/>
+   </g>
+   <g id="patch_306">
+    <path d="M 295.970964 377.676 
+L 296.690633 377.676 
+L 296.690633 314.6067 
+L 295.970964 314.6067 
+z
+" clip-path="url(#p4cd6003951)" style="fill-opacity: 0.75; stroke: #ffffff; stroke-width: 0.063212; stroke-linejoin: miter"/>
+   </g>
+   <g id="patch_307">
+    <path d="M 296.690633 377.676 
+L 297.410302 377.676 
+L 297.410302 377.676 
+L 296.690633 377.676 
+z
+" clip-path="url(#p4cd6003951)" style="fill-opacity: 0.75; stroke: #ffffff; stroke-width: 0.063212; stroke-linejoin: miter"/>
+   </g>
+   <g id="patch_308">
+    <path d="M 297.410302 377.676 
+L 298.12997 377.676 
+L 298.12997 341.6364 
+L 297.410302 341.6364 
+z
+" clip-path="url(#p4cd6003951)" style="fill-opacity: 0.75; stroke: #ffffff; stroke-width: 0.063212; stroke-linejoin: miter"/>
+   </g>
+   <g id="patch_309">
+    <path d="M 298.12997 377.676 
+L 298.849639 377.676 
+L 298.849639 305.5968 
+L 298.12997 305.5968 
+z
+" clip-path="url(#p4cd6003951)" style="fill-opacity: 0.75; stroke: #ffffff; stroke-width: 0.063212; stroke-linejoin: miter"/>
+   </g>
+   <g id="patch_310">
+    <path d="M 298.849639 377.676 
+L 299.569308 377.676 
+L 299.569308 350.6463 
+L 298.849639 350.6463 
+z
+" clip-path="url(#p4cd6003951)" style="fill-opacity: 0.75; stroke: #ffffff; stroke-width: 0.063212; stroke-linejoin: miter"/>
+   </g>
+   <g id="patch_311">
+    <path d="M 299.569308 377.676 
+L 300.288976 377.676 
+L 300.288976 332.6265 
+L 299.569308 332.6265 
+z
+" clip-path="url(#p4cd6003951)" style="fill-opacity: 0.75; stroke: #ffffff; stroke-width: 0.063212; stroke-linejoin: miter"/>
+   </g>
+   <g id="patch_312">
+    <path d="M 300.288976 377.676 
+L 301.008645 377.676 
+L 301.008645 377.676 
+L 300.288976 377.676 
+z
+" clip-path="url(#p4cd6003951)" style="fill-opacity: 0.75; stroke: #ffffff; stroke-width: 0.063212; stroke-linejoin: miter"/>
+   </g>
+   <g id="patch_313">
+    <path d="M 301.008645 377.676 
+L 301.728314 377.676 
+L 301.728314 323.6166 
+L 301.008645 323.6166 
+z
+" clip-path="url(#p4cd6003951)" style="fill-opacity: 0.75; stroke: #ffffff; stroke-width: 0.063212; stroke-linejoin: miter"/>
+   </g>
+   <g id="patch_314">
+    <path d="M 301.728314 377.676 
+L 302.447982 377.676 
+L 302.447982 377.676 
+L 301.728314 377.676 
+z
+" clip-path="url(#p4cd6003951)" style="fill-opacity: 0.75; stroke: #ffffff; stroke-width: 0.063212; stroke-linejoin: miter"/>
+   </g>
+   <g id="patch_315">
+    <path d="M 302.447982 377.676 
+L 303.167651 377.676 
+L 303.167651 377.676 
+L 302.447982 377.676 
+z
+" clip-path="url(#p4cd6003951)" style="fill-opacity: 0.75; stroke: #ffffff; stroke-width: 0.063212; stroke-linejoin: miter"/>
+   </g>
+   <g id="patch_316">
+    <path d="M 303.167651 377.676 
+L 303.887319 377.676 
+L 303.887319 368.6661 
+L 303.167651 368.6661 
+z
+" clip-path="url(#p4cd6003951)" style="fill-opacity: 0.75; stroke: #ffffff; stroke-width: 0.063212; stroke-linejoin: miter"/>
+   </g>
+   <g id="patch_317">
+    <path d="M 303.887319 377.676 
+L 304.606988 377.676 
+L 304.606988 368.6661 
+L 303.887319 368.6661 
+z
+" clip-path="url(#p4cd6003951)" style="fill-opacity: 0.75; stroke: #ffffff; stroke-width: 0.063212; stroke-linejoin: miter"/>
+   </g>
+   <g id="patch_318">
+    <path d="M 304.606988 377.676 
+L 305.326657 377.676 
+L 305.326657 377.676 
+L 304.606988 377.676 
+z
+" clip-path="url(#p4cd6003951)" style="fill-opacity: 0.75; stroke: #ffffff; stroke-width: 0.063212; stroke-linejoin: miter"/>
+   </g>
+   <g id="patch_319">
+    <path d="M 305.326657 377.676 
+L 306.046325 377.676 
+L 306.046325 350.6463 
+L 305.326657 350.6463 
+z
+" clip-path="url(#p4cd6003951)" style="fill-opacity: 0.75; stroke: #ffffff; stroke-width: 0.063212; stroke-linejoin: miter"/>
+   </g>
+   <g id="patch_320">
+    <path d="M 306.046325 377.676 
+L 306.765994 377.676 
+L 306.765994 368.6661 
+L 306.046325 368.6661 
+z
+" clip-path="url(#p4cd6003951)" style="fill-opacity: 0.75; stroke: #ffffff; stroke-width: 0.063212; stroke-linejoin: miter"/>
+   </g>
+   <g id="patch_321">
+    <path d="M 306.765994 377.676 
+L 307.485663 377.676 
+L 307.485663 368.6661 
+L 306.765994 368.6661 
+z
+" clip-path="url(#p4cd6003951)" style="fill-opacity: 0.75; stroke: #ffffff; stroke-width: 0.063212; stroke-linejoin: miter"/>
+   </g>
+   <g id="patch_322">
+    <path d="M 307.485663 377.676 
+L 308.205331 377.676 
+L 308.205331 314.6067 
+L 307.485663 314.6067 
+z
+" clip-path="url(#p4cd6003951)" style="fill-opacity: 0.75; stroke: #ffffff; stroke-width: 0.063212; stroke-linejoin: miter"/>
+   </g>
+   <g id="patch_323">
+    <path d="M 308.205331 377.676 
+L 308.925 377.676 
+L 308.925 359.6562 
+L 308.205331 359.6562 
+z
+" clip-path="url(#p4cd6003951)" style="fill-opacity: 0.75; stroke: #ffffff; stroke-width: 0.063212; stroke-linejoin: miter"/>
+   </g>
+   <g id="patch_324">
+    <path d="M 308.925 377.676 
+L 309.644669 377.676 
+L 309.644669 350.6463 
+L 308.925 350.6463 
+z
+" clip-path="url(#p4cd6003951)" style="fill-opacity: 0.75; stroke: #ffffff; stroke-width: 0.063212; stroke-linejoin: miter"/>
+   </g>
+   <g id="patch_325">
+    <path d="M 309.644669 377.676 
+L 310.364337 377.676 
+L 310.364337 368.6661 
+L 309.644669 368.6661 
+z
+" clip-path="url(#p4cd6003951)" style="fill-opacity: 0.75; stroke: #ffffff; stroke-width: 0.063212; stroke-linejoin: miter"/>
+   </g>
+   <g id="patch_326">
+    <path d="M 310.364337 377.676 
+L 311.084006 377.676 
+L 311.084006 359.6562 
+L 310.364337 359.6562 
+z
+" clip-path="url(#p4cd6003951)" style="fill-opacity: 0.75; stroke: #ffffff; stroke-width: 0.063212; stroke-linejoin: miter"/>
+   </g>
+   <g id="patch_327">
+    <path d="M 311.084006 377.676 
+L 311.803675 377.676 
+L 311.803675 341.6364 
+L 311.084006 341.6364 
+z
+" clip-path="url(#p4cd6003951)" style="fill-opacity: 0.75; stroke: #ffffff; stroke-width: 0.063212; stroke-linejoin: miter"/>
+   </g>
+   <g id="patch_328">
+    <path d="M 311.803675 377.676 
+L 312.523343 377.676 
+L 312.523343 359.6562 
+L 311.803675 359.6562 
+z
+" clip-path="url(#p4cd6003951)" style="fill-opacity: 0.75; stroke: #ffffff; stroke-width: 0.063212; stroke-linejoin: miter"/>
+   </g>
+   <g id="patch_329">
+    <path d="M 312.523343 377.676 
+L 313.243012 377.676 
+L 313.243012 350.6463 
+L 312.523343 350.6463 
+z
+" clip-path="url(#p4cd6003951)" style="fill-opacity: 0.75; stroke: #ffffff; stroke-width: 0.063212; stroke-linejoin: miter"/>
+   </g>
+   <g id="patch_330">
+    <path d="M 313.243012 377.676 
+L 313.962681 377.676 
+L 313.962681 359.6562 
+L 313.243012 359.6562 
+z
+" clip-path="url(#p4cd6003951)" style="fill-opacity: 0.75; stroke: #ffffff; stroke-width: 0.063212; stroke-linejoin: miter"/>
+   </g>
+   <g id="patch_331">
+    <path d="M 313.962681 377.676 
+L 314.682349 377.676 
+L 314.682349 359.6562 
+L 313.962681 359.6562 
+z
+" clip-path="url(#p4cd6003951)" style="fill-opacity: 0.75; stroke: #ffffff; stroke-width: 0.063212; stroke-linejoin: miter"/>
+   </g>
+   <g id="patch_332">
+    <path d="M 314.682349 377.676 
+L 315.402018 377.676 
+L 315.402018 377.676 
+L 314.682349 377.676 
+z
+" clip-path="url(#p4cd6003951)" style="fill-opacity: 0.75; stroke: #ffffff; stroke-width: 0.063212; stroke-linejoin: miter"/>
+   </g>
+   <g id="patch_333">
+    <path d="M 315.402018 377.676 
+L 316.121686 377.676 
+L 316.121686 368.6661 
+L 315.402018 368.6661 
+z
+" clip-path="url(#p4cd6003951)" style="fill-opacity: 0.75; stroke: #ffffff; stroke-width: 0.063212; stroke-linejoin: miter"/>
+   </g>
+   <g id="patch_334">
+    <path d="M 316.121686 377.676 
+L 316.841355 377.676 
+L 316.841355 368.6661 
+L 316.121686 368.6661 
+z
+" clip-path="url(#p4cd6003951)" style="fill-opacity: 0.75; stroke: #ffffff; stroke-width: 0.063212; stroke-linejoin: miter"/>
+   </g>
+   <g id="patch_335">
+    <path d="M 316.841355 377.676 
+L 317.561024 377.676 
+L 317.561024 377.676 
+L 316.841355 377.676 
+z
+" clip-path="url(#p4cd6003951)" style="fill-opacity: 0.75; stroke: #ffffff; stroke-width: 0.063212; stroke-linejoin: miter"/>
+   </g>
+   <g id="patch_336">
+    <path d="M 317.561024 377.676 
+L 318.280692 377.676 
+L 318.280692 332.6265 
+L 317.561024 332.6265 
+z
+" clip-path="url(#p4cd6003951)" style="fill-opacity: 0.75; stroke: #ffffff; stroke-width: 0.063212; stroke-linejoin: miter"/>
+   </g>
+   <g id="patch_337">
+    <path d="M 318.280692 377.676 
+L 319.000361 377.676 
+L 319.000361 359.6562 
+L 318.280692 359.6562 
+z
+" clip-path="url(#p4cd6003951)" style="fill-opacity: 0.75; stroke: #ffffff; stroke-width: 0.063212; stroke-linejoin: miter"/>
+   </g>
+   <g id="patch_338">
+    <path d="M 319.000361 377.676 
+L 319.72003 377.676 
+L 319.72003 377.676 
+L 319.000361 377.676 
+z
+" clip-path="url(#p4cd6003951)" style="fill-opacity: 0.75; stroke: #ffffff; stroke-width: 0.063212; stroke-linejoin: miter"/>
+   </g>
+   <g id="patch_339">
+    <path d="M 319.72003 377.676 
+L 320.439698 377.676 
+L 320.439698 260.5473 
+L 319.72003 260.5473 
+z
+" clip-path="url(#p4cd6003951)" style="fill-opacity: 0.75; stroke: #ffffff; stroke-width: 0.063212; stroke-linejoin: miter"/>
+   </g>
+   <g id="patch_340">
+    <path d="M 320.439698 377.676 
+L 321.159367 377.676 
+L 321.159367 350.6463 
+L 320.439698 350.6463 
+z
+" clip-path="url(#p4cd6003951)" style="fill-opacity: 0.75; stroke: #ffffff; stroke-width: 0.063212; stroke-linejoin: miter"/>
+   </g>
+   <g id="patch_341">
+    <path d="M 321.159367 377.676 
+L 321.879036 377.676 
+L 321.879036 350.6463 
+L 321.159367 350.6463 
+z
+" clip-path="url(#p4cd6003951)" style="fill-opacity: 0.75; stroke: #ffffff; stroke-width: 0.063212; stroke-linejoin: miter"/>
+   </g>
+   <g id="patch_342">
+    <path d="M 321.879036 377.676 
+L 322.598704 377.676 
+L 322.598704 341.6364 
+L 321.879036 341.6364 
+z
+" clip-path="url(#p4cd6003951)" style="fill-opacity: 0.75; stroke: #ffffff; stroke-width: 0.063212; stroke-linejoin: miter"/>
+   </g>
+   <g id="patch_343">
+    <path d="M 322.598704 377.676 
+L 323.318373 377.676 
+L 323.318373 350.6463 
+L 322.598704 350.6463 
+z
+" clip-path="url(#p4cd6003951)" style="fill-opacity: 0.75; stroke: #ffffff; stroke-width: 0.063212; stroke-linejoin: miter"/>
+   </g>
+   <g id="patch_344">
+    <path d="M 323.318373 377.676 
+L 324.038042 377.676 
+L 324.038042 332.6265 
+L 323.318373 332.6265 
+z
+" clip-path="url(#p4cd6003951)" style="fill-opacity: 0.75; stroke: #ffffff; stroke-width: 0.063212; stroke-linejoin: miter"/>
+   </g>
+   <g id="patch_345">
+    <path d="M 324.038042 377.676 
+L 324.75771 377.676 
+L 324.75771 359.6562 
+L 324.038042 359.6562 
+z
+" clip-path="url(#p4cd6003951)" style="fill-opacity: 0.75; stroke: #ffffff; stroke-width: 0.063212; stroke-linejoin: miter"/>
+   </g>
+   <g id="patch_346">
+    <path d="M 324.75771 377.676 
+L 325.477379 377.676 
+L 325.477379 368.6661 
+L 324.75771 368.6661 
+z
+" clip-path="url(#p4cd6003951)" style="fill-opacity: 0.75; stroke: #ffffff; stroke-width: 0.063212; stroke-linejoin: miter"/>
+   </g>
+   <g id="patch_347">
+    <path d="M 325.477379 377.676 
+L 326.197048 377.676 
+L 326.197048 323.6166 
+L 325.477379 323.6166 
+z
+" clip-path="url(#p4cd6003951)" style="fill-opacity: 0.75; stroke: #ffffff; stroke-width: 0.063212; stroke-linejoin: miter"/>
+   </g>
+   <g id="patch_348">
+    <path d="M 326.197048 377.676 
+L 326.916716 377.676 
+L 326.916716 368.6661 
+L 326.197048 368.6661 
+z
+" clip-path="url(#p4cd6003951)" style="fill-opacity: 0.75; stroke: #ffffff; stroke-width: 0.063212; stroke-linejoin: miter"/>
+   </g>
+   <g id="patch_349">
+    <path d="M 326.916716 377.676 
+L 327.636385 377.676 
+L 327.636385 350.6463 
+L 326.916716 350.6463 
+z
+" clip-path="url(#p4cd6003951)" style="fill-opacity: 0.75; stroke: #ffffff; stroke-width: 0.063212; stroke-linejoin: miter"/>
+   </g>
+   <g id="patch_350">
+    <path d="M 327.636385 377.676 
+L 328.356054 377.676 
+L 328.356054 305.5968 
+L 327.636385 305.5968 
+z
+" clip-path="url(#p4cd6003951)" style="fill-opacity: 0.75; stroke: #ffffff; stroke-width: 0.063212; stroke-linejoin: miter"/>
+   </g>
+   <g id="patch_351">
+    <path d="M 328.356054 377.676 
+L 329.075722 377.676 
+L 329.075722 359.6562 
+L 328.356054 359.6562 
+z
+" clip-path="url(#p4cd6003951)" style="fill-opacity: 0.75; stroke: #ffffff; stroke-width: 0.063212; stroke-linejoin: miter"/>
+   </g>
+   <g id="patch_352">
+    <path d="M 329.075722 377.676 
+L 329.795391 377.676 
+L 329.795391 359.6562 
+L 329.075722 359.6562 
+z
+" clip-path="url(#p4cd6003951)" style="fill-opacity: 0.75; stroke: #ffffff; stroke-width: 0.063212; stroke-linejoin: miter"/>
+   </g>
+   <g id="patch_353">
+    <path d="M 329.795391 377.676 
+L 330.515059 377.676 
+L 330.515059 377.676 
+L 329.795391 377.676 
+z
+" clip-path="url(#p4cd6003951)" style="fill-opacity: 0.75; stroke: #ffffff; stroke-width: 0.063212; stroke-linejoin: miter"/>
+   </g>
+   <g id="patch_354">
+    <path d="M 330.515059 377.676 
+L 331.234728 377.676 
+L 331.234728 350.6463 
+L 330.515059 350.6463 
+z
+" clip-path="url(#p4cd6003951)" style="fill-opacity: 0.75; stroke: #ffffff; stroke-width: 0.063212; stroke-linejoin: miter"/>
+   </g>
+   <g id="patch_355">
+    <path d="M 331.234728 377.676 
+L 331.954397 377.676 
+L 331.954397 359.6562 
+L 331.234728 359.6562 
+z
+" clip-path="url(#p4cd6003951)" style="fill-opacity: 0.75; stroke: #ffffff; stroke-width: 0.063212; stroke-linejoin: miter"/>
+   </g>
+   <g id="patch_356">
+    <path d="M 331.954397 377.676 
+L 332.674065 377.676 
+L 332.674065 359.6562 
+L 331.954397 359.6562 
+z
+" clip-path="url(#p4cd6003951)" style="fill-opacity: 0.75; stroke: #ffffff; stroke-width: 0.063212; stroke-linejoin: miter"/>
+   </g>
+   <g id="patch_357">
+    <path d="M 332.674065 377.676 
+L 333.393734 377.676 
+L 333.393734 359.6562 
+L 332.674065 359.6562 
+z
+" clip-path="url(#p4cd6003951)" style="fill-opacity: 0.75; stroke: #ffffff; stroke-width: 0.063212; stroke-linejoin: miter"/>
+   </g>
+   <g id="patch_358">
+    <path d="M 333.393734 377.676 
+L 334.113403 377.676 
+L 334.113403 350.6463 
+L 333.393734 350.6463 
+z
+" clip-path="url(#p4cd6003951)" style="fill-opacity: 0.75; stroke: #ffffff; stroke-width: 0.063212; stroke-linejoin: miter"/>
+   </g>
+   <g id="patch_359">
+    <path d="M 334.113403 377.676 
+L 334.833071 377.676 
+L 334.833071 332.6265 
+L 334.113403 332.6265 
+z
+" clip-path="url(#p4cd6003951)" style="fill-opacity: 0.75; stroke: #ffffff; stroke-width: 0.063212; stroke-linejoin: miter"/>
+   </g>
+   <g id="patch_360">
+    <path d="M 334.833071 377.676 
+L 335.55274 377.676 
+L 335.55274 341.6364 
+L 334.833071 341.6364 
+z
+" clip-path="url(#p4cd6003951)" style="fill-opacity: 0.75; stroke: #ffffff; stroke-width: 0.063212; stroke-linejoin: miter"/>
+   </g>
+   <g id="patch_361">
+    <path d="M 335.55274 377.676 
+L 336.272409 377.676 
+L 336.272409 359.6562 
+L 335.55274 359.6562 
+z
+" clip-path="url(#p4cd6003951)" style="fill-opacity: 0.75; stroke: #ffffff; stroke-width: 0.063212; stroke-linejoin: miter"/>
+   </g>
+   <g id="patch_362">
+    <path d="M 336.272409 377.676 
+L 336.992077 377.676 
+L 336.992077 350.6463 
+L 336.272409 350.6463 
+z
+" clip-path="url(#p4cd6003951)" style="fill-opacity: 0.75; stroke: #ffffff; stroke-width: 0.063212; stroke-linejoin: miter"/>
+   </g>
+   <g id="patch_363">
+    <path d="M 336.992077 377.676 
+L 337.711746 377.676 
+L 337.711746 359.6562 
+L 336.992077 359.6562 
+z
+" clip-path="url(#p4cd6003951)" style="fill-opacity: 0.75; stroke: #ffffff; stroke-width: 0.063212; stroke-linejoin: miter"/>
+   </g>
+   <g id="patch_364">
+    <path d="M 337.711746 377.676 
+L 338.431415 377.676 
+L 338.431415 377.676 
+L 337.711746 377.676 
+z
+" clip-path="url(#p4cd6003951)" style="fill-opacity: 0.75; stroke: #ffffff; stroke-width: 0.063212; stroke-linejoin: miter"/>
+   </g>
+   <g id="patch_365">
+    <path d="M 338.431415 377.676 
+L 339.151083 377.676 
+L 339.151083 314.6067 
+L 338.431415 314.6067 
+z
+" clip-path="url(#p4cd6003951)" style="fill-opacity: 0.75; stroke: #ffffff; stroke-width: 0.063212; stroke-linejoin: miter"/>
+   </g>
+   <g id="patch_366">
+    <path d="M 339.151083 377.676 
+L 339.870752 377.676 
+L 339.870752 359.6562 
+L 339.151083 359.6562 
+z
+" clip-path="url(#p4cd6003951)" style="fill-opacity: 0.75; stroke: #ffffff; stroke-width: 0.063212; stroke-linejoin: miter"/>
+   </g>
+   <g id="patch_367">
+    <path d="M 339.870752 377.676 
+L 340.590421 377.676 
+L 340.590421 368.6661 
+L 339.870752 368.6661 
+z
+" clip-path="url(#p4cd6003951)" style="fill-opacity: 0.75; stroke: #ffffff; stroke-width: 0.063212; stroke-linejoin: miter"/>
+   </g>
+   <g id="patch_368">
+    <path d="M 340.590421 377.676 
+L 341.310089 377.676 
+L 341.310089 368.6661 
+L 340.590421 368.6661 
+z
+" clip-path="url(#p4cd6003951)" style="fill-opacity: 0.75; stroke: #ffffff; stroke-width: 0.063212; stroke-linejoin: miter"/>
+   </g>
+   <g id="patch_369">
+    <path d="M 341.310089 377.676 
+L 342.029758 377.676 
+L 342.029758 359.6562 
+L 341.310089 359.6562 
+z
+" clip-path="url(#p4cd6003951)" style="fill-opacity: 0.75; stroke: #ffffff; stroke-width: 0.063212; stroke-linejoin: miter"/>
+   </g>
+   <g id="patch_370">
+    <path d="M 342.029758 377.676 
+L 342.749427 377.676 
+L 342.749427 368.6661 
+L 342.029758 368.6661 
+z
+" clip-path="url(#p4cd6003951)" style="fill-opacity: 0.75; stroke: #ffffff; stroke-width: 0.063212; stroke-linejoin: miter"/>
+   </g>
+   <g id="patch_371">
+    <path d="M 342.749427 377.676 
+L 343.469095 377.676 
+L 343.469095 350.6463 
+L 342.749427 350.6463 
+z
+" clip-path="url(#p4cd6003951)" style="fill-opacity: 0.75; stroke: #ffffff; stroke-width: 0.063212; stroke-linejoin: miter"/>
+   </g>
+   <g id="patch_372">
+    <path d="M 343.469095 377.676 
+L 344.188764 377.676 
+L 344.188764 377.676 
+L 343.469095 377.676 
+z
+" clip-path="url(#p4cd6003951)" style="fill-opacity: 0.75; stroke: #ffffff; stroke-width: 0.063212; stroke-linejoin: miter"/>
+   </g>
+   <g id="patch_373">
+    <path d="M 344.188764 377.676 
+L 344.908432 377.676 
+L 344.908432 341.6364 
+L 344.188764 341.6364 
+z
+" clip-path="url(#p4cd6003951)" style="fill-opacity: 0.75; stroke: #ffffff; stroke-width: 0.063212; stroke-linejoin: miter"/>
+   </g>
+   <g id="patch_374">
+    <path d="M 344.908432 377.676 
+L 345.628101 377.676 
+L 345.628101 350.6463 
+L 344.908432 350.6463 
+z
+" clip-path="url(#p4cd6003951)" style="fill-opacity: 0.75; stroke: #ffffff; stroke-width: 0.063212; stroke-linejoin: miter"/>
+   </g>
+   <g id="patch_375">
+    <path d="M 345.628101 377.676 
+L 346.34777 377.676 
+L 346.34777 368.6661 
+L 345.628101 368.6661 
+z
+" clip-path="url(#p4cd6003951)" style="fill-opacity: 0.75; stroke: #ffffff; stroke-width: 0.063212; stroke-linejoin: miter"/>
+   </g>
+   <g id="patch_376">
+    <path d="M 346.34777 377.676 
+L 347.067438 377.676 
+L 347.067438 368.6661 
+L 346.34777 368.6661 
+z
+" clip-path="url(#p4cd6003951)" style="fill-opacity: 0.75; stroke: #ffffff; stroke-width: 0.063212; stroke-linejoin: miter"/>
+   </g>
+   <g id="patch_377">
+    <path d="M 347.067438 377.676 
+L 347.787107 377.676 
+L 347.787107 377.676 
+L 347.067438 377.676 
+z
+" clip-path="url(#p4cd6003951)" style="fill-opacity: 0.75; stroke: #ffffff; stroke-width: 0.063212; stroke-linejoin: miter"/>
+   </g>
+   <g id="patch_378">
+    <path d="M 347.787107 377.676 
+L 348.506776 377.676 
+L 348.506776 368.6661 
+L 347.787107 368.6661 
+z
+" clip-path="url(#p4cd6003951)" style="fill-opacity: 0.75; stroke: #ffffff; stroke-width: 0.063212; stroke-linejoin: miter"/>
+   </g>
+   <g id="patch_379">
+    <path d="M 348.506776 377.676 
+L 349.226444 377.676 
+L 349.226444 359.6562 
+L 348.506776 359.6562 
+z
+" clip-path="url(#p4cd6003951)" style="fill-opacity: 0.75; stroke: #ffffff; stroke-width: 0.063212; stroke-linejoin: miter"/>
+   </g>
+   <g id="patch_380">
+    <path d="M 349.226444 377.676 
+L 349.946113 377.676 
+L 349.946113 305.5968 
+L 349.226444 305.5968 
+z
+" clip-path="url(#p4cd6003951)" style="fill-opacity: 0.75; stroke: #ffffff; stroke-width: 0.063212; stroke-linejoin: miter"/>
+   </g>
+   <g id="patch_381">
+    <path d="M 349.946113 377.676 
+L 350.665782 377.676 
+L 350.665782 368.6661 
+L 349.946113 368.6661 
+z
+" clip-path="url(#p4cd6003951)" style="fill-opacity: 0.75; stroke: #ffffff; stroke-width: 0.063212; stroke-linejoin: miter"/>
+   </g>
+   <g id="patch_382">
+    <path d="M 350.665782 377.676 
+L 351.38545 377.676 
+L 351.38545 368.6661 
+L 350.665782 368.6661 
+z
+" clip-path="url(#p4cd6003951)" style="fill-opacity: 0.75; stroke: #ffffff; stroke-width: 0.063212; stroke-linejoin: miter"/>
+   </g>
+   <g id="patch_383">
+    <path d="M 351.38545 377.676 
+L 352.105119 377.676 
+L 352.105119 377.676 
+L 351.38545 377.676 
+z
+" clip-path="url(#p4cd6003951)" style="fill-opacity: 0.75; stroke: #ffffff; stroke-width: 0.063212; stroke-linejoin: miter"/>
+   </g>
+   <g id="patch_384">
+    <path d="M 352.105119 377.676 
+L 352.824788 377.676 
+L 352.824788 368.6661 
+L 352.105119 368.6661 
+z
+" clip-path="url(#p4cd6003951)" style="fill-opacity: 0.75; stroke: #ffffff; stroke-width: 0.063212; stroke-linejoin: miter"/>
+   </g>
+   <g id="patch_385">
+    <path d="M 352.824788 377.676 
+L 353.544456 377.676 
+L 353.544456 368.6661 
+L 352.824788 368.6661 
+z
+" clip-path="url(#p4cd6003951)" style="fill-opacity: 0.75; stroke: #ffffff; stroke-width: 0.063212; stroke-linejoin: miter"/>
+   </g>
+   <g id="patch_386">
+    <path d="M 353.544456 377.676 
+L 354.264125 377.676 
+L 354.264125 323.6166 
+L 353.544456 323.6166 
+z
+" clip-path="url(#p4cd6003951)" style="fill-opacity: 0.75; stroke: #ffffff; stroke-width: 0.063212; stroke-linejoin: miter"/>
+   </g>
+   <g id="patch_387">
+    <path d="M 354.264125 377.676 
+L 354.983794 377.676 
+L 354.983794 323.6166 
+L 354.264125 323.6166 
+z
+" clip-path="url(#p4cd6003951)" style="fill-opacity: 0.75; stroke: #ffffff; stroke-width: 0.063212; stroke-linejoin: miter"/>
+   </g>
+   <g id="patch_388">
+    <path d="M 354.983794 377.676 
+L 355.703462 377.676 
+L 355.703462 359.6562 
+L 354.983794 359.6562 
+z
+" clip-path="url(#p4cd6003951)" style="fill-opacity: 0.75; stroke: #ffffff; stroke-width: 0.063212; stroke-linejoin: miter"/>
+   </g>
+   <g id="patch_389">
+    <path d="M 355.703462 377.676 
+L 356.423131 377.676 
+L 356.423131 377.676 
+L 355.703462 377.676 
+z
+" clip-path="url(#p4cd6003951)" style="fill-opacity: 0.75; stroke: #ffffff; stroke-width: 0.063212; stroke-linejoin: miter"/>
+   </g>
+   <g id="patch_390">
+    <path d="M 356.423131 377.676 
+L 357.142799 377.676 
+L 357.142799 359.6562 
+L 356.423131 359.6562 
+z
+" clip-path="url(#p4cd6003951)" style="fill-opacity: 0.75; stroke: #ffffff; stroke-width: 0.063212; stroke-linejoin: miter"/>
+   </g>
+   <g id="patch_391">
+    <path d="M 357.142799 377.676 
+L 357.862468 377.676 
+L 357.862468 350.6463 
+L 357.142799 350.6463 
+z
+" clip-path="url(#p4cd6003951)" style="fill-opacity: 0.75; stroke: #ffffff; stroke-width: 0.063212; stroke-linejoin: miter"/>
+   </g>
+   <g id="patch_392">
+    <path d="M 357.862468 377.676 
+L 358.582137 377.676 
+L 358.582137 368.6661 
+L 357.862468 368.6661 
+z
+" clip-path="url(#p4cd6003951)" style="fill-opacity: 0.75; stroke: #ffffff; stroke-width: 0.063212; stroke-linejoin: miter"/>
+   </g>
+   <g id="patch_393">
+    <path d="M 358.582137 377.676 
+L 359.301805 377.676 
+L 359.301805 359.6562 
+L 358.582137 359.6562 
+z
+" clip-path="url(#p4cd6003951)" style="fill-opacity: 0.75; stroke: #ffffff; stroke-width: 0.063212; stroke-linejoin: miter"/>
+   </g>
+   <g id="patch_394">
+    <path d="M 359.301805 377.676 
+L 360.021474 377.676 
+L 360.021474 350.6463 
+L 359.301805 350.6463 
+z
+" clip-path="url(#p4cd6003951)" style="fill-opacity: 0.75; stroke: #ffffff; stroke-width: 0.063212; stroke-linejoin: miter"/>
+   </g>
+   <g id="patch_395">
+    <path d="M 360.021474 377.676 
+L 360.741143 377.676 
+L 360.741143 350.6463 
+L 360.021474 350.6463 
+z
+" clip-path="url(#p4cd6003951)" style="fill-opacity: 0.75; stroke: #ffffff; stroke-width: 0.063212; stroke-linejoin: miter"/>
+   </g>
+   <g id="patch_396">
+    <path d="M 360.741143 377.676 
+L 361.460811 377.676 
+L 361.460811 368.6661 
+L 360.741143 368.6661 
+z
+" clip-path="url(#p4cd6003951)" style="fill-opacity: 0.75; stroke: #ffffff; stroke-width: 0.063212; stroke-linejoin: miter"/>
+   </g>
+   <g id="patch_397">
+    <path d="M 361.460811 377.676 
+L 362.18048 377.676 
+L 362.18048 377.676 
+L 361.460811 377.676 
+z
+" clip-path="url(#p4cd6003951)" style="fill-opacity: 0.75; stroke: #ffffff; stroke-width: 0.063212; stroke-linejoin: miter"/>
+   </g>
+   <g id="patch_398">
+    <path d="M 362.18048 377.676 
+L 362.900149 377.676 
+L 362.900149 350.6463 
+L 362.18048 350.6463 
+z
+" clip-path="url(#p4cd6003951)" style="fill-opacity: 0.75; stroke: #ffffff; stroke-width: 0.063212; stroke-linejoin: miter"/>
+   </g>
+   <g id="patch_399">
+    <path d="M 362.900149 377.676 
+L 363.619817 377.676 
+L 363.619817 350.6463 
+L 362.900149 350.6463 
+z
+" clip-path="url(#p4cd6003951)" style="fill-opacity: 0.75; stroke: #ffffff; stroke-width: 0.063212; stroke-linejoin: miter"/>
+   </g>
+   <g id="patch_400">
+    <path d="M 363.619817 377.676 
+L 364.339486 377.676 
+L 364.339486 377.676 
+L 363.619817 377.676 
+z
+" clip-path="url(#p4cd6003951)" style="fill-opacity: 0.75; stroke: #ffffff; stroke-width: 0.063212; stroke-linejoin: miter"/>
+   </g>
+   <g id="patch_401">
+    <path d="M 364.339486 377.676 
+L 365.059155 377.676 
+L 365.059155 377.676 
+L 364.339486 377.676 
+z
+" clip-path="url(#p4cd6003951)" style="fill-opacity: 0.75; stroke: #ffffff; stroke-width: 0.063212; stroke-linejoin: miter"/>
+   </g>
+   <g id="patch_402">
+    <path d="M 365.059155 377.676 
+L 365.778823 377.676 
+L 365.778823 359.6562 
+L 365.059155 359.6562 
+z
+" clip-path="url(#p4cd6003951)" style="fill-opacity: 0.75; stroke: #ffffff; stroke-width: 0.063212; stroke-linejoin: miter"/>
+   </g>
+   <g id="patch_403">
+    <path d="M 365.778823 377.676 
+L 366.498492 377.676 
+L 366.498492 350.6463 
+L 365.778823 350.6463 
+z
+" clip-path="url(#p4cd6003951)" style="fill-opacity: 0.75; stroke: #ffffff; stroke-width: 0.063212; stroke-linejoin: miter"/>
+   </g>
+   <g id="patch_404">
+    <path d="M 366.498492 377.676 
+L 367.218161 377.676 
+L 367.218161 359.6562 
+L 366.498492 359.6562 
+z
+" clip-path="url(#p4cd6003951)" style="fill-opacity: 0.75; stroke: #ffffff; stroke-width: 0.063212; stroke-linejoin: miter"/>
+   </g>
+   <g id="patch_405">
+    <path d="M 367.218161 377.676 
+L 367.937829 377.676 
+L 367.937829 377.676 
+L 367.218161 377.676 
+z
+" clip-path="url(#p4cd6003951)" style="fill-opacity: 0.75; stroke: #ffffff; stroke-width: 0.063212; stroke-linejoin: miter"/>
+   </g>
+   <g id="patch_406">
+    <path d="M 367.937829 377.676 
+L 368.657498 377.676 
+L 368.657498 377.676 
+L 367.937829 377.676 
+z
+" clip-path="url(#p4cd6003951)" style="fill-opacity: 0.75; stroke: #ffffff; stroke-width: 0.063212; stroke-linejoin: miter"/>
+   </g>
+   <g id="patch_407">
+    <path d="M 368.657498 377.676 
+L 369.377167 377.676 
+L 369.377167 377.676 
+L 368.657498 377.676 
+z
+" clip-path="url(#p4cd6003951)" style="fill-opacity: 0.75; stroke: #ffffff; stroke-width: 0.063212; stroke-linejoin: miter"/>
+   </g>
+   <g id="patch_408">
+    <path d="M 369.377167 377.676 
+L 370.096835 377.676 
+L 370.096835 359.6562 
+L 369.377167 359.6562 
+z
+" clip-path="url(#p4cd6003951)" style="fill-opacity: 0.75; stroke: #ffffff; stroke-width: 0.063212; stroke-linejoin: miter"/>
+   </g>
+   <g id="patch_409">
+    <path d="M 370.096835 377.676 
+L 370.816504 377.676 
+L 370.816504 368.6661 
+L 370.096835 368.6661 
+z
+" clip-path="url(#p4cd6003951)" style="fill-opacity: 0.75; stroke: #ffffff; stroke-width: 0.063212; stroke-linejoin: miter"/>
+   </g>
+   <g id="patch_410">
+    <path d="M 370.816504 377.676 
+L 371.536172 377.676 
+L 371.536172 368.6661 
+L 370.816504 368.6661 
+z
+" clip-path="url(#p4cd6003951)" style="fill-opacity: 0.75; stroke: #ffffff; stroke-width: 0.063212; stroke-linejoin: miter"/>
+   </g>
+   <g id="patch_411">
+    <path d="M 371.536172 377.676 
+L 372.255841 377.676 
+L 372.255841 350.6463 
+L 371.536172 350.6463 
+z
+" clip-path="url(#p4cd6003951)" style="fill-opacity: 0.75; stroke: #ffffff; stroke-width: 0.063212; stroke-linejoin: miter"/>
+   </g>
+   <g id="patch_412">
+    <path d="M 372.255841 377.676 
+L 372.97551 377.676 
+L 372.97551 359.6562 
+L 372.255841 359.6562 
+z
+" clip-path="url(#p4cd6003951)" style="fill-opacity: 0.75; stroke: #ffffff; stroke-width: 0.063212; stroke-linejoin: miter"/>
+   </g>
+   <g id="patch_413">
+    <path d="M 372.97551 377.676 
+L 373.695178 377.676 
+L 373.695178 359.6562 
+L 372.97551 359.6562 
+z
+" clip-path="url(#p4cd6003951)" style="fill-opacity: 0.75; stroke: #ffffff; stroke-width: 0.063212; stroke-linejoin: miter"/>
+   </g>
+   <g id="patch_414">
+    <path d="M 373.695178 377.676 
+L 374.414847 377.676 
+L 374.414847 368.6661 
+L 373.695178 368.6661 
+z
+" clip-path="url(#p4cd6003951)" style="fill-opacity: 0.75; stroke: #ffffff; stroke-width: 0.063212; stroke-linejoin: miter"/>
+   </g>
+   <g id="patch_415">
+    <path d="M 374.414847 377.676 
+L 375.134516 377.676 
+L 375.134516 377.676 
+L 374.414847 377.676 
+z
+" clip-path="url(#p4cd6003951)" style="fill-opacity: 0.75; stroke: #ffffff; stroke-width: 0.063212; stroke-linejoin: miter"/>
+   </g>
+   <g id="patch_416">
+    <path d="M 375.134516 377.676 
+L 375.854184 377.676 
+L 375.854184 314.6067 
+L 375.134516 314.6067 
+z
+" clip-path="url(#p4cd6003951)" style="fill-opacity: 0.75; stroke: #ffffff; stroke-width: 0.063212; stroke-linejoin: miter"/>
+   </g>
+   <g id="patch_417">
+    <path d="M 375.854184 377.676 
+L 376.573853 377.676 
+L 376.573853 377.676 
+L 375.854184 377.676 
+z
+" clip-path="url(#p4cd6003951)" style="fill-opacity: 0.75; stroke: #ffffff; stroke-width: 0.063212; stroke-linejoin: miter"/>
+   </g>
+   <g id="patch_418">
+    <path d="M 376.573853 377.676 
+L 377.293522 377.676 
+L 377.293522 368.6661 
+L 376.573853 368.6661 
+z
+" clip-path="url(#p4cd6003951)" style="fill-opacity: 0.75; stroke: #ffffff; stroke-width: 0.063212; stroke-linejoin: miter"/>
+   </g>
+   <g id="patch_419">
+    <path d="M 377.293522 377.676 
+L 378.01319 377.676 
+L 378.01319 368.6661 
+L 377.293522 368.6661 
+z
+" clip-path="url(#p4cd6003951)" style="fill-opacity: 0.75; stroke: #ffffff; stroke-width: 0.063212; stroke-linejoin: miter"/>
+   </g>
+   <g id="patch_420">
+    <path d="M 378.01319 377.676 
+L 378.732859 377.676 
+L 378.732859 359.6562 
+L 378.01319 359.6562 
+z
+" clip-path="url(#p4cd6003951)" style="fill-opacity: 0.75; stroke: #ffffff; stroke-width: 0.063212; stroke-linejoin: miter"/>
+   </g>
+   <g id="patch_421">
+    <path d="M 378.732859 377.676 
+L 379.452528 377.676 
+L 379.452528 341.6364 
+L 378.732859 341.6364 
+z
+" clip-path="url(#p4cd6003951)" style="fill-opacity: 0.75; stroke: #ffffff; stroke-width: 0.063212; stroke-linejoin: miter"/>
+   </g>
+   <g id="patch_422">
+    <path d="M 379.452528 377.676 
+L 380.172196 377.676 
+L 380.172196 359.6562 
+L 379.452528 359.6562 
+z
+" clip-path="url(#p4cd6003951)" style="fill-opacity: 0.75; stroke: #ffffff; stroke-width: 0.063212; stroke-linejoin: miter"/>
+   </g>
+   <g id="patch_423">
+    <path d="M 380.172196 377.676 
+L 380.891865 377.676 
+L 380.891865 377.676 
+L 380.172196 377.676 
+z
+" clip-path="url(#p4cd6003951)" style="fill-opacity: 0.75; stroke: #ffffff; stroke-width: 0.063212; stroke-linejoin: miter"/>
+   </g>
+   <g id="patch_424">
+    <path d="M 380.891865 377.676 
+L 381.611534 377.676 
+L 381.611534 332.6265 
+L 380.891865 332.6265 
+z
+" clip-path="url(#p4cd6003951)" style="fill-opacity: 0.75; stroke: #ffffff; stroke-width: 0.063212; stroke-linejoin: miter"/>
+   </g>
+   <g id="patch_425">
+    <path d="M 381.611534 377.676 
+L 382.331202 377.676 
+L 382.331202 350.6463 
+L 381.611534 350.6463 
+z
+" clip-path="url(#p4cd6003951)" style="fill-opacity: 0.75; stroke: #ffffff; stroke-width: 0.063212; stroke-linejoin: miter"/>
+   </g>
+   <g id="patch_426">
+    <path d="M 382.331202 377.676 
+L 383.050871 377.676 
+L 383.050871 359.6562 
+L 382.331202 359.6562 
+z
+" clip-path="url(#p4cd6003951)" style="fill-opacity: 0.75; stroke: #ffffff; stroke-width: 0.063212; stroke-linejoin: miter"/>
+   </g>
+   <g id="patch_427">
+    <path d="M 383.050871 377.676 
+L 383.77054 377.676 
+L 383.77054 350.6463 
+L 383.050871 350.6463 
+z
+" clip-path="url(#p4cd6003951)" style="fill-opacity: 0.75; stroke: #ffffff; stroke-width: 0.063212; stroke-linejoin: miter"/>
+   </g>
+   <g id="patch_428">
+    <path d="M 383.77054 377.676 
+L 384.490208 377.676 
+L 384.490208 359.6562 
+L 383.77054 359.6562 
+z
+" clip-path="url(#p4cd6003951)" style="fill-opacity: 0.75; stroke: #ffffff; stroke-width: 0.063212; stroke-linejoin: miter"/>
+   </g>
+   <g id="patch_429">
+    <path d="M 384.490208 377.676 
+L 385.209877 377.676 
+L 385.209877 341.6364 
+L 384.490208 341.6364 
+z
+" clip-path="url(#p4cd6003951)" style="fill-opacity: 0.75; stroke: #ffffff; stroke-width: 0.063212; stroke-linejoin: miter"/>
+   </g>
+   <g id="patch_430">
+    <path d="M 385.209877 377.676 
+L 385.929545 377.676 
+L 385.929545 368.6661 
+L 385.209877 368.6661 
+z
+" clip-path="url(#p4cd6003951)" style="fill-opacity: 0.75; stroke: #ffffff; stroke-width: 0.063212; stroke-linejoin: miter"/>
+   </g>
+   <g id="patch_431">
+    <path d="M 385.929545 377.676 
+L 386.649214 377.676 
+L 386.649214 359.6562 
+L 385.929545 359.6562 
+z
+" clip-path="url(#p4cd6003951)" style="fill-opacity: 0.75; stroke: #ffffff; stroke-width: 0.063212; stroke-linejoin: miter"/>
+   </g>
+   <g id="patch_432">
+    <path d="M 386.649214 377.676 
+L 387.368883 377.676 
+L 387.368883 350.6463 
+L 386.649214 350.6463 
+z
+" clip-path="url(#p4cd6003951)" style="fill-opacity: 0.75; stroke: #ffffff; stroke-width: 0.063212; stroke-linejoin: miter"/>
+   </g>
+   <g id="patch_433">
+    <path d="M 387.368883 377.676 
+L 388.088551 377.676 
+L 388.088551 332.6265 
+L 387.368883 332.6265 
+z
+" clip-path="url(#p4cd6003951)" style="fill-opacity: 0.75; stroke: #ffffff; stroke-width: 0.063212; stroke-linejoin: miter"/>
+   </g>
+   <g id="patch_434">
+    <path d="M 388.088551 377.676 
+L 388.80822 377.676 
+L 388.80822 341.6364 
+L 388.088551 341.6364 
+z
+" clip-path="url(#p4cd6003951)" style="fill-opacity: 0.75; stroke: #ffffff; stroke-width: 0.063212; stroke-linejoin: miter"/>
+   </g>
+   <g id="patch_435">
+    <path d="M 388.80822 377.676 
+L 389.527889 377.676 
+L 389.527889 341.6364 
+L 388.80822 341.6364 
+z
+" clip-path="url(#p4cd6003951)" style="fill-opacity: 0.75; stroke: #ffffff; stroke-width: 0.063212; stroke-linejoin: miter"/>
+   </g>
+   <g id="patch_436">
+    <path d="M 389.527889 377.676 
+L 390.247557 377.676 
+L 390.247557 377.676 
+L 389.527889 377.676 
+z
+" clip-path="url(#p4cd6003951)" style="fill-opacity: 0.75; stroke: #ffffff; stroke-width: 0.063212; stroke-linejoin: miter"/>
+   </g>
+   <g id="patch_437">
+    <path d="M 390.247557 377.676 
+L 390.967226 377.676 
+L 390.967226 359.6562 
+L 390.247557 359.6562 
+z
+" clip-path="url(#p4cd6003951)" style="fill-opacity: 0.75; stroke: #ffffff; stroke-width: 0.063212; stroke-linejoin: miter"/>
+   </g>
+   <g id="patch_438">
+    <path d="M 390.967226 377.676 
+L 391.686895 377.676 
+L 391.686895 368.6661 
+L 390.967226 368.6661 
+z
+" clip-path="url(#p4cd6003951)" style="fill-opacity: 0.75; stroke: #ffffff; stroke-width: 0.063212; stroke-linejoin: miter"/>
+   </g>
+   <g id="patch_439">
+    <path d="M 391.686895 377.676 
+L 392.406563 377.676 
+L 392.406563 359.6562 
+L 391.686895 359.6562 
+z
+" clip-path="url(#p4cd6003951)" style="fill-opacity: 0.75; stroke: #ffffff; stroke-width: 0.063212; stroke-linejoin: miter"/>
+   </g>
+   <g id="patch_440">
+    <path d="M 392.406563 377.676 
+L 393.126232 377.676 
+L 393.126232 377.676 
+L 392.406563 377.676 
+z
+" clip-path="url(#p4cd6003951)" style="fill-opacity: 0.75; stroke: #ffffff; stroke-width: 0.063212; stroke-linejoin: miter"/>
+   </g>
+   <g id="patch_441">
+    <path d="M 393.126232 377.676 
+L 393.845901 377.676 
+L 393.845901 377.676 
+L 393.126232 377.676 
+z
+" clip-path="url(#p4cd6003951)" style="fill-opacity: 0.75; stroke: #ffffff; stroke-width: 0.063212; stroke-linejoin: miter"/>
+   </g>
+   <g id="patch_442">
+    <path d="M 393.845901 377.676 
+L 394.565569 377.676 
+L 394.565569 368.6661 
+L 393.845901 368.6661 
+z
+" clip-path="url(#p4cd6003951)" style="fill-opacity: 0.75; stroke: #ffffff; stroke-width: 0.063212; stroke-linejoin: miter"/>
+   </g>
+   <g id="patch_443">
+    <path d="M 394.565569 377.676 
+L 395.285238 377.676 
+L 395.285238 368.6661 
+L 394.565569 368.6661 
+z
+" clip-path="url(#p4cd6003951)" style="fill-opacity: 0.75; stroke: #ffffff; stroke-width: 0.063212; stroke-linejoin: miter"/>
+   </g>
+   <g id="patch_444">
+    <path d="M 395.285238 377.676 
+L 396.004907 377.676 
+L 396.004907 377.676 
+L 395.285238 377.676 
+z
+" clip-path="url(#p4cd6003951)" style="fill-opacity: 0.75; stroke: #ffffff; stroke-width: 0.063212; stroke-linejoin: miter"/>
+   </g>
+   <g id="patch_445">
+    <path d="M 396.004907 377.676 
+L 396.724575 377.676 
+L 396.724575 377.676 
+L 396.004907 377.676 
+z
+" clip-path="url(#p4cd6003951)" style="fill-opacity: 0.75; stroke: #ffffff; stroke-width: 0.063212; stroke-linejoin: miter"/>
+   </g>
+   <g id="patch_446">
+    <path d="M 396.724575 377.676 
+L 397.444244 377.676 
+L 397.444244 341.6364 
+L 396.724575 341.6364 
+z
+" clip-path="url(#p4cd6003951)" style="fill-opacity: 0.75; stroke: #ffffff; stroke-width: 0.063212; stroke-linejoin: miter"/>
+   </g>
+   <g id="patch_447">
+    <path d="M 397.444244 377.676 
+L 398.163912 377.676 
+L 398.163912 350.6463 
+L 397.444244 350.6463 
+z
+" clip-path="url(#p4cd6003951)" style="fill-opacity: 0.75; stroke: #ffffff; stroke-width: 0.063212; stroke-linejoin: miter"/>
+   </g>
+   <g id="patch_448">
+    <path d="M 398.163912 377.676 
+L 398.883581 377.676 
+L 398.883581 368.6661 
+L 398.163912 368.6661 
+z
+" clip-path="url(#p4cd6003951)" style="fill-opacity: 0.75; stroke: #ffffff; stroke-width: 0.063212; stroke-linejoin: miter"/>
+   </g>
+   <g id="patch_449">
+    <path d="M 398.883581 377.676 
+L 399.60325 377.676 
+L 399.60325 341.6364 
+L 398.883581 341.6364 
+z
+" clip-path="url(#p4cd6003951)" style="fill-opacity: 0.75; stroke: #ffffff; stroke-width: 0.063212; stroke-linejoin: miter"/>
+   </g>
+   <g id="patch_450">
+    <path d="M 399.60325 377.676 
+L 400.322918 377.676 
+L 400.322918 368.6661 
+L 399.60325 368.6661 
+z
+" clip-path="url(#p4cd6003951)" style="fill-opacity: 0.75; stroke: #ffffff; stroke-width: 0.063212; stroke-linejoin: miter"/>
+   </g>
+   <g id="patch_451">
+    <path d="M 400.322918 377.676 
+L 401.042587 377.676 
+L 401.042587 377.676 
+L 400.322918 377.676 
+z
+" clip-path="url(#p4cd6003951)" style="fill-opacity: 0.75; stroke: #ffffff; stroke-width: 0.063212; stroke-linejoin: miter"/>
+   </g>
+   <g id="patch_452">
+    <path d="M 401.042587 377.676 
+L 401.762256 377.676 
+L 401.762256 377.676 
+L 401.042587 377.676 
+z
+" clip-path="url(#p4cd6003951)" style="fill-opacity: 0.75; stroke: #ffffff; stroke-width: 0.063212; stroke-linejoin: miter"/>
+   </g>
+   <g id="patch_453">
+    <path d="M 401.762256 377.676 
+L 402.481924 377.676 
+L 402.481924 341.6364 
+L 401.762256 341.6364 
+z
+" clip-path="url(#p4cd6003951)" style="fill-opacity: 0.75; stroke: #ffffff; stroke-width: 0.063212; stroke-linejoin: miter"/>
+   </g>
+   <g id="patch_454">
+    <path d="M 402.481924 377.676 
+L 403.201593 377.676 
+L 403.201593 341.6364 
+L 402.481924 341.6364 
+z
+" clip-path="url(#p4cd6003951)" style="fill-opacity: 0.75; stroke: #ffffff; stroke-width: 0.063212; stroke-linejoin: miter"/>
+   </g>
+   <g id="patch_455">
+    <path d="M 403.201593 377.676 
+L 403.921262 377.676 
+L 403.921262 368.6661 
+L 403.201593 368.6661 
+z
+" clip-path="url(#p4cd6003951)" style="fill-opacity: 0.75; stroke: #ffffff; stroke-width: 0.063212; stroke-linejoin: miter"/>
+   </g>
+   <g id="patch_456">
+    <path d="M 403.921262 377.676 
+L 404.64093 377.676 
+L 404.64093 368.6661 
+L 403.921262 368.6661 
+z
+" clip-path="url(#p4cd6003951)" style="fill-opacity: 0.75; stroke: #ffffff; stroke-width: 0.063212; stroke-linejoin: miter"/>
+   </g>
+   <g id="patch_457">
+    <path d="M 404.64093 377.676 
+L 405.360599 377.676 
+L 405.360599 350.6463 
+L 404.64093 350.6463 
+z
+" clip-path="url(#p4cd6003951)" style="fill-opacity: 0.75; stroke: #ffffff; stroke-width: 0.063212; stroke-linejoin: miter"/>
+   </g>
+   <g id="patch_458">
+    <path d="M 405.360599 377.676 
+L 406.080268 377.676 
+L 406.080268 368.6661 
+L 405.360599 368.6661 
+z
+" clip-path="url(#p4cd6003951)" style="fill-opacity: 0.75; stroke: #ffffff; stroke-width: 0.063212; stroke-linejoin: miter"/>
+   </g>
+   <g id="patch_459">
+    <path d="M 406.080268 377.676 
+L 406.799936 377.676 
+L 406.799936 368.6661 
+L 406.080268 368.6661 
+z
+" clip-path="url(#p4cd6003951)" style="fill-opacity: 0.75; stroke: #ffffff; stroke-width: 0.063212; stroke-linejoin: miter"/>
+   </g>
+   <g id="patch_460">
+    <path d="M 406.799936 377.676 
+L 407.519605 377.676 
+L 407.519605 359.6562 
+L 406.799936 359.6562 
+z
+" clip-path="url(#p4cd6003951)" style="fill-opacity: 0.75; stroke: #ffffff; stroke-width: 0.063212; stroke-linejoin: miter"/>
+   </g>
+   <g id="patch_461">
+    <path d="M 407.519605 377.676 
+L 408.239274 377.676 
+L 408.239274 359.6562 
+L 407.519605 359.6562 
+z
+" clip-path="url(#p4cd6003951)" style="fill-opacity: 0.75; stroke: #ffffff; stroke-width: 0.063212; stroke-linejoin: miter"/>
+   </g>
+   <g id="patch_462">
+    <path d="M 408.239274 377.676 
+L 408.958942 377.676 
+L 408.958942 341.6364 
+L 408.239274 341.6364 
+z
+" clip-path="url(#p4cd6003951)" style="fill-opacity: 0.75; stroke: #ffffff; stroke-width: 0.063212; stroke-linejoin: miter"/>
+   </g>
+   <g id="patch_463">
+    <path d="M 408.958942 377.676 
+L 409.678611 377.676 
+L 409.678611 377.676 
+L 408.958942 377.676 
+z
+" clip-path="url(#p4cd6003951)" style="fill-opacity: 0.75; stroke: #ffffff; stroke-width: 0.063212; stroke-linejoin: miter"/>
+   </g>
+   <g id="patch_464">
+    <path d="M 409.678611 377.676 
+L 410.39828 377.676 
+L 410.39828 341.6364 
+L 409.678611 341.6364 
+z
+" clip-path="url(#p4cd6003951)" style="fill-opacity: 0.75; stroke: #ffffff; stroke-width: 0.063212; stroke-linejoin: miter"/>
+   </g>
+   <g id="patch_465">
+    <path d="M 410.39828 377.676 
+L 411.117948 377.676 
+L 411.117948 368.6661 
+L 410.39828 368.6661 
+z
+" clip-path="url(#p4cd6003951)" style="fill-opacity: 0.75; stroke: #ffffff; stroke-width: 0.063212; stroke-linejoin: miter"/>
+   </g>
+   <g id="patch_466">
+    <path d="M 411.117948 377.676 
+L 411.837617 377.676 
+L 411.837617 359.6562 
+L 411.117948 359.6562 
+z
+" clip-path="url(#p4cd6003951)" style="fill-opacity: 0.75; stroke: #ffffff; stroke-width: 0.063212; stroke-linejoin: miter"/>
+   </g>
+   <g id="patch_467">
+    <path d="M 411.837617 377.676 
+L 412.557285 377.676 
+L 412.557285 341.6364 
+L 411.837617 341.6364 
+z
+" clip-path="url(#p4cd6003951)" style="fill-opacity: 0.75; stroke: #ffffff; stroke-width: 0.063212; stroke-linejoin: miter"/>
+   </g>
+   <g id="patch_468">
+    <path d="M 412.557285 377.676 
+L 413.276954 377.676 
+L 413.276954 359.6562 
+L 412.557285 359.6562 
+z
+" clip-path="url(#p4cd6003951)" style="fill-opacity: 0.75; stroke: #ffffff; stroke-width: 0.063212; stroke-linejoin: miter"/>
+   </g>
+   <g id="patch_469">
+    <path d="M 413.276954 377.676 
+L 413.996623 377.676 
+L 413.996623 368.6661 
+L 413.276954 368.6661 
+z
+" clip-path="url(#p4cd6003951)" style="fill-opacity: 0.75; stroke: #ffffff; stroke-width: 0.063212; stroke-linejoin: miter"/>
+   </g>
+   <g id="patch_470">
+    <path d="M 413.996623 377.676 
+L 414.716291 377.676 
+L 414.716291 359.6562 
+L 413.996623 359.6562 
+z
+" clip-path="url(#p4cd6003951)" style="fill-opacity: 0.75; stroke: #ffffff; stroke-width: 0.063212; stroke-linejoin: miter"/>
+   </g>
+   <g id="patch_471">
+    <path d="M 414.716291 377.676 
+L 415.43596 377.676 
+L 415.43596 359.6562 
+L 414.716291 359.6562 
+z
+" clip-path="url(#p4cd6003951)" style="fill-opacity: 0.75; stroke: #ffffff; stroke-width: 0.063212; stroke-linejoin: miter"/>
+   </g>
+   <g id="patch_472">
+    <path d="M 415.43596 377.676 
+L 416.155629 377.676 
+L 416.155629 377.676 
+L 415.43596 377.676 
+z
+" clip-path="url(#p4cd6003951)" style="fill-opacity: 0.75; stroke: #ffffff; stroke-width: 0.063212; stroke-linejoin: miter"/>
+   </g>
+   <g id="patch_473">
+    <path d="M 416.155629 377.676 
+L 416.875297 377.676 
+L 416.875297 332.6265 
+L 416.155629 332.6265 
+z
+" clip-path="url(#p4cd6003951)" style="fill-opacity: 0.75; stroke: #ffffff; stroke-width: 0.063212; stroke-linejoin: miter"/>
+   </g>
+   <g id="patch_474">
+    <path d="M 416.875297 377.676 
+L 417.594966 377.676 
+L 417.594966 350.6463 
+L 416.875297 350.6463 
+z
+" clip-path="url(#p4cd6003951)" style="fill-opacity: 0.75; stroke: #ffffff; stroke-width: 0.063212; stroke-linejoin: miter"/>
+   </g>
+   <g id="patch_475">
+    <path d="M 417.594966 377.676 
+L 418.314635 377.676 
+L 418.314635 350.6463 
+L 417.594966 350.6463 
+z
+" clip-path="url(#p4cd6003951)" style="fill-opacity: 0.75; stroke: #ffffff; stroke-width: 0.063212; stroke-linejoin: miter"/>
+   </g>
+   <g id="patch_476">
+    <path d="M 418.314635 377.676 
+L 419.034303 377.676 
+L 419.034303 359.6562 
+L 418.314635 359.6562 
+z
+" clip-path="url(#p4cd6003951)" style="fill-opacity: 0.75; stroke: #ffffff; stroke-width: 0.063212; stroke-linejoin: miter"/>
+   </g>
+   <g id="patch_477">
+    <path d="M 419.034303 377.676 
+L 419.753972 377.676 
+L 419.753972 368.6661 
+L 419.034303 368.6661 
+z
+" clip-path="url(#p4cd6003951)" style="fill-opacity: 0.75; stroke: #ffffff; stroke-width: 0.063212; stroke-linejoin: miter"/>
+   </g>
+   <g id="patch_478">
+    <path d="M 419.753972 377.676 
+L 420.473641 377.676 
+L 420.473641 359.6562 
+L 419.753972 359.6562 
+z
+" clip-path="url(#p4cd6003951)" style="fill-opacity: 0.75; stroke: #ffffff; stroke-width: 0.063212; stroke-linejoin: miter"/>
+   </g>
+   <g id="patch_479">
+    <path d="M 420.473641 377.676 
+L 421.193309 377.676 
+L 421.193309 350.6463 
+L 420.473641 350.6463 
+z
+" clip-path="url(#p4cd6003951)" style="fill-opacity: 0.75; stroke: #ffffff; stroke-width: 0.063212; stroke-linejoin: miter"/>
+   </g>
+   <g id="patch_480">
+    <path d="M 421.193309 377.676 
+L 421.912978 377.676 
+L 421.912978 350.6463 
+L 421.193309 350.6463 
+z
+" clip-path="url(#p4cd6003951)" style="fill-opacity: 0.75; stroke: #ffffff; stroke-width: 0.063212; stroke-linejoin: miter"/>
+   </g>
+   <g id="patch_481">
+    <path d="M 421.912978 377.676 
+L 422.632647 377.676 
+L 422.632647 359.6562 
+L 421.912978 359.6562 
+z
+" clip-path="url(#p4cd6003951)" style="fill-opacity: 0.75; stroke: #ffffff; stroke-width: 0.063212; stroke-linejoin: miter"/>
+   </g>
+   <g id="patch_482">
+    <path d="M 422.632647 377.676 
+L 423.352315 377.676 
+L 423.352315 359.6562 
+L 422.632647 359.6562 
+z
+" clip-path="url(#p4cd6003951)" style="fill-opacity: 0.75; stroke: #ffffff; stroke-width: 0.063212; stroke-linejoin: miter"/>
+   </g>
+   <g id="patch_483">
+    <path d="M 423.352315 377.676 
+L 424.071984 377.676 
+L 424.071984 341.6364 
+L 423.352315 341.6364 
+z
+" clip-path="url(#p4cd6003951)" style="fill-opacity: 0.75; stroke: #ffffff; stroke-width: 0.063212; stroke-linejoin: miter"/>
+   </g>
+   <g id="patch_484">
+    <path d="M 424.071984 377.676 
+L 424.791653 377.676 
+L 424.791653 359.6562 
+L 424.071984 359.6562 
+z
+" clip-path="url(#p4cd6003951)" style="fill-opacity: 0.75; stroke: #ffffff; stroke-width: 0.063212; stroke-linejoin: miter"/>
+   </g>
+   <g id="patch_485">
+    <path d="M 424.791653 377.676 
+L 425.511321 377.676 
+L 425.511321 341.6364 
+L 424.791653 341.6364 
+z
+" clip-path="url(#p4cd6003951)" style="fill-opacity: 0.75; stroke: #ffffff; stroke-width: 0.063212; stroke-linejoin: miter"/>
+   </g>
+   <g id="patch_486">
+    <path d="M 425.511321 377.676 
+L 426.23099 377.676 
+L 426.23099 368.6661 
+L 425.511321 368.6661 
+z
+" clip-path="url(#p4cd6003951)" style="fill-opacity: 0.75; stroke: #ffffff; stroke-width: 0.063212; stroke-linejoin: miter"/>
+   </g>
+   <g id="patch_487">
+    <path d="M 426.23099 377.676 
+L 426.950658 377.676 
+L 426.950658 332.6265 
+L 426.23099 332.6265 
+z
+" clip-path="url(#p4cd6003951)" style="fill-opacity: 0.75; stroke: #ffffff; stroke-width: 0.063212; stroke-linejoin: miter"/>
+   </g>
+   <g id="patch_488">
+    <path d="M 426.950658 377.676 
+L 427.670327 377.676 
+L 427.670327 350.6463 
+L 426.950658 350.6463 
+z
+" clip-path="url(#p4cd6003951)" style="fill-opacity: 0.75; stroke: #ffffff; stroke-width: 0.063212; stroke-linejoin: miter"/>
+   </g>
+   <g id="patch_489">
+    <path d="M 427.670327 377.676 
+L 428.389996 377.676 
+L 428.389996 332.6265 
+L 427.670327 332.6265 
+z
+" clip-path="url(#p4cd6003951)" style="fill-opacity: 0.75; stroke: #ffffff; stroke-width: 0.063212; stroke-linejoin: miter"/>
+   </g>
+   <g id="patch_490">
+    <path d="M 428.389996 377.676 
+L 429.109664 377.676 
+L 429.109664 350.6463 
+L 428.389996 350.6463 
+z
+" clip-path="url(#p4cd6003951)" style="fill-opacity: 0.75; stroke: #ffffff; stroke-width: 0.063212; stroke-linejoin: miter"/>
+   </g>
+   <g id="patch_491">
+    <path d="M 429.109664 377.676 
+L 429.829333 377.676 
+L 429.829333 350.6463 
+L 429.109664 350.6463 
+z
+" clip-path="url(#p4cd6003951)" style="fill-opacity: 0.75; stroke: #ffffff; stroke-width: 0.063212; stroke-linejoin: miter"/>
+   </g>
+   <g id="patch_492">
+    <path d="M 429.829333 377.676 
+L 430.549002 377.676 
+L 430.549002 359.6562 
+L 429.829333 359.6562 
+z
+" clip-path="url(#p4cd6003951)" style="fill-opacity: 0.75; stroke: #ffffff; stroke-width: 0.063212; stroke-linejoin: miter"/>
+   </g>
+   <g id="patch_493">
+    <path d="M 430.549002 377.676 
+L 431.26867 377.676 
+L 431.26867 359.6562 
+L 430.549002 359.6562 
+z
+" clip-path="url(#p4cd6003951)" style="fill-opacity: 0.75; stroke: #ffffff; stroke-width: 0.063212; stroke-linejoin: miter"/>
+   </g>
+   <g id="patch_494">
+    <path d="M 431.26867 377.676 
+L 431.988339 377.676 
+L 431.988339 368.6661 
+L 431.26867 368.6661 
+z
+" clip-path="url(#p4cd6003951)" style="fill-opacity: 0.75; stroke: #ffffff; stroke-width: 0.063212; stroke-linejoin: miter"/>
+   </g>
+   <g id="patch_495">
+    <path d="M 431.988339 377.676 
+L 432.708008 377.676 
+L 432.708008 368.6661 
+L 431.988339 368.6661 
+z
+" clip-path="url(#p4cd6003951)" style="fill-opacity: 0.75; stroke: #ffffff; stroke-width: 0.063212; stroke-linejoin: miter"/>
+   </g>
+   <g id="patch_496">
+    <path d="M 432.708008 377.676 
+L 433.427676 377.676 
+L 433.427676 359.6562 
+L 432.708008 359.6562 
+z
+" clip-path="url(#p4cd6003951)" style="fill-opacity: 0.75; stroke: #ffffff; stroke-width: 0.063212; stroke-linejoin: miter"/>
+   </g>
+   <g id="patch_497">
+    <path d="M 433.427676 377.676 
+L 434.147345 377.676 
+L 434.147345 332.6265 
+L 433.427676 332.6265 
+z
+" clip-path="url(#p4cd6003951)" style="fill-opacity: 0.75; stroke: #ffffff; stroke-width: 0.063212; stroke-linejoin: miter"/>
+   </g>
+   <g id="patch_498">
+    <path d="M 434.147345 377.676 
+L 434.867014 377.676 
+L 434.867014 368.6661 
+L 434.147345 368.6661 
+z
+" clip-path="url(#p4cd6003951)" style="fill-opacity: 0.75; stroke: #ffffff; stroke-width: 0.063212; stroke-linejoin: miter"/>
+   </g>
+   <g id="patch_499">
+    <path d="M 434.867014 377.676 
+L 435.586682 377.676 
+L 435.586682 341.6364 
+L 434.867014 341.6364 
+z
+" clip-path="url(#p4cd6003951)" style="fill-opacity: 0.75; stroke: #ffffff; stroke-width: 0.063212; stroke-linejoin: miter"/>
+   </g>
+   <g id="patch_500">
+    <path d="M 435.586682 377.676 
+L 436.306351 377.676 
+L 436.306351 350.6463 
+L 435.586682 350.6463 
+z
+" clip-path="url(#p4cd6003951)" style="fill-opacity: 0.75; stroke: #ffffff; stroke-width: 0.063212; stroke-linejoin: miter"/>
+   </g>
+   <g id="patch_501">
+    <path d="M 436.306351 377.676 
+L 437.02602 377.676 
+L 437.02602 368.6661 
+L 436.306351 368.6661 
+z
+" clip-path="url(#p4cd6003951)" style="fill-opacity: 0.75; stroke: #ffffff; stroke-width: 0.063212; stroke-linejoin: miter"/>
+   </g>
+   <g id="patch_502">
+    <path d="M 437.02602 377.676 
+L 437.745688 377.676 
+L 437.745688 359.6562 
+L 437.02602 359.6562 
+z
+" clip-path="url(#p4cd6003951)" style="fill-opacity: 0.75; stroke: #ffffff; stroke-width: 0.063212; stroke-linejoin: miter"/>
+   </g>
+   <g id="patch_503">
+    <path d="M 437.745688 377.676 
+L 438.465357 377.676 
+L 438.465357 359.6562 
+L 437.745688 359.6562 
+z
+" clip-path="url(#p4cd6003951)" style="fill-opacity: 0.75; stroke: #ffffff; stroke-width: 0.063212; stroke-linejoin: miter"/>
+   </g>
+   <g id="patch_504">
+    <path d="M 438.465357 377.676 
+L 439.185025 377.676 
+L 439.185025 368.6661 
+L 438.465357 368.6661 
+z
+" clip-path="url(#p4cd6003951)" style="fill-opacity: 0.75; stroke: #ffffff; stroke-width: 0.063212; stroke-linejoin: miter"/>
+   </g>
+   <g id="patch_505">
+    <path d="M 439.185025 377.676 
+L 439.904694 377.676 
+L 439.904694 359.6562 
+L 439.185025 359.6562 
+z
+" clip-path="url(#p4cd6003951)" style="fill-opacity: 0.75; stroke: #ffffff; stroke-width: 0.063212; stroke-linejoin: miter"/>
+   </g>
+   <g id="patch_506">
+    <path d="M 439.904694 377.676 
+L 440.624363 377.676 
+L 440.624363 305.5968 
+L 439.904694 305.5968 
+z
+" clip-path="url(#p4cd6003951)" style="fill-opacity: 0.75; stroke: #ffffff; stroke-width: 0.063212; stroke-linejoin: miter"/>
+   </g>
+   <g id="patch_507">
+    <path d="M 440.624363 377.676 
+L 441.344031 377.676 
+L 441.344031 377.676 
+L 440.624363 377.676 
+z
+" clip-path="url(#p4cd6003951)" style="fill-opacity: 0.75; stroke: #ffffff; stroke-width: 0.063212; stroke-linejoin: miter"/>
+   </g>
+   <g id="patch_508">
+    <path d="M 441.344031 377.676 
+L 442.0637 377.676 
+L 442.0637 350.6463 
+L 441.344031 350.6463 
+z
+" clip-path="url(#p4cd6003951)" style="fill-opacity: 0.75; stroke: #ffffff; stroke-width: 0.063212; stroke-linejoin: miter"/>
+   </g>
+   <g id="patch_509">
+    <path d="M 442.0637 377.676 
+L 442.783369 377.676 
+L 442.783369 377.676 
+L 442.0637 377.676 
+z
+" clip-path="url(#p4cd6003951)" style="fill-opacity: 0.75; stroke: #ffffff; stroke-width: 0.063212; stroke-linejoin: miter"/>
+   </g>
+   <g id="patch_510">
+    <path d="M 442.783369 377.676 
+L 443.503037 377.676 
+L 443.503037 350.6463 
+L 442.783369 350.6463 
+z
+" clip-path="url(#p4cd6003951)" style="fill-opacity: 0.75; stroke: #ffffff; stroke-width: 0.063212; stroke-linejoin: miter"/>
+   </g>
+   <g id="patch_511">
+    <path d="M 443.503037 377.676 
+L 444.222706 377.676 
+L 444.222706 350.6463 
+L 443.503037 350.6463 
+z
+" clip-path="url(#p4cd6003951)" style="fill-opacity: 0.75; stroke: #ffffff; stroke-width: 0.063212; stroke-linejoin: miter"/>
+   </g>
+   <g id="patch_512">
+    <path d="M 444.222706 377.676 
+L 444.942375 377.676 
+L 444.942375 350.6463 
+L 444.222706 350.6463 
+z
+" clip-path="url(#p4cd6003951)" style="fill-opacity: 0.75; stroke: #ffffff; stroke-width: 0.063212; stroke-linejoin: miter"/>
+   </g>
+   <g id="patch_513">
+    <path d="M 444.942375 377.676 
+L 445.662043 377.676 
+L 445.662043 314.6067 
+L 444.942375 314.6067 
+z
+" clip-path="url(#p4cd6003951)" style="fill-opacity: 0.75; stroke: #ffffff; stroke-width: 0.063212; stroke-linejoin: miter"/>
+   </g>
+   <g id="patch_514">
+    <path d="M 445.662043 377.676 
+L 446.381712 377.676 
+L 446.381712 350.6463 
+L 445.662043 350.6463 
+z
+" clip-path="url(#p4cd6003951)" style="fill-opacity: 0.75; stroke: #ffffff; stroke-width: 0.063212; stroke-linejoin: miter"/>
+   </g>
+   <g id="patch_515">
+    <path d="M 446.381712 377.676 
+L 447.101381 377.676 
+L 447.101381 359.6562 
+L 446.381712 359.6562 
+z
+" clip-path="url(#p4cd6003951)" style="fill-opacity: 0.75; stroke: #ffffff; stroke-width: 0.063212; stroke-linejoin: miter"/>
+   </g>
+   <g id="patch_516">
+    <path d="M 447.101381 377.676 
+L 447.821049 377.676 
+L 447.821049 314.6067 
+L 447.101381 314.6067 
+z
+" clip-path="url(#p4cd6003951)" style="fill-opacity: 0.75; stroke: #ffffff; stroke-width: 0.063212; stroke-linejoin: miter"/>
+   </g>
+   <g id="patch_517">
+    <path d="M 447.821049 377.676 
+L 448.540718 377.676 
+L 448.540718 377.676 
+L 447.821049 377.676 
+z
+" clip-path="url(#p4cd6003951)" style="fill-opacity: 0.75; stroke: #ffffff; stroke-width: 0.063212; stroke-linejoin: miter"/>
+   </g>
+   <g id="patch_518">
+    <path d="M 448.540718 377.676 
+L 449.260387 377.676 
+L 449.260387 341.6364 
+L 448.540718 341.6364 
+z
+" clip-path="url(#p4cd6003951)" style="fill-opacity: 0.75; stroke: #ffffff; stroke-width: 0.063212; stroke-linejoin: miter"/>
+   </g>
+   <g id="patch_519">
+    <path d="M 449.260387 377.676 
+L 449.980055 377.676 
+L 449.980055 368.6661 
+L 449.260387 368.6661 
+z
+" clip-path="url(#p4cd6003951)" style="fill-opacity: 0.75; stroke: #ffffff; stroke-width: 0.063212; stroke-linejoin: miter"/>
+   </g>
+   <g id="patch_520">
+    <path d="M 449.980055 377.676 
+L 450.699724 377.676 
+L 450.699724 368.6661 
+L 449.980055 368.6661 
+z
+" clip-path="url(#p4cd6003951)" style="fill-opacity: 0.75; stroke: #ffffff; stroke-width: 0.063212; stroke-linejoin: miter"/>
+   </g>
+   <g id="patch_521">
+    <path d="M 450.699724 377.676 
+L 451.419393 377.676 
+L 451.419393 368.6661 
+L 450.699724 368.6661 
+z
+" clip-path="url(#p4cd6003951)" style="fill-opacity: 0.75; stroke: #ffffff; stroke-width: 0.063212; stroke-linejoin: miter"/>
+   </g>
+   <g id="patch_522">
+    <path d="M 451.419393 377.676 
+L 452.139061 377.676 
+L 452.139061 350.6463 
+L 451.419393 350.6463 
+z
+" clip-path="url(#p4cd6003951)" style="fill-opacity: 0.75; stroke: #ffffff; stroke-width: 0.063212; stroke-linejoin: miter"/>
+   </g>
+   <g id="patch_523">
+    <path d="M 452.139061 377.676 
+L 452.85873 377.676 
+L 452.85873 377.676 
+L 452.139061 377.676 
+z
+" clip-path="url(#p4cd6003951)" style="fill-opacity: 0.75; stroke: #ffffff; stroke-width: 0.063212; stroke-linejoin: miter"/>
+   </g>
+   <g id="patch_524">
+    <path d="M 452.85873 377.676 
+L 453.578398 377.676 
+L 453.578398 359.6562 
+L 452.85873 359.6562 
+z
+" clip-path="url(#p4cd6003951)" style="fill-opacity: 0.75; stroke: #ffffff; stroke-width: 0.063212; stroke-linejoin: miter"/>
+   </g>
+   <g id="patch_525">
+    <path d="M 453.578398 377.676 
+L 454.298067 377.676 
+L 454.298067 350.6463 
+L 453.578398 350.6463 
+z
+" clip-path="url(#p4cd6003951)" style="fill-opacity: 0.75; stroke: #ffffff; stroke-width: 0.063212; stroke-linejoin: miter"/>
+   </g>
+   <g id="patch_526">
+    <path d="M 454.298067 377.676 
+L 455.017736 377.676 
+L 455.017736 350.6463 
+L 454.298067 350.6463 
+z
+" clip-path="url(#p4cd6003951)" style="fill-opacity: 0.75; stroke: #ffffff; stroke-width: 0.063212; stroke-linejoin: miter"/>
+   </g>
+   <g id="patch_527">
+    <path d="M 455.017736 377.676 
+L 455.737404 377.676 
+L 455.737404 341.6364 
+L 455.017736 341.6364 
+z
+" clip-path="url(#p4cd6003951)" style="fill-opacity: 0.75; stroke: #ffffff; stroke-width: 0.063212; stroke-linejoin: miter"/>
+   </g>
+   <g id="patch_528">
+    <path d="M 455.737404 377.676 
+L 456.457073 377.676 
+L 456.457073 332.6265 
+L 455.737404 332.6265 
+z
+" clip-path="url(#p4cd6003951)" style="fill-opacity: 0.75; stroke: #ffffff; stroke-width: 0.063212; stroke-linejoin: miter"/>
+   </g>
+   <g id="patch_529">
+    <path d="M 456.457073 377.676 
+L 457.176742 377.676 
+L 457.176742 359.6562 
+L 456.457073 359.6562 
+z
+" clip-path="url(#p4cd6003951)" style="fill-opacity: 0.75; stroke: #ffffff; stroke-width: 0.063212; stroke-linejoin: miter"/>
+   </g>
+   <g id="patch_530">
+    <path d="M 457.176742 377.676 
+L 457.89641 377.676 
+L 457.89641 341.6364 
+L 457.176742 341.6364 
+z
+" clip-path="url(#p4cd6003951)" style="fill-opacity: 0.75; stroke: #ffffff; stroke-width: 0.063212; stroke-linejoin: miter"/>
+   </g>
+   <g id="patch_531">
+    <path d="M 457.89641 377.676 
+L 458.616079 377.676 
+L 458.616079 368.6661 
+L 457.89641 368.6661 
+z
+" clip-path="url(#p4cd6003951)" style="fill-opacity: 0.75; stroke: #ffffff; stroke-width: 0.063212; stroke-linejoin: miter"/>
+   </g>
+   <g id="patch_532">
+    <path d="M 458.616079 377.676 
+L 459.335748 377.676 
+L 459.335748 341.6364 
+L 458.616079 341.6364 
+z
+" clip-path="url(#p4cd6003951)" style="fill-opacity: 0.75; stroke: #ffffff; stroke-width: 0.063212; stroke-linejoin: miter"/>
+   </g>
+   <g id="patch_533">
+    <path d="M 459.335748 377.676 
+L 460.055416 377.676 
+L 460.055416 359.6562 
+L 459.335748 359.6562 
+z
+" clip-path="url(#p4cd6003951)" style="fill-opacity: 0.75; stroke: #ffffff; stroke-width: 0.063212; stroke-linejoin: miter"/>
+   </g>
+   <g id="patch_534">
+    <path d="M 460.055416 377.676 
+L 460.775085 377.676 
+L 460.775085 368.6661 
+L 460.055416 368.6661 
+z
+" clip-path="url(#p4cd6003951)" style="fill-opacity: 0.75; stroke: #ffffff; stroke-width: 0.063212; stroke-linejoin: miter"/>
+   </g>
+   <g id="patch_535">
+    <path d="M 460.775085 377.676 
+L 461.494754 377.676 
+L 461.494754 341.6364 
+L 460.775085 341.6364 
+z
+" clip-path="url(#p4cd6003951)" style="fill-opacity: 0.75; stroke: #ffffff; stroke-width: 0.063212; stroke-linejoin: miter"/>
+   </g>
+   <g id="patch_536">
+    <path d="M 461.494754 377.676 
+L 462.214422 377.676 
+L 462.214422 341.6364 
+L 461.494754 341.6364 
+z
+" clip-path="url(#p4cd6003951)" style="fill-opacity: 0.75; stroke: #ffffff; stroke-width: 0.063212; stroke-linejoin: miter"/>
+   </g>
+   <g id="patch_537">
+    <path d="M 462.214422 377.676 
+L 462.934091 377.676 
+L 462.934091 332.6265 
+L 462.214422 332.6265 
+z
+" clip-path="url(#p4cd6003951)" style="fill-opacity: 0.75; stroke: #ffffff; stroke-width: 0.063212; stroke-linejoin: miter"/>
+   </g>
+   <g id="patch_538">
+    <path d="M 462.934091 377.676 
+L 463.65376 377.676 
+L 463.65376 377.676 
+L 462.934091 377.676 
+z
+" clip-path="url(#p4cd6003951)" style="fill-opacity: 0.75; stroke: #ffffff; stroke-width: 0.063212; stroke-linejoin: miter"/>
+   </g>
+   <g id="patch_539">
+    <path d="M 463.65376 377.676 
+L 464.373428 377.676 
+L 464.373428 368.6661 
+L 463.65376 368.6661 
+z
+" clip-path="url(#p4cd6003951)" style="fill-opacity: 0.75; stroke: #ffffff; stroke-width: 0.063212; stroke-linejoin: miter"/>
+   </g>
+   <g id="patch_540">
+    <path d="M 464.373428 377.676 
+L 465.093097 377.676 
+L 465.093097 359.6562 
+L 464.373428 359.6562 
+z
+" clip-path="url(#p4cd6003951)" style="fill-opacity: 0.75; stroke: #ffffff; stroke-width: 0.063212; stroke-linejoin: miter"/>
+   </g>
+   <g id="patch_541">
+    <path d="M 465.093097 377.676 
+L 465.812766 377.676 
+L 465.812766 341.6364 
+L 465.093097 341.6364 
+z
+" clip-path="url(#p4cd6003951)" style="fill-opacity: 0.75; stroke: #ffffff; stroke-width: 0.063212; stroke-linejoin: miter"/>
+   </g>
+   <g id="patch_542">
+    <path d="M 465.812766 377.676 
+L 466.532434 377.676 
+L 466.532434 359.6562 
+L 465.812766 359.6562 
+z
+" clip-path="url(#p4cd6003951)" style="fill-opacity: 0.75; stroke: #ffffff; stroke-width: 0.063212; stroke-linejoin: miter"/>
+   </g>
+   <g id="patch_543">
+    <path d="M 466.532434 377.676 
+L 467.252103 377.676 
+L 467.252103 377.676 
+L 466.532434 377.676 
+z
+" clip-path="url(#p4cd6003951)" style="fill-opacity: 0.75; stroke: #ffffff; stroke-width: 0.063212; stroke-linejoin: miter"/>
+   </g>
+   <g id="patch_544">
+    <path d="M 467.252103 377.676 
+L 467.971771 377.676 
+L 467.971771 350.6463 
+L 467.252103 350.6463 
+z
+" clip-path="url(#p4cd6003951)" style="fill-opacity: 0.75; stroke: #ffffff; stroke-width: 0.063212; stroke-linejoin: miter"/>
+   </g>
+   <g id="patch_545">
+    <path d="M 467.971771 377.676 
+L 468.69144 377.676 
+L 468.69144 350.6463 
+L 467.971771 350.6463 
+z
+" clip-path="url(#p4cd6003951)" style="fill-opacity: 0.75; stroke: #ffffff; stroke-width: 0.063212; stroke-linejoin: miter"/>
+   </g>
+   <g id="patch_546">
+    <path d="M 468.69144 377.676 
+L 469.411109 377.676 
+L 469.411109 368.6661 
+L 468.69144 368.6661 
+z
+" clip-path="url(#p4cd6003951)" style="fill-opacity: 0.75; stroke: #ffffff; stroke-width: 0.063212; stroke-linejoin: miter"/>
+   </g>
+   <g id="patch_547">
+    <path d="M 469.411109 377.676 
+L 470.130777 377.676 
+L 470.130777 368.6661 
+L 469.411109 368.6661 
+z
+" clip-path="url(#p4cd6003951)" style="fill-opacity: 0.75; stroke: #ffffff; stroke-width: 0.063212; stroke-linejoin: miter"/>
+   </g>
+   <g id="patch_548">
+    <path d="M 470.130777 377.676 
+L 470.850446 377.676 
+L 470.850446 359.6562 
+L 470.130777 359.6562 
+z
+" clip-path="url(#p4cd6003951)" style="fill-opacity: 0.75; stroke: #ffffff; stroke-width: 0.063212; stroke-linejoin: miter"/>
+   </g>
+   <g id="patch_549">
+    <path d="M 470.850446 377.676 
+L 471.570115 377.676 
+L 471.570115 332.6265 
+L 470.850446 332.6265 
+z
+" clip-path="url(#p4cd6003951)" style="fill-opacity: 0.75; stroke: #ffffff; stroke-width: 0.063212; stroke-linejoin: miter"/>
+   </g>
+   <g id="patch_550">
+    <path d="M 471.570115 377.676 
+L 472.289783 377.676 
+L 472.289783 350.6463 
+L 471.570115 350.6463 
+z
+" clip-path="url(#p4cd6003951)" style="fill-opacity: 0.75; stroke: #ffffff; stroke-width: 0.063212; stroke-linejoin: miter"/>
+   </g>
+   <g id="patch_551">
+    <path d="M 472.289783 377.676 
+L 473.009452 377.676 
+L 473.009452 359.6562 
+L 472.289783 359.6562 
+z
+" clip-path="url(#p4cd6003951)" style="fill-opacity: 0.75; stroke: #ffffff; stroke-width: 0.063212; stroke-linejoin: miter"/>
+   </g>
+   <g id="patch_552">
+    <path d="M 473.009452 377.676 
+L 473.729121 377.676 
+L 473.729121 359.6562 
+L 473.009452 359.6562 
+z
+" clip-path="url(#p4cd6003951)" style="fill-opacity: 0.75; stroke: #ffffff; stroke-width: 0.063212; stroke-linejoin: miter"/>
+   </g>
+   <g id="patch_553">
+    <path d="M 473.729121 377.676 
+L 474.448789 377.676 
+L 474.448789 368.6661 
+L 473.729121 368.6661 
+z
+" clip-path="url(#p4cd6003951)" style="fill-opacity: 0.75; stroke: #ffffff; stroke-width: 0.063212; stroke-linejoin: miter"/>
+   </g>
+   <g id="patch_554">
+    <path d="M 474.448789 377.676 
+L 475.168458 377.676 
+L 475.168458 368.6661 
+L 474.448789 368.6661 
+z
+" clip-path="url(#p4cd6003951)" style="fill-opacity: 0.75; stroke: #ffffff; stroke-width: 0.063212; stroke-linejoin: miter"/>
+   </g>
+   <g id="patch_555">
+    <path d="M 475.168458 377.676 
+L 475.888127 377.676 
+L 475.888127 350.6463 
+L 475.168458 350.6463 
+z
+" clip-path="url(#p4cd6003951)" style="fill-opacity: 0.75; stroke: #ffffff; stroke-width: 0.063212; stroke-linejoin: miter"/>
+   </g>
+   <g id="patch_556">
+    <path d="M 475.888127 377.676 
+L 476.607795 377.676 
+L 476.607795 350.6463 
+L 475.888127 350.6463 
+z
+" clip-path="url(#p4cd6003951)" style="fill-opacity: 0.75; stroke: #ffffff; stroke-width: 0.063212; stroke-linejoin: miter"/>
+   </g>
+   <g id="patch_557">
+    <path d="M 476.607795 377.676 
+L 477.327464 377.676 
+L 477.327464 350.6463 
+L 476.607795 350.6463 
+z
+" clip-path="url(#p4cd6003951)" style="fill-opacity: 0.75; stroke: #ffffff; stroke-width: 0.063212; stroke-linejoin: miter"/>
+   </g>
+   <g id="patch_558">
+    <path d="M 477.327464 377.676 
+L 478.047133 377.676 
+L 478.047133 368.6661 
+L 477.327464 368.6661 
+z
+" clip-path="url(#p4cd6003951)" style="fill-opacity: 0.75; stroke: #ffffff; stroke-width: 0.063212; stroke-linejoin: miter"/>
+   </g>
+   <g id="patch_559">
+    <path d="M 478.047133 377.676 
+L 478.766801 377.676 
+L 478.766801 359.6562 
+L 478.047133 359.6562 
+z
+" clip-path="url(#p4cd6003951)" style="fill-opacity: 0.75; stroke: #ffffff; stroke-width: 0.063212; stroke-linejoin: miter"/>
+   </g>
+   <g id="patch_560">
+    <path d="M 478.766801 377.676 
+L 479.48647 377.676 
+L 479.48647 359.6562 
+L 478.766801 359.6562 
+z
+" clip-path="url(#p4cd6003951)" style="fill-opacity: 0.75; stroke: #ffffff; stroke-width: 0.063212; stroke-linejoin: miter"/>
+   </g>
+   <g id="patch_561">
+    <path d="M 479.48647 377.676 
+L 480.206138 377.676 
+L 480.206138 359.6562 
+L 479.48647 359.6562 
+z
+" clip-path="url(#p4cd6003951)" style="fill-opacity: 0.75; stroke: #ffffff; stroke-width: 0.063212; stroke-linejoin: miter"/>
+   </g>
+   <g id="patch_562">
+    <path d="M 480.206138 377.676 
+L 480.925807 377.676 
+L 480.925807 350.6463 
+L 480.206138 350.6463 
+z
+" clip-path="url(#p4cd6003951)" style="fill-opacity: 0.75; stroke: #ffffff; stroke-width: 0.063212; stroke-linejoin: miter"/>
+   </g>
+   <g id="patch_563">
+    <path d="M 480.925807 377.676 
+L 481.645476 377.676 
+L 481.645476 350.6463 
+L 480.925807 350.6463 
+z
+" clip-path="url(#p4cd6003951)" style="fill-opacity: 0.75; stroke: #ffffff; stroke-width: 0.063212; stroke-linejoin: miter"/>
+   </g>
+   <g id="patch_564">
+    <path d="M 481.645476 377.676 
+L 482.365144 377.676 
+L 482.365144 341.6364 
+L 481.645476 341.6364 
+z
+" clip-path="url(#p4cd6003951)" style="fill-opacity: 0.75; stroke: #ffffff; stroke-width: 0.063212; stroke-linejoin: miter"/>
+   </g>
+   <g id="patch_565">
+    <path d="M 482.365144 377.676 
+L 483.084813 377.676 
+L 483.084813 368.6661 
+L 482.365144 368.6661 
+z
+" clip-path="url(#p4cd6003951)" style="fill-opacity: 0.75; stroke: #ffffff; stroke-width: 0.063212; stroke-linejoin: miter"/>
+   </g>
+   <g id="patch_566">
+    <path d="M 483.084813 377.676 
+L 483.804482 377.676 
+L 483.804482 377.676 
+L 483.084813 377.676 
+z
+" clip-path="url(#p4cd6003951)" style="fill-opacity: 0.75; stroke: #ffffff; stroke-width: 0.063212; stroke-linejoin: miter"/>
+   </g>
+   <g id="patch_567">
+    <path d="M 483.804482 377.676 
+L 484.52415 377.676 
+L 484.52415 359.6562 
+L 483.804482 359.6562 
+z
+" clip-path="url(#p4cd6003951)" style="fill-opacity: 0.75; stroke: #ffffff; stroke-width: 0.063212; stroke-linejoin: miter"/>
+   </g>
+   <g id="patch_568">
+    <path d="M 484.52415 377.676 
+L 485.243819 377.676 
+L 485.243819 359.6562 
+L 484.52415 359.6562 
+z
+" clip-path="url(#p4cd6003951)" style="fill-opacity: 0.75; stroke: #ffffff; stroke-width: 0.063212; stroke-linejoin: miter"/>
+   </g>
+   <g id="patch_569">
+    <path d="M 485.243819 377.676 
+L 485.963488 377.676 
+L 485.963488 359.6562 
+L 485.243819 359.6562 
+z
+" clip-path="url(#p4cd6003951)" style="fill-opacity: 0.75; stroke: #ffffff; stroke-width: 0.063212; stroke-linejoin: miter"/>
+   </g>
+   <g id="patch_570">
+    <path d="M 485.963488 377.676 
+L 486.683156 377.676 
+L 486.683156 377.676 
+L 485.963488 377.676 
+z
+" clip-path="url(#p4cd6003951)" style="fill-opacity: 0.75; stroke: #ffffff; stroke-width: 0.063212; stroke-linejoin: miter"/>
+   </g>
+   <g id="patch_571">
+    <path d="M 486.683156 377.676 
+L 487.402825 377.676 
+L 487.402825 368.6661 
+L 486.683156 368.6661 
+z
+" clip-path="url(#p4cd6003951)" style="fill-opacity: 0.75; stroke: #ffffff; stroke-width: 0.063212; stroke-linejoin: miter"/>
+   </g>
+   <g id="patch_572">
+    <path d="M 487.402825 377.676 
+L 488.122494 377.676 
+L 488.122494 359.6562 
+L 487.402825 359.6562 
+z
+" clip-path="url(#p4cd6003951)" style="fill-opacity: 0.75; stroke: #ffffff; stroke-width: 0.063212; stroke-linejoin: miter"/>
+   </g>
+   <g id="patch_573">
+    <path d="M 488.122494 377.676 
+L 488.842162 377.676 
+L 488.842162 377.676 
+L 488.122494 377.676 
+z
+" clip-path="url(#p4cd6003951)" style="fill-opacity: 0.75; stroke: #ffffff; stroke-width: 0.063212; stroke-linejoin: miter"/>
+   </g>
+   <g id="patch_574">
+    <path d="M 488.842162 377.676 
+L 489.561831 377.676 
+L 489.561831 359.6562 
+L 488.842162 359.6562 
+z
+" clip-path="url(#p4cd6003951)" style="fill-opacity: 0.75; stroke: #ffffff; stroke-width: 0.063212; stroke-linejoin: miter"/>
+   </g>
+   <g id="patch_575">
+    <path d="M 489.561831 377.676 
+L 490.2815 377.676 
+L 490.2815 359.6562 
+L 489.561831 359.6562 
+z
+" clip-path="url(#p4cd6003951)" style="fill-opacity: 0.75; stroke: #ffffff; stroke-width: 0.063212; stroke-linejoin: miter"/>
+   </g>
+   <g id="patch_576">
+    <path d="M 490.2815 377.676 
+L 491.001168 377.676 
+L 491.001168 341.6364 
+L 490.2815 341.6364 
+z
+" clip-path="url(#p4cd6003951)" style="fill-opacity: 0.75; stroke: #ffffff; stroke-width: 0.063212; stroke-linejoin: miter"/>
+   </g>
+   <g id="patch_577">
+    <path d="M 491.001168 377.676 
+L 491.720837 377.676 
+L 491.720837 359.6562 
+L 491.001168 359.6562 
+z
+" clip-path="url(#p4cd6003951)" style="fill-opacity: 0.75; stroke: #ffffff; stroke-width: 0.063212; stroke-linejoin: miter"/>
+   </g>
+   <g id="patch_578">
+    <path d="M 491.720837 377.676 
+L 492.440506 377.676 
+L 492.440506 368.6661 
+L 491.720837 368.6661 
+z
+" clip-path="url(#p4cd6003951)" style="fill-opacity: 0.75; stroke: #ffffff; stroke-width: 0.063212; stroke-linejoin: miter"/>
+   </g>
+   <g id="patch_579">
+    <path d="M 492.440506 377.676 
+L 493.160174 377.676 
+L 493.160174 377.676 
+L 492.440506 377.676 
+z
+" clip-path="url(#p4cd6003951)" style="fill-opacity: 0.75; stroke: #ffffff; stroke-width: 0.063212; stroke-linejoin: miter"/>
+   </g>
+   <g id="patch_580">
+    <path d="M 493.160174 377.676 
+L 493.879843 377.676 
+L 493.879843 368.6661 
+L 493.160174 368.6661 
+z
+" clip-path="url(#p4cd6003951)" style="fill-opacity: 0.75; stroke: #ffffff; stroke-width: 0.063212; stroke-linejoin: miter"/>
+   </g>
+   <g id="patch_581">
+    <path d="M 493.879843 377.676 
+L 494.599511 377.676 
+L 494.599511 377.676 
+L 493.879843 377.676 
+z
+" clip-path="url(#p4cd6003951)" style="fill-opacity: 0.75; stroke: #ffffff; stroke-width: 0.063212; stroke-linejoin: miter"/>
+   </g>
+   <g id="patch_582">
+    <path d="M 494.599511 377.676 
+L 495.31918 377.676 
+L 495.31918 377.676 
+L 494.599511 377.676 
+z
+" clip-path="url(#p4cd6003951)" style="fill-opacity: 0.75; stroke: #ffffff; stroke-width: 0.063212; stroke-linejoin: miter"/>
+   </g>
+   <g id="patch_583">
+    <path d="M 495.31918 377.676 
+L 496.038849 377.676 
+L 496.038849 368.6661 
+L 495.31918 368.6661 
+z
+" clip-path="url(#p4cd6003951)" style="fill-opacity: 0.75; stroke: #ffffff; stroke-width: 0.063212; stroke-linejoin: miter"/>
+   </g>
+   <g id="patch_584">
+    <path d="M 496.038849 377.676 
+L 496.758517 377.676 
+L 496.758517 377.676 
+L 496.038849 377.676 
+z
+" clip-path="url(#p4cd6003951)" style="fill-opacity: 0.75; stroke: #ffffff; stroke-width: 0.063212; stroke-linejoin: miter"/>
+   </g>
+   <g id="patch_585">
+    <path d="M 496.758517 377.676 
+L 497.478186 377.676 
+L 497.478186 368.6661 
+L 496.758517 368.6661 
+z
+" clip-path="url(#p4cd6003951)" style="fill-opacity: 0.75; stroke: #ffffff; stroke-width: 0.063212; stroke-linejoin: miter"/>
+   </g>
+   <g id="patch_586">
+    <path d="M 497.478186 377.676 
+L 498.197855 377.676 
+L 498.197855 377.676 
+L 497.478186 377.676 
+z
+" clip-path="url(#p4cd6003951)" style="fill-opacity: 0.75; stroke: #ffffff; stroke-width: 0.063212; stroke-linejoin: miter"/>
+   </g>
+   <g id="patch_587">
+    <path d="M 498.197855 377.676 
+L 498.917523 377.676 
+L 498.917523 350.6463 
+L 498.197855 350.6463 
+z
+" clip-path="url(#p4cd6003951)" style="fill-opacity: 0.75; stroke: #ffffff; stroke-width: 0.063212; stroke-linejoin: miter"/>
+   </g>
+   <g id="patch_588">
+    <path d="M 498.917523 377.676 
+L 499.637192 377.676 
+L 499.637192 359.6562 
+L 498.917523 359.6562 
+z
+" clip-path="url(#p4cd6003951)" style="fill-opacity: 0.75; stroke: #ffffff; stroke-width: 0.063212; stroke-linejoin: miter"/>
+   </g>
+   <g id="patch_589">
+    <path d="M 499.637192 377.676 
+L 500.356861 377.676 
+L 500.356861 368.6661 
+L 499.637192 368.6661 
+z
+" clip-path="url(#p4cd6003951)" style="fill-opacity: 0.75; stroke: #ffffff; stroke-width: 0.063212; stroke-linejoin: miter"/>
+   </g>
+   <g id="patch_590">
+    <path d="M 500.356861 377.676 
+L 501.076529 377.676 
+L 501.076529 368.6661 
+L 500.356861 368.6661 
+z
+" clip-path="url(#p4cd6003951)" style="fill-opacity: 0.75; stroke: #ffffff; stroke-width: 0.063212; stroke-linejoin: miter"/>
+   </g>
+   <g id="patch_591">
+    <path d="M 501.076529 377.676 
+L 501.796198 377.676 
+L 501.796198 359.6562 
+L 501.076529 359.6562 
+z
+" clip-path="url(#p4cd6003951)" style="fill-opacity: 0.75; stroke: #ffffff; stroke-width: 0.063212; stroke-linejoin: miter"/>
+   </g>
+   <g id="patch_592">
+    <path d="M 501.796198 377.676 
+L 502.515867 377.676 
+L 502.515867 350.6463 
+L 501.796198 350.6463 
+z
+" clip-path="url(#p4cd6003951)" style="fill-opacity: 0.75; stroke: #ffffff; stroke-width: 0.063212; stroke-linejoin: miter"/>
+   </g>
+   <g id="patch_593">
+    <path d="M 502.515867 377.676 
+L 503.235535 377.676 
+L 503.235535 377.676 
+L 502.515867 377.676 
+z
+" clip-path="url(#p4cd6003951)" style="fill-opacity: 0.75; stroke: #ffffff; stroke-width: 0.063212; stroke-linejoin: miter"/>
+   </g>
+   <g id="patch_594">
+    <path d="M 503.235535 377.676 
+L 503.955204 377.676 
+L 503.955204 368.6661 
+L 503.235535 368.6661 
+z
+" clip-path="url(#p4cd6003951)" style="fill-opacity: 0.75; stroke: #ffffff; stroke-width: 0.063212; stroke-linejoin: miter"/>
+   </g>
+   <g id="patch_595">
+    <path d="M 503.955204 377.676 
+L 504.674873 377.676 
+L 504.674873 377.676 
+L 503.955204 377.676 
+z
+" clip-path="url(#p4cd6003951)" style="fill-opacity: 0.75; stroke: #ffffff; stroke-width: 0.063212; stroke-linejoin: miter"/>
+   </g>
+   <g id="patch_596">
+    <path d="M 504.674873 377.676 
+L 505.394541 377.676 
+L 505.394541 350.6463 
+L 504.674873 350.6463 
+z
+" clip-path="url(#p4cd6003951)" style="fill-opacity: 0.75; stroke: #ffffff; stroke-width: 0.063212; stroke-linejoin: miter"/>
+   </g>
+   <g id="patch_597">
+    <path d="M 505.394541 377.676 
+L 506.11421 377.676 
+L 506.11421 368.6661 
+L 505.394541 368.6661 
+z
+" clip-path="url(#p4cd6003951)" style="fill-opacity: 0.75; stroke: #ffffff; stroke-width: 0.063212; stroke-linejoin: miter"/>
+   </g>
+   <g id="patch_598">
+    <path d="M 506.11421 377.676 
+L 506.833879 377.676 
+L 506.833879 377.676 
+L 506.11421 377.676 
+z
+" clip-path="url(#p4cd6003951)" style="fill-opacity: 0.75; stroke: #ffffff; stroke-width: 0.063212; stroke-linejoin: miter"/>
+   </g>
+   <g id="patch_599">
+    <path d="M 506.833879 377.676 
+L 507.553547 377.676 
+L 507.553547 377.676 
+L 506.833879 377.676 
+z
+" clip-path="url(#p4cd6003951)" style="fill-opacity: 0.75; stroke: #ffffff; stroke-width: 0.063212; stroke-linejoin: miter"/>
+   </g>
+   <g id="patch_600">
+    <path d="M 507.553547 377.676 
+L 508.273216 377.676 
+L 508.273216 377.676 
+L 507.553547 377.676 
+z
+" clip-path="url(#p4cd6003951)" style="fill-opacity: 0.75; stroke: #ffffff; stroke-width: 0.063212; stroke-linejoin: miter"/>
+   </g>
+   <g id="patch_601">
+    <path d="M 508.273216 377.676 
+L 508.992884 377.676 
+L 508.992884 359.6562 
+L 508.273216 359.6562 
+z
+" clip-path="url(#p4cd6003951)" style="fill-opacity: 0.75; stroke: #ffffff; stroke-width: 0.063212; stroke-linejoin: miter"/>
+   </g>
+   <g id="patch_602">
+    <path d="M 508.992884 377.676 
+L 509.712553 377.676 
+L 509.712553 368.6661 
+L 508.992884 368.6661 
+z
+" clip-path="url(#p4cd6003951)" style="fill-opacity: 0.75; stroke: #ffffff; stroke-width: 0.063212; stroke-linejoin: miter"/>
+   </g>
+   <g id="patch_603">
+    <path d="M 509.712553 377.676 
+L 510.432222 377.676 
+L 510.432222 377.676 
+L 509.712553 377.676 
+z
+" clip-path="url(#p4cd6003951)" style="fill-opacity: 0.75; stroke: #ffffff; stroke-width: 0.063212; stroke-linejoin: miter"/>
+   </g>
+   <g id="patch_604">
+    <path d="M 510.432222 377.676 
+L 511.15189 377.676 
+L 511.15189 377.676 
+L 510.432222 377.676 
+z
+" clip-path="url(#p4cd6003951)" style="fill-opacity: 0.75; stroke: #ffffff; stroke-width: 0.063212; stroke-linejoin: miter"/>
+   </g>
+   <g id="patch_605">
+    <path d="M 511.15189 377.676 
+L 511.871559 377.676 
+L 511.871559 377.676 
+L 511.15189 377.676 
+z
+" clip-path="url(#p4cd6003951)" style="fill-opacity: 0.75; stroke: #ffffff; stroke-width: 0.063212; stroke-linejoin: miter"/>
+   </g>
+   <g id="patch_606">
+    <path d="M 511.871559 377.676 
+L 512.591228 377.676 
+L 512.591228 377.676 
+L 511.871559 377.676 
+z
+" clip-path="url(#p4cd6003951)" style="fill-opacity: 0.75; stroke: #ffffff; stroke-width: 0.063212; stroke-linejoin: miter"/>
+   </g>
+   <g id="patch_607">
+    <path d="M 512.591228 377.676 
+L 513.310896 377.676 
+L 513.310896 377.676 
+L 512.591228 377.676 
+z
+" clip-path="url(#p4cd6003951)" style="fill-opacity: 0.75; stroke: #ffffff; stroke-width: 0.063212; stroke-linejoin: miter"/>
+   </g>
+   <g id="patch_608">
+    <path d="M 513.310896 377.676 
+L 514.030565 377.676 
+L 514.030565 377.676 
+L 513.310896 377.676 
+z
+" clip-path="url(#p4cd6003951)" style="fill-opacity: 0.75; stroke: #ffffff; stroke-width: 0.063212; stroke-linejoin: miter"/>
+   </g>
+   <g id="patch_609">
+    <path d="M 514.030565 377.676 
+L 514.750234 377.676 
+L 514.750234 377.676 
+L 514.030565 377.676 
+z
+" clip-path="url(#p4cd6003951)" style="fill-opacity: 0.75; stroke: #ffffff; stroke-width: 0.063212; stroke-linejoin: miter"/>
+   </g>
+   <g id="patch_610">
+    <path d="M 514.750234 377.676 
+L 515.469902 377.676 
+L 515.469902 377.676 
+L 514.750234 377.676 
+z
+" clip-path="url(#p4cd6003951)" style="fill-opacity: 0.75; stroke: #ffffff; stroke-width: 0.063212; stroke-linejoin: miter"/>
+   </g>
+   <g id="patch_611">
+    <path d="M 515.469902 377.676 
+L 516.189571 377.676 
+L 516.189571 377.676 
+L 515.469902 377.676 
+z
+" clip-path="url(#p4cd6003951)" style="fill-opacity: 0.75; stroke: #ffffff; stroke-width: 0.063212; stroke-linejoin: miter"/>
+   </g>
+   <g id="patch_612">
+    <path d="M 516.189571 377.676 
+L 516.90924 377.676 
+L 516.90924 377.676 
+L 516.189571 377.676 
+z
+" clip-path="url(#p4cd6003951)" style="fill-opacity: 0.75; stroke: #ffffff; stroke-width: 0.063212; stroke-linejoin: miter"/>
+   </g>
+   <g id="patch_613">
+    <path d="M 516.90924 377.676 
+L 517.628908 377.676 
+L 517.628908 377.676 
+L 516.90924 377.676 
+z
+" clip-path="url(#p4cd6003951)" style="fill-opacity: 0.75; stroke: #ffffff; stroke-width: 0.063212; stroke-linejoin: miter"/>
+   </g>
+   <g id="patch_614">
+    <path d="M 517.628908 377.676 
+L 518.348577 377.676 
+L 518.348577 377.676 
+L 517.628908 377.676 
+z
+" clip-path="url(#p4cd6003951)" style="fill-opacity: 0.75; stroke: #ffffff; stroke-width: 0.063212; stroke-linejoin: miter"/>
+   </g>
+   <g id="patch_615">
+    <path d="M 518.348577 377.676 
+L 519.068246 377.676 
+L 519.068246 377.676 
+L 518.348577 377.676 
+z
+" clip-path="url(#p4cd6003951)" style="fill-opacity: 0.75; stroke: #ffffff; stroke-width: 0.063212; stroke-linejoin: miter"/>
+   </g>
+   <g id="patch_616">
+    <path d="M 519.068246 377.676 
+L 519.787914 377.676 
+L 519.787914 377.676 
+L 519.068246 377.676 
+z
+" clip-path="url(#p4cd6003951)" style="fill-opacity: 0.75; stroke: #ffffff; stroke-width: 0.063212; stroke-linejoin: miter"/>
+   </g>
+   <g id="patch_617">
+    <path d="M 519.787914 377.676 
+L 520.507583 377.676 
+L 520.507583 377.676 
+L 519.787914 377.676 
+z
+" clip-path="url(#p4cd6003951)" style="fill-opacity: 0.75; stroke: #ffffff; stroke-width: 0.063212; stroke-linejoin: miter"/>
+   </g>
+   <g id="patch_618">
+    <path d="M 520.507583 377.676 
+L 521.227251 377.676 
+L 521.227251 377.676 
+L 520.507583 377.676 
+z
+" clip-path="url(#p4cd6003951)" style="fill-opacity: 0.75; stroke: #ffffff; stroke-width: 0.063212; stroke-linejoin: miter"/>
+   </g>
+   <g id="patch_619">
+    <path d="M 521.227251 377.676 
+L 521.94692 377.676 
+L 521.94692 377.676 
+L 521.227251 377.676 
+z
+" clip-path="url(#p4cd6003951)" style="fill-opacity: 0.75; stroke: #ffffff; stroke-width: 0.063212; stroke-linejoin: miter"/>
+   </g>
+   <g id="patch_620">
+    <path d="M 521.94692 377.676 
+L 522.666589 377.676 
+L 522.666589 377.676 
+L 521.94692 377.676 
+z
+" clip-path="url(#p4cd6003951)" style="fill-opacity: 0.75; stroke: #ffffff; stroke-width: 0.063212; stroke-linejoin: miter"/>
+   </g>
+   <g id="patch_621">
+    <path d="M 522.666589 377.676 
+L 523.386257 377.676 
+L 523.386257 368.6661 
+L 522.666589 368.6661 
+z
+" clip-path="url(#p4cd6003951)" style="fill-opacity: 0.75; stroke: #ffffff; stroke-width: 0.063212; stroke-linejoin: miter"/>
+   </g>
+   <g id="patch_622">
+    <path d="M 523.386257 377.676 
+L 524.105926 377.676 
+L 524.105926 377.676 
+L 523.386257 377.676 
+z
+" clip-path="url(#p4cd6003951)" style="fill-opacity: 0.75; stroke: #ffffff; stroke-width: 0.063212; stroke-linejoin: miter"/>
+   </g>
+   <g id="patch_623">
+    <path d="M 524.105926 377.676 
+L 524.825595 377.676 
+L 524.825595 368.6661 
+L 524.105926 368.6661 
+z
+" clip-path="url(#p4cd6003951)" style="fill-opacity: 0.75; stroke: #ffffff; stroke-width: 0.063212; stroke-linejoin: miter"/>
+   </g>
+   <g id="patch_624">
+    <path d="M 524.825595 377.676 
+L 525.545263 377.676 
+L 525.545263 341.6364 
+L 524.825595 341.6364 
+z
+" clip-path="url(#p4cd6003951)" style="fill-opacity: 0.75; stroke: #ffffff; stroke-width: 0.063212; stroke-linejoin: miter"/>
+   </g>
+   <g id="patch_625">
+    <path d="M 525.545263 377.676 
+L 526.264932 377.676 
+L 526.264932 377.676 
+L 525.545263 377.676 
+z
+" clip-path="url(#p4cd6003951)" style="fill-opacity: 0.75; stroke: #ffffff; stroke-width: 0.063212; stroke-linejoin: miter"/>
+   </g>
+   <g id="patch_626">
+    <path d="M 526.264932 377.676 
+L 526.984601 377.676 
+L 526.984601 377.676 
+L 526.264932 377.676 
+z
+" clip-path="url(#p4cd6003951)" style="fill-opacity: 0.75; stroke: #ffffff; stroke-width: 0.063212; stroke-linejoin: miter"/>
+   </g>
+   <g id="patch_627">
+    <path d="M 526.984601 377.676 
+L 527.704269 377.676 
+L 527.704269 377.676 
+L 526.984601 377.676 
+z
+" clip-path="url(#p4cd6003951)" style="fill-opacity: 0.75; stroke: #ffffff; stroke-width: 0.063212; stroke-linejoin: miter"/>
+   </g>
+   <g id="patch_628">
+    <path d="M 527.704269 377.676 
+L 528.423938 377.676 
+L 528.423938 377.676 
+L 527.704269 377.676 
+z
+" clip-path="url(#p4cd6003951)" style="fill-opacity: 0.75; stroke: #ffffff; stroke-width: 0.063212; stroke-linejoin: miter"/>
+   </g>
+   <g id="patch_629">
+    <path d="M 528.423938 377.676 
+L 529.143607 377.676 
+L 529.143607 377.676 
+L 528.423938 377.676 
+z
+" clip-path="url(#p4cd6003951)" style="fill-opacity: 0.75; stroke: #ffffff; stroke-width: 0.063212; stroke-linejoin: miter"/>
+   </g>
+   <g id="patch_630">
+    <path d="M 529.143607 377.676 
+L 529.863275 377.676 
+L 529.863275 377.676 
+L 529.143607 377.676 
+z
+" clip-path="url(#p4cd6003951)" style="fill-opacity: 0.75; stroke: #ffffff; stroke-width: 0.063212; stroke-linejoin: miter"/>
+   </g>
+   <g id="patch_631">
+    <path d="M 529.863275 377.676 
+L 530.582944 377.676 
+L 530.582944 377.676 
+L 529.863275 377.676 
+z
+" clip-path="url(#p4cd6003951)" style="fill-opacity: 0.75; stroke: #ffffff; stroke-width: 0.063212; stroke-linejoin: miter"/>
+   </g>
+   <g id="patch_632">
+    <path d="M 530.582944 377.676 
+L 531.302613 377.676 
+L 531.302613 368.6661 
+L 530.582944 368.6661 
+z
+" clip-path="url(#p4cd6003951)" style="fill-opacity: 0.75; stroke: #ffffff; stroke-width: 0.063212; stroke-linejoin: miter"/>
+   </g>
+   <g id="patch_633">
+    <path d="M 531.302613 377.676 
+L 532.022281 377.676 
+L 532.022281 377.676 
+L 531.302613 377.676 
+z
+" clip-path="url(#p4cd6003951)" style="fill-opacity: 0.75; stroke: #ffffff; stroke-width: 0.063212; stroke-linejoin: miter"/>
+   </g>
+   <g id="patch_634">
+    <path d="M 532.022281 377.676 
+L 532.74195 377.676 
+L 532.74195 368.6661 
+L 532.022281 368.6661 
+z
+" clip-path="url(#p4cd6003951)" style="fill-opacity: 0.75; stroke: #ffffff; stroke-width: 0.063212; stroke-linejoin: miter"/>
+   </g>
+   <g id="patch_635">
+    <path d="M 532.74195 377.676 
+L 533.461619 377.676 
+L 533.461619 377.676 
+L 532.74195 377.676 
+z
+" clip-path="url(#p4cd6003951)" style="fill-opacity: 0.75; stroke: #ffffff; stroke-width: 0.063212; stroke-linejoin: miter"/>
+   </g>
+   <g id="patch_636">
+    <path d="M 533.461619 377.676 
+L 534.181287 377.676 
+L 534.181287 377.676 
+L 533.461619 377.676 
+z
+" clip-path="url(#p4cd6003951)" style="fill-opacity: 0.75; stroke: #ffffff; stroke-width: 0.063212; stroke-linejoin: miter"/>
+   </g>
+   <g id="patch_637">
+    <path d="M 534.181287 377.676 
+L 534.900956 377.676 
+L 534.900956 377.676 
+L 534.181287 377.676 
+z
+" clip-path="url(#p4cd6003951)" style="fill-opacity: 0.75; stroke: #ffffff; stroke-width: 0.063212; stroke-linejoin: miter"/>
+   </g>
+   <g id="patch_638">
+    <path d="M 534.900956 377.676 
+L 535.620624 377.676 
+L 535.620624 377.676 
+L 534.900956 377.676 
+z
+" clip-path="url(#p4cd6003951)" style="fill-opacity: 0.75; stroke: #ffffff; stroke-width: 0.063212; stroke-linejoin: miter"/>
+   </g>
+   <g id="patch_639">
+    <path d="M 535.620624 377.676 
+L 536.340293 377.676 
+L 536.340293 377.676 
+L 535.620624 377.676 
+z
+" clip-path="url(#p4cd6003951)" style="fill-opacity: 0.75; stroke: #ffffff; stroke-width: 0.063212; stroke-linejoin: miter"/>
+   </g>
+   <g id="patch_640">
+    <path d="M 536.340293 377.676 
+L 537.059962 377.676 
+L 537.059962 377.676 
+L 536.340293 377.676 
+z
+" clip-path="url(#p4cd6003951)" style="fill-opacity: 0.75; stroke: #ffffff; stroke-width: 0.063212; stroke-linejoin: miter"/>
+   </g>
+   <g id="patch_641">
+    <path d="M 537.059962 377.676 
+L 537.77963 377.676 
+L 537.77963 377.676 
+L 537.059962 377.676 
+z
+" clip-path="url(#p4cd6003951)" style="fill-opacity: 0.75; stroke: #ffffff; stroke-width: 0.063212; stroke-linejoin: miter"/>
+   </g>
+   <g id="patch_642">
+    <path d="M 537.77963 377.676 
+L 538.499299 377.676 
+L 538.499299 368.6661 
+L 537.77963 368.6661 
+z
+" clip-path="url(#p4cd6003951)" style="fill-opacity: 0.75; stroke: #ffffff; stroke-width: 0.063212; stroke-linejoin: miter"/>
+   </g>
+   <g id="patch_643">
+    <path d="M 538.499299 377.676 
+L 539.218968 377.676 
+L 539.218968 368.6661 
+L 538.499299 368.6661 
+z
+" clip-path="url(#p4cd6003951)" style="fill-opacity: 0.75; stroke: #ffffff; stroke-width: 0.063212; stroke-linejoin: miter"/>
+   </g>
+   <g id="patch_644">
+    <path d="M 539.218968 377.676 
+L 539.938636 377.676 
+L 539.938636 368.6661 
+L 539.218968 368.6661 
+z
+" clip-path="url(#p4cd6003951)" style="fill-opacity: 0.75; stroke: #ffffff; stroke-width: 0.063212; stroke-linejoin: miter"/>
+   </g>
+   <g id="patch_645">
+    <path d="M 54.81 377.676 
+L 54.81 17.28 
+" style="fill: none; stroke: #cccccc; stroke-width: 1.25; stroke-linejoin: miter; stroke-linecap: square"/>
+   </g>
+   <g id="patch_646">
+    <path d="M 563.04 377.676 
+L 563.04 17.28 
+" style="fill: none; stroke: #cccccc; stroke-width: 1.25; stroke-linejoin: miter; stroke-linecap: square"/>
+   </g>
+   <g id="patch_647">
+    <path d="M 54.81 377.676 
+L 563.04 377.676 
+" style="fill: none; stroke: #cccccc; stroke-width: 1.25; stroke-linejoin: miter; stroke-linecap: square"/>
+   </g>
+   <g id="patch_648">
+    <path d="M 54.81 17.28 
+L 563.04 17.28 
+" style="fill: none; stroke: #cccccc; stroke-width: 1.25; stroke-linejoin: miter; stroke-linecap: square"/>
+   </g>
+  </g>
+ </g>
+ <defs>
+  <clipPath id="p4cd6003951">
+   <rect x="54.81" y="17.28" width="508.23" height="360.396"/>
+  </clipPath>
+ </defs>
+</svg>