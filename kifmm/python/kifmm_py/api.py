"""
Python API
"""

import re

from kifmm_py import kifmm_rust
import numpy as np


KERNELS = ["laplace", "helmholtz"]
KERNEL_EVAL_TYPES = {"eval": 0, "eval_deriv": 1}
KERNEL_EVAL_SIZE = {"eval": 1, "eval_deriv": 4}
FIELD_TRANSLATION_TYPES = ["fft", "blas"]
KERNEL_DTYPE = {
    "laplace": [np.dtypes.Float32DType, np.dtypes.Float64DType],
    "helmholtz": [np.dtypes.Complex64DType, np.dtypes.Complex128DType],
}

CONSTRUCTORS = {
    np.dtypes.Float32DType: {
        "laplace": {"blas": kifmm_rust.LaplaceBlas32, "fft": kifmm_rust.LaplaceFft32},
        "helmholtz": {
            "blas": kifmm_rust.HelmholtzBlas32,
            "fft": kifmm_rust.HelmholtzFft32,
        },
    },
    np.dtypes.Float64DType: {
        "laplace": {"blas": kifmm_rust.LaplaceBlas64, "fft": kifmm_rust.LaplaceFft64},
        "helmholtz": {
            "blas": kifmm_rust.HelmholtzBlas64,
            "fft": kifmm_rust.HelmholtzFft64,
        },
    },
}


class KiFmm:
    """
    Wraps around the low level Rust interface.
    """

    def __init__(
        self,
        expansion_order,
        sources,
        targets,
        charges,
        n_crit,
        kernel_eval_type,
        kernel,
        field_translation,
        prune_empty=True,
        timed=False,
        svd_threshold=None,
        wavenumber=None,
    ):
        """Constructor for Single Node FMMss.

        Args:
            expansion_order (int): The expansion order of the FMM
            sources (np.ndarray): Source coordinates, real data expected in column major order such that the shape is `[n_coords, dim]`
            targets (np.ndarray): Target coordinates, real data expected in column major order such that the shape is `[n_coords, dim]`
            charges (np.ndarray): Charge data, real or complex (dependent on kernel) of shape dimensions `[n_charges, n_vecs]` where each of `n_vecs` is associated with `n_charges`. `n_vecs` > 1 only supported with BLAS field translations.
            n_crit (int):  Maximum number of particles per leaf box, must be less than number of particles in domain.
            kernel_eval_type (str):  Either `eval_deriv` - to evaluate potentials and gradients, or `eval` to evaluate potentials alone
            kernel (str): Either 'laplace' or 'helmholtz' supported.
            field_translation (str): Either 'fft' or 'blas'.
<<<<<<< HEAD
            prune_empty (bool, optional): Optionally drop empty leaf boxes for performance in FMM, defaults to True.
=======
            prune_empty (bool, optional): Optionally drop empty leaf boxes for performance in FMM.
>>>>>>> eb822a3b
            timed (bool, optional): Whether or not to store operator runtimes in the 'times' attribute. Defaults to False.
            svd_threshold (float, optional): Must specify a threshold defining the SVD compression of M2L operators when using BLAS field translations. Defaults to None for FFT field translations.
            wavenumber (float, optional): Must specify a wavenumber for Helmholtz kernels. Defaults to None for Laplace kernels.
        """
        # Check valid expansion order
        try:
            assert expansion_order >= 2 and isinstance(expansion_order, int)
        except:
            raise TypeError(f"Invalid expansion order {expansion_order}")

        # Check that inputs are numpy arrays
        try:
            assert (
                isinstance(sources, np.ndarray)
                and isinstance(targets, np.ndarray)
                and isinstance(charges, np.ndarray)
            )
        except:
            raise TypeError(
                f"sources of type {type(sources)}, targets of type {type(targets)}, charges of type {type(charges)}"
            )

        try:
            assert (
                np.isreal(sources[0][0])
                and np.isreal(targets[0][0])
                and sources.shape[1] == 3
                and targets.shape[1] == 3
            )
        except:
            raise TypeError("sources and targets must be reals, and of shape [N, 3]")

        try:
            assert type(sources[0].dtype) == type(targets[0].dtype)
        except:
            raise TypeError(
                f"sources of type {type(sources[0].dtype)}, targets of type {type(targets[0].dtype)} do not match."
            )

        # Check that arrays are in Fortran order
        try:
            assert np.isfortran(sources) and np.isfortran(targets)
        except:
            raise TypeError(f"sources, targets expected in Fortran order")

        # Check for valid n_crit
        try:
            assert n_crit < sources.shape[0] and n_crit < targets.shape[0]
        except:
            raise TypeError(f"ncrit={ncrit} is too large for these sources/targets")

        # Check for valid tree
        try:
            assert isinstance(prune_empty, bool)

        except:
            raise TypeError(f"'prune_empty' must be a boolean")

        # Check for valid kernel
        try:
            assert kernel in KERNELS
        except:
            raise TypeError(
                f"kernel '{kernel}' invalid choice, must be one of {KERNELS}"
            )

        try:
            assert kernel_eval_type in KERNEL_EVAL_TYPES.keys()
        except:
            raise TypeError(
                f"kernel eval type '{kernel_eval_type}' invalid choice, must be one of {list(KERNEL_EVAL_TYPES.keys())}"
            )

        expected_dtypes = KERNEL_DTYPE[kernel]
        try:
            assert type(charges[0].dtype) in expected_dtypes
        except:
            raise TypeError(
                f"charges of the wrong type '{type(charges[0].dtype)}' for this kernel"
            )

        # Check that field translation is valid
        try:
            assert field_translation in FIELD_TRANSLATION_TYPES
        except:
            raise TypeError(
                f"field translation '{field_translation}' is not valid, expect one of {FIELD_TRANSLATION_TYPES}"
            )

        try:
            assert isinstance(timed, bool)
        except:
            raise TypeError(
                f"Must specify 'True' or 'False' for timed"
            )

        self.dtype = type(sources[0].dtype)
        self.expansion_order = expansion_order
        self.sources = sources
        self.targets = targets
        self.charges = charges
        self.n_crit = n_crit
        self.prune_empty = prune_empty
        self.kernel_eval_type = KERNEL_EVAL_TYPES[kernel_eval_type]
        self.kernel_eval_size = KERNEL_EVAL_SIZE[kernel_eval_type]
        self.kernel = kernel
        self.field_translation = field_translation
        self.constructor = CONSTRUCTORS[self.dtype][self.kernel][self.field_translation]

        if self.field_translation == "blas":
            try:
                assert svd_threshold is not None
            except:
                raise TypeError(
                    "svd threshold must be set for BLAS based field translations"
                )

        self.svd_threshold = svd_threshold

        if self.kernel == "helmholtz":
            try:
                assert wavenumber is not None
            except:
                raise TypeError("wavenumber must be set for Helmholtz kernels")

        self.wavenumber = wavenumber

        if kernel == "laplace":
            if self.field_translation == "fft":
                self.fmm = self.constructor(
                    self.expansion_order,
                    self.sources,
                    self.targets,
                    self.charges,
                    self.n_crit,
                    self.prune_empty,
                    self.kernel_eval_type,
                )

            elif self.field_translation == "blas":
                self.fmm = self.constructor(
                    self.expansion_order,
                    self.sources,
                    self.targets,
                    self.charges,
                    self.n_crit,
                    self.prune_empty,
                    self.kernel_eval_type,
                    self.svd_threshold,
                )

        elif kernel == "helmholtz":
            if self.field_translation == "fft":
                self.fmm = self.constructor(
                    self.expansion_order,
                    self.sources,
                    self.targets,
                    self.charges,
                    self.n_crit,
                    self.prune_empty,
                    self.kernel_eval_type,
                    self.wavenumber,
                )

            elif self.field_translation == "blas":
                self.fmm = self.constructor(
                    self.expansion_order,
                    self.sources,
                    self.targets,
                    self.charges,
                    self.n_crit,
                    self.prune_empty,
                    self.kernel_eval_type,
                    self.wavenumber,
                    self.svd_threshold,
                )

        self.source_keys = self.fmm.source_keys
        self.source_keys_set = set(self.source_keys)
        self.target_keys = self.fmm.target_keys
        self.target_keys_set = set(self.target_keys)
        self.source_leaves = self.fmm.source_leaves
        self.source_leaves_set = set(self.source_leaves)
        self.target_leaves = self.fmm.target_leaves
        self.target_leaves_set = set(self.target_leaves)
        self.source_tree_depth = self.fmm.source_tree_depth
        self.target_tree_depth = self.fmm.target_tree_depth
        self.source_global_indices = self.fmm.source_global_indices
        self.target_global_indices = self.fmm.target_global_indices
        self.timed = timed
        self.times = None

    def evaluate(self):
        """Run the FMM."""
        self.times = self.fmm.evaluate(self.timed)

    def clear(self, charges):
        """Clear currently assigned charges, assign new charges

        Args:
            charges (np.ndarray): Charge data, real or complex (dependent on kernel) of shape dimensions `[n_charges, n_vecs]` where each of `n_vecs` is associated with `n_charges`. `n_vecs` > 1 only supported with BLAS field translations.
        """
        try:
            assert isinstance(charges, np.ndarray)
        except:
            raise TypeError(f"charges of type {type(charges)}")

        expected_dtypes = KERNEL_DTYPE[self.kernel]
        try:
            assert type(charges[0].dtype) in expected_dtypes
        except:
            raise TypeError(
                f"charges of the wrong type '{type(charges[0].dtype)}' for this kernel"
            )

        self.fmm.clear(charges)

    @property
    def cutoff_ranks(self):
        try:
            assert self.field_translation == "blas"
        except:
            raise TypeError("Cutoff ranks only available for FMMs with BLAS based field translations")

        return self.fmm.cutoff_ranks

    @property
    def directional_cutoff_ranks(self):
        try:
            assert self.field_translation == "blas" and self.kernel == "laplace"
        except:
            raise TypeError("Directional cutoff ranks only available for FMMs with BLAS based field translations and Laplace kernels")

        return self.fmm.directional_cutoff_ranks


    def source_key_to_anchor(self, key):
        """Convert a Morton key to its respective anchor representation for source tree keys.

        Args:
            key (int): Morton Key

        Returns:
            np.array([int; 4]): Anchor of origin of each box, as well as octree level in the form [anchor[0], anchor[1], anchor[1], level]
        """
        try:
            assert key in self.source_keys_set
        except:
            raise ValueError(f"key {key} isn't in source keys")

        return self.fmm.source_key_to_anchor(key)

    def target_key_to_anchor(self, key):
        """Convert a Morton key to its respective anchor representation for target tree keys.

        Args:
            key (int): Morton Key

        Returns:
            np.array([int; 4]): Anchor of origin of each box, as well as octree level in the form [anchor[0], anchor[1], anchor[1], level]
        """
        try:
            assert key in self.target_keys_set
        except:
            raise ValueError(f"key {key} isn't in target keys")
        return self.fmm.target_key_to_anchor(key)

    def potentials(self, leaf):
        """Lookup potential data associated with a leaf, specified by its Morton key.

        Args:
            leaf (int): Morton key

        Returns:
            np.ndarray: Potential data, returned as a list where the length corresponds to the number of evaluations/charge vectors,
            and is stored in an order defined by 'global_indices'
        """
        return self.fmm.potentials(leaf)

    def all_potentials(self):
        """Lookup all potential data associated with FMM.

        Returns:
            np.ndarray: Potential data, returned as a list where the length corresponds to the number of evaluations/charge vectors,
            and is stored in an order defined by 'global_indices'
        """
        return self.fmm.all_potentials()

    def source_coordinates(self, leaf):
        """Lookup coordinate data associated with a leaf in the source tree

        Args:
            leaf (int): Morton key.

        Returns:
            np.ndarray: Coordinates in Fortran order associated with this leaf.
        """
        try:
            assert leaf in self.source_leaves_set
        except:
            raise ValueError(f"key {key} isn't in source leaves")
        return self.fmm.source_coordinates(leaf)

    def target_coordinates(self, leaf):
        """Lookup coordinate data associated with a leaf in the target tree

        Args:
            leaf (int): Morton key.

        Returns:
            np.ndarray: Coordinates in Fortran order associated with this leaf.
        """
        try:
            assert leaf in self.target_leaves_set
        except:
            raise ValueError(f"key {key} isn't in target leaves")
        return self.fmm.target_coordinates(leaf)

    def evaluate_kernel(self, sources, targets, charges):
        """Evaluate the kernel function associated with this FMM, evaluation mode set by FMM.

        Args:
            sources (np.ndarray): Source coordinates, real data expected in column major order such that the shape is `[n_coords, dim]`
            targets (np.ndarray): Target coordinates, real data expected in column major order such that the shape is `[n_coords, dim]`
            charges (np.ndarray): Charge data, real or complex (dependent on kernel) of shape dimensions `[n_charges, n_vecs]` where each of `n_vecs` is associated with `n_charges`. `n_vecs` > 1 only supported with BLAS field translations.

        Returns:
            np.ndarray: Potentials/potential gradients associated with target coordinates.
        """
        # Check that inputs are numpy arrays
        try:
            assert (
                isinstance(sources, np.ndarray)
                and isinstance(targets, np.ndarray)
                and isinstance(charges, np.ndarray)
            )
        except:
            raise TypeError(
                f"sources of type {type(sources)}, targets of type {type(targets)}, charges of type {type(charges)}"
            )

        try:
            assert (
                np.isreal(sources[0][0])
                and np.isreal(targets[0][0])
                and sources.shape[1] == 3
                and targets.shape[1] == 3
            )
        except:
            raise TypeError("sources and targets must be reals, and of shape [N, 3]")

        try:
            assert type(sources[0].dtype) == type(targets[0].dtype)
        except:
            raise TypeError(
                f"sources of type {type(sources[0].dtype)}, targets of type {type(targets[0].dtype)} do not match."
            )

        # Check that arrays are in Fortran order
        try:
            assert np.isfortran(sources) and np.isfortran(targets)
        except:
            raise TypeError(f"sources, targets expected in Fortran order")

        expected_dtypes = KERNEL_DTYPE[self.kernel]
        try:
            assert type(charges[0].dtype) in expected_dtypes
        except:
            raise TypeError(
                f"charges of the wrong type '{type(charges[0].dtype)}' for this kernel"
            )

        return self.fmm.evaluate_kernel_st(sources, targets, charges)

    def __repr__(self):
        _type = match = re.search(r"'builtins\.([^']+)'", str(self.constructor)).group(
            1
        )
        res = f"type={_type}, expansion_order={self.expansion_order}, eval_type={self.kernel_eval_type}"

        if self.field_translation == "blas":
            res += f" svd_threshold={self.svd_threshold}"

        if self.kernel == "helmholtz":
            res += f" wavenumber={self.wavenumber}"

        return res<|MERGE_RESOLUTION|>--- conflicted
+++ resolved
@@ -66,11 +66,7 @@
             kernel_eval_type (str):  Either `eval_deriv` - to evaluate potentials and gradients, or `eval` to evaluate potentials alone
             kernel (str): Either 'laplace' or 'helmholtz' supported.
             field_translation (str): Either 'fft' or 'blas'.
-<<<<<<< HEAD
-            prune_empty (bool, optional): Optionally drop empty leaf boxes for performance in FMM, defaults to True.
-=======
             prune_empty (bool, optional): Optionally drop empty leaf boxes for performance in FMM.
->>>>>>> eb822a3b
             timed (bool, optional): Whether or not to store operator runtimes in the 'times' attribute. Defaults to False.
             svd_threshold (float, optional): Must specify a threshold defining the SVD compression of M2L operators when using BLAS field translations. Defaults to None for FFT field translations.
             wavenumber (float, optional): Must specify a wavenumber for Helmholtz kernels. Defaults to None for Laplace kernels.
