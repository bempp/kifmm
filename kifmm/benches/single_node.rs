--- conflicted
+++ resolved
@@ -132,16 +132,10 @@
         b.iter(|| fmm_fft.evaluate())
     });
 
-<<<<<<< HEAD
-    group.bench_function(format!("M2L=BLAS,, N={nsources}, wavenumber={wavenumber}"), |b| {
-        b.iter(|| fmm_blas.evaluate())
-    });
-=======
     group.bench_function(
         format!("M2L=BLAS, N={nsources}, wavenumber={wavenumber}"),
         |b| b.iter(|| fmm_blas.evaluate()),
     );
->>>>>>> e1b15636
 }
 
 fn helmholtz_potentials_gradients_f32(c: &mut Criterion) {
